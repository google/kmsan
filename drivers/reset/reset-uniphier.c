/*
 * Copyright (C) 2016 Socionext Inc.
 *   Author: Masahiro Yamada <yamada.masahiro@socionext.com>
 *
 * This program is free software; you can redistribute it and/or modify
 * it under the terms of the GNU General Public License as published by
 * the Free Software Foundation; either version 2 of the License, or
 * (at your option) any later version.
 *
 * This program is distributed in the hope that it will be useful,
 * but WITHOUT ANY WARRANTY; without even the implied warranty of
 * MERCHANTABILITY or FITNESS FOR A PARTICULAR PURPOSE.  See the
 * GNU General Public License for more details.
 */

#include <linux/mfd/syscon.h>
#include <linux/module.h>
#include <linux/of.h>
#include <linux/of_device.h>
#include <linux/platform_device.h>
#include <linux/regmap.h>
#include <linux/reset-controller.h>

struct uniphier_reset_data {
	unsigned int id;
	unsigned int reg;
	unsigned int bit;
	unsigned int flags;
#define UNIPHIER_RESET_ACTIVE_LOW		BIT(0)
};

#define UNIPHIER_RESET_ID_END		(unsigned int)(-1)

#define UNIPHIER_RESET_END				\
	{ .id = UNIPHIER_RESET_ID_END }

#define UNIPHIER_RESET(_id, _reg, _bit)			\
	{						\
		.id = (_id),				\
		.reg = (_reg),				\
		.bit = (_bit),				\
	}

#define UNIPHIER_RESETX(_id, _reg, _bit)		\
	{						\
		.id = (_id),				\
		.reg = (_reg),				\
		.bit = (_bit),				\
		.flags = UNIPHIER_RESET_ACTIVE_LOW,	\
	}

/* System reset data */
static const struct uniphier_reset_data uniphier_ld4_sys_reset_data[] = {
	UNIPHIER_RESETX(2, 0x2000, 2),		/* NAND */
	UNIPHIER_RESETX(8, 0x2000, 10),		/* STDMAC (Ether, HSC, MIO) */
	UNIPHIER_RESET_END,
};

static const struct uniphier_reset_data uniphier_pro4_sys_reset_data[] = {
	UNIPHIER_RESETX(2, 0x2000, 2),		/* NAND */
	UNIPHIER_RESETX(6, 0x2000, 12),		/* Ether */
	UNIPHIER_RESETX(8, 0x2000, 10),		/* STDMAC (HSC, MIO, RLE) */
	UNIPHIER_RESETX(12, 0x2000, 6),		/* GIO (Ether, SATA, USB3) */
	UNIPHIER_RESETX(14, 0x2000, 17),	/* USB30 */
	UNIPHIER_RESETX(15, 0x2004, 17),	/* USB31 */
	UNIPHIER_RESETX(28, 0x2000, 18),	/* SATA0 */
	UNIPHIER_RESETX(29, 0x2004, 18),	/* SATA1 */
	UNIPHIER_RESETX(30, 0x2000, 19),	/* SATA-PHY */
	UNIPHIER_RESETX(40, 0x2000, 13),	/* AIO */
	UNIPHIER_RESET_END,
};

static const struct uniphier_reset_data uniphier_pro5_sys_reset_data[] = {
	UNIPHIER_RESETX(2, 0x2000, 2),		/* NAND */
	UNIPHIER_RESETX(8, 0x2000, 10),		/* STDMAC (HSC) */
	UNIPHIER_RESETX(12, 0x2000, 6),		/* GIO (PCIe, USB3) */
	UNIPHIER_RESETX(14, 0x2000, 17),	/* USB30 */
	UNIPHIER_RESETX(15, 0x2004, 17),	/* USB31 */
	UNIPHIER_RESETX(24, 0x2008, 2),		/* PCIe */
	UNIPHIER_RESETX(40, 0x2000, 13),	/* AIO */
	UNIPHIER_RESET_END,
};

static const struct uniphier_reset_data uniphier_pxs2_sys_reset_data[] = {
	UNIPHIER_RESETX(2, 0x2000, 2),		/* NAND */
	UNIPHIER_RESETX(6, 0x2000, 12),		/* Ether */
	UNIPHIER_RESETX(8, 0x2000, 10),		/* STDMAC (HSC, RLE) */
	UNIPHIER_RESETX(14, 0x2000, 17),	/* USB30 */
	UNIPHIER_RESETX(15, 0x2004, 17),	/* USB31 */
	UNIPHIER_RESETX(16, 0x2014, 4),		/* USB30-PHY0 */
	UNIPHIER_RESETX(17, 0x2014, 0),		/* USB30-PHY1 */
	UNIPHIER_RESETX(18, 0x2014, 2),		/* USB30-PHY2 */
	UNIPHIER_RESETX(20, 0x2014, 5),		/* USB31-PHY0 */
	UNIPHIER_RESETX(21, 0x2014, 1),		/* USB31-PHY1 */
	UNIPHIER_RESETX(28, 0x2014, 12),	/* SATA */
	UNIPHIER_RESET(30, 0x2014, 8),		/* SATA-PHY (active high) */
	UNIPHIER_RESETX(40, 0x2000, 13),	/* AIO */
	UNIPHIER_RESET_END,
};

static const struct uniphier_reset_data uniphier_ld11_sys_reset_data[] = {
	UNIPHIER_RESETX(2, 0x200c, 0),		/* NAND */
	UNIPHIER_RESETX(4, 0x200c, 2),		/* eMMC */
	UNIPHIER_RESETX(6, 0x200c, 6),		/* Ether */
	UNIPHIER_RESETX(8, 0x200c, 8),		/* STDMAC (HSC, MIO) */
	UNIPHIER_RESETX(9, 0x200c, 9),		/* HSC */
	UNIPHIER_RESETX(40, 0x2008, 0),		/* AIO */
	UNIPHIER_RESETX(41, 0x2008, 1),		/* EVEA */
	UNIPHIER_RESETX(42, 0x2010, 2),		/* EXIV */
	UNIPHIER_RESET_END,
};

static const struct uniphier_reset_data uniphier_ld20_sys_reset_data[] = {
	UNIPHIER_RESETX(2, 0x200c, 0),		/* NAND */
	UNIPHIER_RESETX(4, 0x200c, 2),		/* eMMC */
	UNIPHIER_RESETX(6, 0x200c, 6),		/* Ether */
	UNIPHIER_RESETX(8, 0x200c, 8),		/* STDMAC (HSC) */
<<<<<<< HEAD
=======
	UNIPHIER_RESETX(9, 0x200c, 9),		/* HSC */
>>>>>>> 32561354
	UNIPHIER_RESETX(14, 0x200c, 5),		/* USB30 */
	UNIPHIER_RESETX(16, 0x200c, 12),	/* USB30-PHY0 */
	UNIPHIER_RESETX(17, 0x200c, 13),	/* USB30-PHY1 */
	UNIPHIER_RESETX(18, 0x200c, 14),	/* USB30-PHY2 */
	UNIPHIER_RESETX(19, 0x200c, 15),	/* USB30-PHY3 */
	UNIPHIER_RESETX(24, 0x200c, 4),		/* PCIe */
	UNIPHIER_RESETX(40, 0x2008, 0),		/* AIO */
	UNIPHIER_RESETX(41, 0x2008, 1),		/* EVEA */
	UNIPHIER_RESETX(42, 0x2010, 2),		/* EXIV */
	UNIPHIER_RESET_END,
};

static const struct uniphier_reset_data uniphier_pxs3_sys_reset_data[] = {
	UNIPHIER_RESETX(2, 0x200c, 0),		/* NAND */
	UNIPHIER_RESETX(4, 0x200c, 2),		/* eMMC */
	UNIPHIER_RESETX(6, 0x200c, 9),		/* Ether0 */
	UNIPHIER_RESETX(7, 0x200c, 10),		/* Ether1 */
	UNIPHIER_RESETX(8, 0x200c, 12),		/* STDMAC */
	UNIPHIER_RESETX(12, 0x200c, 4),		/* USB30 link */
	UNIPHIER_RESETX(13, 0x200c, 5),		/* USB31 link */
	UNIPHIER_RESETX(16, 0x200c, 16),	/* USB30-PHY0 */
	UNIPHIER_RESETX(17, 0x200c, 18),	/* USB30-PHY1 */
	UNIPHIER_RESETX(18, 0x200c, 20),	/* USB30-PHY2 */
	UNIPHIER_RESETX(20, 0x200c, 17),	/* USB31-PHY0 */
	UNIPHIER_RESETX(21, 0x200c, 19),	/* USB31-PHY1 */
	UNIPHIER_RESETX(24, 0x200c, 3),		/* PCIe */
	UNIPHIER_RESETX(28, 0x200c, 7),		/* SATA0 */
	UNIPHIER_RESETX(29, 0x200c, 8),		/* SATA1 */
	UNIPHIER_RESETX(30, 0x200c, 21),	/* SATA-PHY */
	UNIPHIER_RESET_END,
};

/* Media I/O reset data */
#define UNIPHIER_MIO_RESET_SD(id, ch)			\
	UNIPHIER_RESETX((id), 0x110 + 0x200 * (ch), 0)

#define UNIPHIER_MIO_RESET_SD_BRIDGE(id, ch)		\
	UNIPHIER_RESETX((id), 0x110 + 0x200 * (ch), 26)

#define UNIPHIER_MIO_RESET_EMMC_HW_RESET(id, ch)	\
	UNIPHIER_RESETX((id), 0x80 + 0x200 * (ch), 0)

#define UNIPHIER_MIO_RESET_USB2(id, ch)			\
	UNIPHIER_RESETX((id), 0x114 + 0x200 * (ch), 0)

#define UNIPHIER_MIO_RESET_USB2_BRIDGE(id, ch)		\
	UNIPHIER_RESETX((id), 0x110 + 0x200 * (ch), 24)

#define UNIPHIER_MIO_RESET_DMAC(id)			\
	UNIPHIER_RESETX((id), 0x110, 17)

static const struct uniphier_reset_data uniphier_ld4_mio_reset_data[] = {
	UNIPHIER_MIO_RESET_SD(0, 0),
	UNIPHIER_MIO_RESET_SD(1, 1),
	UNIPHIER_MIO_RESET_SD(2, 2),
	UNIPHIER_MIO_RESET_SD_BRIDGE(3, 0),
	UNIPHIER_MIO_RESET_SD_BRIDGE(4, 1),
	UNIPHIER_MIO_RESET_SD_BRIDGE(5, 2),
	UNIPHIER_MIO_RESET_EMMC_HW_RESET(6, 1),
	UNIPHIER_MIO_RESET_DMAC(7),
	UNIPHIER_MIO_RESET_USB2(8, 0),
	UNIPHIER_MIO_RESET_USB2(9, 1),
	UNIPHIER_MIO_RESET_USB2(10, 2),
	UNIPHIER_MIO_RESET_USB2_BRIDGE(12, 0),
	UNIPHIER_MIO_RESET_USB2_BRIDGE(13, 1),
	UNIPHIER_MIO_RESET_USB2_BRIDGE(14, 2),
	UNIPHIER_RESET_END,
};

static const struct uniphier_reset_data uniphier_pro5_sd_reset_data[] = {
	UNIPHIER_MIO_RESET_SD(0, 0),
	UNIPHIER_MIO_RESET_SD(1, 1),
	UNIPHIER_MIO_RESET_EMMC_HW_RESET(6, 1),
	UNIPHIER_RESET_END,
};

/* Peripheral reset data */
#define UNIPHIER_PERI_RESET_UART(id, ch)		\
	UNIPHIER_RESETX((id), 0x114, 19 + (ch))

#define UNIPHIER_PERI_RESET_I2C(id, ch)			\
	UNIPHIER_RESETX((id), 0x114, 5 + (ch))

#define UNIPHIER_PERI_RESET_FI2C(id, ch)		\
	UNIPHIER_RESETX((id), 0x114, 24 + (ch))

static const struct uniphier_reset_data uniphier_ld4_peri_reset_data[] = {
	UNIPHIER_PERI_RESET_UART(0, 0),
	UNIPHIER_PERI_RESET_UART(1, 1),
	UNIPHIER_PERI_RESET_UART(2, 2),
	UNIPHIER_PERI_RESET_UART(3, 3),
	UNIPHIER_PERI_RESET_I2C(4, 0),
	UNIPHIER_PERI_RESET_I2C(5, 1),
	UNIPHIER_PERI_RESET_I2C(6, 2),
	UNIPHIER_PERI_RESET_I2C(7, 3),
	UNIPHIER_PERI_RESET_I2C(8, 4),
	UNIPHIER_RESET_END,
};

static const struct uniphier_reset_data uniphier_pro4_peri_reset_data[] = {
	UNIPHIER_PERI_RESET_UART(0, 0),
	UNIPHIER_PERI_RESET_UART(1, 1),
	UNIPHIER_PERI_RESET_UART(2, 2),
	UNIPHIER_PERI_RESET_UART(3, 3),
	UNIPHIER_PERI_RESET_FI2C(4, 0),
	UNIPHIER_PERI_RESET_FI2C(5, 1),
	UNIPHIER_PERI_RESET_FI2C(6, 2),
	UNIPHIER_PERI_RESET_FI2C(7, 3),
	UNIPHIER_PERI_RESET_FI2C(8, 4),
	UNIPHIER_PERI_RESET_FI2C(9, 5),
	UNIPHIER_PERI_RESET_FI2C(10, 6),
	UNIPHIER_RESET_END,
};

/* Analog signal amplifiers reset data */
static const struct uniphier_reset_data uniphier_ld11_adamv_reset_data[] = {
	UNIPHIER_RESETX(0, 0x10, 6), /* EVEA */
	UNIPHIER_RESET_END,
};

/* core implementaton */
struct uniphier_reset_priv {
	struct reset_controller_dev rcdev;
	struct device *dev;
	struct regmap *regmap;
	const struct uniphier_reset_data *data;
};

#define to_uniphier_reset_priv(_rcdev) \
			container_of(_rcdev, struct uniphier_reset_priv, rcdev)

static int uniphier_reset_update(struct reset_controller_dev *rcdev,
				 unsigned long id, int assert)
{
	struct uniphier_reset_priv *priv = to_uniphier_reset_priv(rcdev);
	const struct uniphier_reset_data *p;

	for (p = priv->data; p->id != UNIPHIER_RESET_ID_END; p++) {
		unsigned int mask, val;

		if (p->id != id)
			continue;

		mask = BIT(p->bit);

		if (assert)
			val = mask;
		else
			val = ~mask;

		if (p->flags & UNIPHIER_RESET_ACTIVE_LOW)
			val = ~val;

		return regmap_write_bits(priv->regmap, p->reg, mask, val);
	}

	dev_err(priv->dev, "reset_id=%lu was not handled\n", id);
	return -EINVAL;
}

static int uniphier_reset_assert(struct reset_controller_dev *rcdev,
				 unsigned long id)
{
	return uniphier_reset_update(rcdev, id, 1);
}

static int uniphier_reset_deassert(struct reset_controller_dev *rcdev,
				   unsigned long id)
{
	return uniphier_reset_update(rcdev, id, 0);
}

static int uniphier_reset_status(struct reset_controller_dev *rcdev,
				 unsigned long id)
{
	struct uniphier_reset_priv *priv = to_uniphier_reset_priv(rcdev);
	const struct uniphier_reset_data *p;

	for (p = priv->data; p->id != UNIPHIER_RESET_ID_END; p++) {
		unsigned int val;
		int ret, asserted;

		if (p->id != id)
			continue;

		ret = regmap_read(priv->regmap, p->reg, &val);
		if (ret)
			return ret;

		asserted = !!(val & BIT(p->bit));

		if (p->flags & UNIPHIER_RESET_ACTIVE_LOW)
			asserted = !asserted;

		return asserted;
	}

	dev_err(priv->dev, "reset_id=%lu was not found\n", id);
	return -EINVAL;
}

static const struct reset_control_ops uniphier_reset_ops = {
	.assert = uniphier_reset_assert,
	.deassert = uniphier_reset_deassert,
	.status = uniphier_reset_status,
};

static int uniphier_reset_probe(struct platform_device *pdev)
{
	struct device *dev = &pdev->dev;
	struct uniphier_reset_priv *priv;
	const struct uniphier_reset_data *p, *data;
	struct regmap *regmap;
	struct device_node *parent;
	unsigned int nr_resets = 0;

	data = of_device_get_match_data(dev);
	if (WARN_ON(!data))
		return -EINVAL;

	parent = of_get_parent(dev->of_node); /* parent should be syscon node */
	regmap = syscon_node_to_regmap(parent);
	of_node_put(parent);
	if (IS_ERR(regmap)) {
		dev_err(dev, "failed to get regmap (error %ld)\n",
			PTR_ERR(regmap));
		return PTR_ERR(regmap);
	}

	priv = devm_kzalloc(dev, sizeof(*priv), GFP_KERNEL);
	if (!priv)
		return -ENOMEM;

	for (p = data; p->id != UNIPHIER_RESET_ID_END; p++)
		nr_resets = max(nr_resets, p->id + 1);

	priv->rcdev.ops = &uniphier_reset_ops;
	priv->rcdev.owner = dev->driver->owner;
	priv->rcdev.of_node = dev->of_node;
	priv->rcdev.nr_resets = nr_resets;
	priv->dev = dev;
	priv->regmap = regmap;
	priv->data = data;

	return devm_reset_controller_register(&pdev->dev, &priv->rcdev);
}

static const struct of_device_id uniphier_reset_match[] = {
	/* System reset */
	{
		.compatible = "socionext,uniphier-ld4-reset",
		.data = uniphier_ld4_sys_reset_data,
	},
	{
		.compatible = "socionext,uniphier-pro4-reset",
		.data = uniphier_pro4_sys_reset_data,
	},
	{
		.compatible = "socionext,uniphier-sld8-reset",
		.data = uniphier_ld4_sys_reset_data,
	},
	{
		.compatible = "socionext,uniphier-pro5-reset",
		.data = uniphier_pro5_sys_reset_data,
	},
	{
		.compatible = "socionext,uniphier-pxs2-reset",
		.data = uniphier_pxs2_sys_reset_data,
	},
	{
		.compatible = "socionext,uniphier-ld11-reset",
		.data = uniphier_ld11_sys_reset_data,
	},
	{
		.compatible = "socionext,uniphier-ld20-reset",
		.data = uniphier_ld20_sys_reset_data,
	},
	{
		.compatible = "socionext,uniphier-pxs3-reset",
		.data = uniphier_pxs3_sys_reset_data,
	},
	/* Media I/O reset, SD reset */
	{
		.compatible = "socionext,uniphier-ld4-mio-reset",
		.data = uniphier_ld4_mio_reset_data,
	},
	{
		.compatible = "socionext,uniphier-pro4-mio-reset",
		.data = uniphier_ld4_mio_reset_data,
	},
	{
		.compatible = "socionext,uniphier-sld8-mio-reset",
		.data = uniphier_ld4_mio_reset_data,
	},
	{
		.compatible = "socionext,uniphier-pro5-sd-reset",
		.data = uniphier_pro5_sd_reset_data,
	},
	{
		.compatible = "socionext,uniphier-pxs2-sd-reset",
		.data = uniphier_pro5_sd_reset_data,
	},
	{
		.compatible = "socionext,uniphier-ld11-mio-reset",
		.data = uniphier_ld4_mio_reset_data,
	},
	{
		.compatible = "socionext,uniphier-ld11-sd-reset",
		.data = uniphier_pro5_sd_reset_data,
	},
	{
		.compatible = "socionext,uniphier-ld20-sd-reset",
		.data = uniphier_pro5_sd_reset_data,
	},
	{
		.compatible = "socionext,uniphier-pxs3-sd-reset",
		.data = uniphier_pro5_sd_reset_data,
	},
	/* Peripheral reset */
	{
		.compatible = "socionext,uniphier-ld4-peri-reset",
		.data = uniphier_ld4_peri_reset_data,
	},
	{
		.compatible = "socionext,uniphier-pro4-peri-reset",
		.data = uniphier_pro4_peri_reset_data,
	},
	{
		.compatible = "socionext,uniphier-sld8-peri-reset",
		.data = uniphier_ld4_peri_reset_data,
	},
	{
		.compatible = "socionext,uniphier-pro5-peri-reset",
		.data = uniphier_pro4_peri_reset_data,
	},
	{
		.compatible = "socionext,uniphier-pxs2-peri-reset",
		.data = uniphier_pro4_peri_reset_data,
	},
	{
		.compatible = "socionext,uniphier-ld11-peri-reset",
		.data = uniphier_pro4_peri_reset_data,
	},
	{
		.compatible = "socionext,uniphier-ld20-peri-reset",
		.data = uniphier_pro4_peri_reset_data,
	},
	{
		.compatible = "socionext,uniphier-pxs3-peri-reset",
		.data = uniphier_pro4_peri_reset_data,
	},
	/* Analog signal amplifiers reset */
	{
		.compatible = "socionext,uniphier-ld11-adamv-reset",
		.data = uniphier_ld11_adamv_reset_data,
	},
	{
		.compatible = "socionext,uniphier-ld20-adamv-reset",
		.data = uniphier_ld11_adamv_reset_data,
	},
	{ /* sentinel */ }
};
MODULE_DEVICE_TABLE(of, uniphier_reset_match);

static struct platform_driver uniphier_reset_driver = {
	.probe = uniphier_reset_probe,
	.driver = {
		.name = "uniphier-reset",
		.of_match_table = uniphier_reset_match,
	},
};
module_platform_driver(uniphier_reset_driver);

MODULE_AUTHOR("Masahiro Yamada <yamada.masahiro@socionext.com>");
MODULE_DESCRIPTION("UniPhier Reset Controller Driver");
MODULE_LICENSE("GPL");<|MERGE_RESOLUTION|>--- conflicted
+++ resolved
@@ -115,10 +115,7 @@
 	UNIPHIER_RESETX(4, 0x200c, 2),		/* eMMC */
 	UNIPHIER_RESETX(6, 0x200c, 6),		/* Ether */
 	UNIPHIER_RESETX(8, 0x200c, 8),		/* STDMAC (HSC) */
-<<<<<<< HEAD
-=======
 	UNIPHIER_RESETX(9, 0x200c, 9),		/* HSC */
->>>>>>> 32561354
 	UNIPHIER_RESETX(14, 0x200c, 5),		/* USB30 */
 	UNIPHIER_RESETX(16, 0x200c, 12),	/* USB30-PHY0 */
 	UNIPHIER_RESETX(17, 0x200c, 13),	/* USB30-PHY1 */
