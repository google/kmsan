--- conflicted
+++ resolved
@@ -469,9 +469,6 @@
 	if (table.valid)
 		mvm->fwrt.dump.umac_err_id = table.error_id;
 
-	if (table.valid)
-		mvm->fwrt.dump.umac_err_id = table.error_id;
-
 	if (ERROR_START_OFFSET <= table.valid * ERROR_ELEM_SIZE) {
 		IWL_ERR(trans, "Start IWL Error Log Dump:\n");
 		IWL_ERR(trans, "Status: 0x%08lX, count: %d\n",
@@ -499,11 +496,7 @@
 {
 	struct iwl_trans *trans = mvm->trans;
 	struct iwl_error_event_table table;
-<<<<<<< HEAD
-	u32 val, base = mvm->error_event_table[lmac_num];
-=======
 	u32 val, base = mvm->trans->lmac_error_event_table[lmac_num];
->>>>>>> 5c0c4c85
 
 	if (mvm->fwrt.cur_fw_img == IWL_UCODE_INIT) {
 		if (!base)
@@ -599,11 +592,7 @@
 
 	iwl_mvm_dump_lmac_error_log(mvm, 0);
 
-<<<<<<< HEAD
-	if (mvm->error_event_table[1])
-=======
 	if (mvm->trans->lmac_error_event_table[1])
->>>>>>> 5c0c4c85
 		iwl_mvm_dump_lmac_error_log(mvm, 1);
 
 	iwl_mvm_dump_umac_error_log(mvm);
