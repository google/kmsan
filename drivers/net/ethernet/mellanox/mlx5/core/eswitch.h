/*
 * Copyright (c) 2015, Mellanox Technologies, Ltd.  All rights reserved.
 *
 * This software is available to you under a choice of one of two
 * licenses.  You may choose to be licensed under the terms of the GNU
 * General Public License (GPL) Version 2, available from the file
 * COPYING in the main directory of this source tree, or the
 * OpenIB.org BSD license below:
 *
 *     Redistribution and use in source and binary forms, with or
 *     without modification, are permitted provided that the following
 *     conditions are met:
 *
 *      - Redistributions of source code must retain the above
 *        copyright notice, this list of conditions and the following
 *        disclaimer.
 *
 *      - Redistributions in binary form must reproduce the above
 *        copyright notice, this list of conditions and the following
 *        disclaimer in the documentation and/or other materials
 *        provided with the distribution.
 *
 * THE SOFTWARE IS PROVIDED "AS IS", WITHOUT WARRANTY OF ANY KIND,
 * EXPRESS OR IMPLIED, INCLUDING BUT NOT LIMITED TO THE WARRANTIES OF
 * MERCHANTABILITY, FITNESS FOR A PARTICULAR PURPOSE AND
 * NONINFRINGEMENT. IN NO EVENT SHALL THE AUTHORS OR COPYRIGHT HOLDERS
 * BE LIABLE FOR ANY CLAIM, DAMAGES OR OTHER LIABILITY, WHETHER IN AN
 * ACTION OF CONTRACT, TORT OR OTHERWISE, ARISING FROM, OUT OF OR IN
 * CONNECTION WITH THE SOFTWARE OR THE USE OR OTHER DEALINGS IN THE
 * SOFTWARE.
 */

#ifndef __MLX5_ESWITCH_H__
#define __MLX5_ESWITCH_H__

#include <linux/if_ether.h>
#include <linux/if_link.h>
#include <linux/atomic.h>
#include <net/devlink.h>
#include <linux/mlx5/device.h>
#include <linux/mlx5/eswitch.h>
#include <linux/mlx5/vport.h>
#include <linux/mlx5/fs.h>
#include "lib/mpfs.h"
#include "en/tc_ct.h"

#define FDB_TC_MAX_CHAIN 3
#define FDB_FT_CHAIN (FDB_TC_MAX_CHAIN + 1)
#define FDB_TC_SLOW_PATH_CHAIN (FDB_FT_CHAIN + 1)

/* The index of the last real chain (FT) + 1 as chain zero is valid as well */
#define FDB_NUM_CHAINS (FDB_FT_CHAIN + 1)

#define FDB_TC_MAX_PRIO 16
#define FDB_TC_LEVELS_PER_PRIO 2

#ifdef CONFIG_MLX5_ESWITCH

#define ESW_OFFLOADS_DEFAULT_NUM_GROUPS 15

#define MLX5_MAX_UC_PER_VPORT(dev) \
	(1 << MLX5_CAP_GEN(dev, log_max_current_uc_list))

#define MLX5_MAX_MC_PER_VPORT(dev) \
	(1 << MLX5_CAP_GEN(dev, log_max_current_mc_list))

#define MLX5_MIN_BW_SHARE 1

#define MLX5_RATE_TO_BW_SHARE(rate, divider, limit) \
	min_t(u32, max_t(u32, (rate) / (divider), MLX5_MIN_BW_SHARE), limit)

#define mlx5_esw_has_fwd_fdb(dev) \
	MLX5_CAP_ESW_FLOWTABLE(dev, fdb_multi_path_to_table)

struct vport_ingress {
	struct mlx5_flow_table *acl;
	struct mlx5_flow_handle *allow_rule;
	struct {
		struct mlx5_flow_group *allow_spoofchk_only_grp;
		struct mlx5_flow_group *allow_untagged_spoofchk_grp;
		struct mlx5_flow_group *allow_untagged_only_grp;
		struct mlx5_flow_group *drop_grp;
		struct mlx5_flow_handle *drop_rule;
		struct mlx5_fc *drop_counter;
	} legacy;
	struct {
		/* Optional group to add an FTE to do internal priority
		 * tagging on ingress packets.
		 */
		struct mlx5_flow_group *metadata_prio_tag_grp;
		/* Group to add default match-all FTE entry to tag ingress
		 * packet with metadata.
		 */
		struct mlx5_flow_group *metadata_allmatch_grp;
		struct mlx5_modify_hdr *modify_metadata;
		struct mlx5_flow_handle *modify_metadata_rule;
	} offloads;
};

struct vport_egress {
	struct mlx5_flow_table *acl;
	struct mlx5_flow_group *allowed_vlans_grp;
	struct mlx5_flow_group *drop_grp;
	struct mlx5_flow_handle  *allowed_vlan;
	struct {
		struct mlx5_flow_handle *drop_rule;
		struct mlx5_fc *drop_counter;
	} legacy;
};

struct mlx5_vport_drop_stats {
	u64 rx_dropped;
	u64 tx_dropped;
};

struct mlx5_vport_info {
	u8                      mac[ETH_ALEN];
	u16                     vlan;
	u8                      qos;
	u64                     node_guid;
	int                     link_state;
	u32                     min_rate;
	u32                     max_rate;
	bool                    spoofchk;
	bool                    trusted;
};

/* Vport context events */
enum mlx5_eswitch_vport_event {
	MLX5_VPORT_UC_ADDR_CHANGE = BIT(0),
	MLX5_VPORT_MC_ADDR_CHANGE = BIT(1),
	MLX5_VPORT_PROMISC_CHANGE = BIT(3),
};

struct mlx5_vport {
	struct mlx5_core_dev    *dev;
	int                     vport;
	struct hlist_head       uc_list[MLX5_L2_ADDR_HASH_SIZE];
	struct hlist_head       mc_list[MLX5_L2_ADDR_HASH_SIZE];
	struct mlx5_flow_handle *promisc_rule;
	struct mlx5_flow_handle *allmulti_rule;
	struct work_struct      vport_change_handler;

	struct vport_ingress    ingress;
	struct vport_egress     egress;

	struct mlx5_vport_info  info;

	struct {
		bool            enabled;
		u32             esw_tsar_ix;
		u32             bw_share;
	} qos;

	bool                    enabled;
	enum mlx5_eswitch_vport_event enabled_events;
};

enum offloads_fdb_flags {
	ESW_FDB_CHAINS_AND_PRIOS_SUPPORTED = BIT(0),
};

struct mlx5_esw_chains_priv;

struct mlx5_eswitch_fdb {
	union {
		struct legacy_fdb {
			struct mlx5_flow_table *fdb;
			struct mlx5_flow_group *addr_grp;
			struct mlx5_flow_group *allmulti_grp;
			struct mlx5_flow_group *promisc_grp;
			struct mlx5_flow_table *vepa_fdb;
			struct mlx5_flow_handle *vepa_uplink_rule;
			struct mlx5_flow_handle *vepa_star_rule;
		} legacy;

		struct offloads_fdb {
			struct mlx5_flow_namespace *ns;
			struct mlx5_flow_table *slow_fdb;
			struct mlx5_flow_group *send_to_vport_grp;
			struct mlx5_flow_group *peer_miss_grp;
			struct mlx5_flow_handle **peer_miss_rules;
			struct mlx5_flow_group *miss_grp;
			struct mlx5_flow_handle *miss_rule_uni;
			struct mlx5_flow_handle *miss_rule_multi;
			int vlan_push_pop_refcount;

			struct mlx5_esw_chains_priv *esw_chains_priv;
<<<<<<< HEAD
=======
			struct {
				DECLARE_HASHTABLE(table, 8);
				/* Protects vports.table */
				struct mutex lock;
			} vports;

>>>>>>> 04d5ce62
		} offloads;
	};
	u32 flags;
};

struct mlx5_esw_offload {
	struct mlx5_flow_table *ft_offloads_restore;
	struct mlx5_flow_group *restore_group;
	struct mlx5_modify_hdr *restore_copy_hdr_id;

	struct mlx5_flow_table *ft_offloads;
	struct mlx5_flow_group *vport_rx_group;
	struct mlx5_eswitch_rep *vport_reps;
	struct list_head peer_flows;
	struct mutex peer_mutex;
	struct mutex encap_tbl_lock; /* protects encap_tbl */
	DECLARE_HASHTABLE(encap_tbl, 8);
	struct mod_hdr_tbl mod_hdr;
	DECLARE_HASHTABLE(termtbl_tbl, 8);
	struct mutex termtbl_mutex; /* protects termtbl hash */
	const struct mlx5_eswitch_rep_ops *rep_ops[NUM_REP_TYPES];
	u8 inline_mode;
	atomic64_t num_flows;
	enum devlink_eswitch_encap_mode encap;
};

/* E-Switch MC FDB table hash node */
struct esw_mc_addr { /* SRIOV only */
	struct l2addr_node     node;
	struct mlx5_flow_handle *uplink_rule; /* Forward to uplink rule */
	u32                    refcnt;
};

struct mlx5_host_work {
	struct work_struct	work;
	struct mlx5_eswitch	*esw;
};

struct mlx5_esw_functions {
	struct mlx5_nb		nb;
	u16			num_vfs;
};

enum {
	MLX5_ESWITCH_VPORT_MATCH_METADATA = BIT(0),
	MLX5_ESWITCH_REG_C1_LOOPBACK_ENABLED = BIT(1),
};

struct mlx5_eswitch {
	struct mlx5_core_dev    *dev;
	struct mlx5_nb          nb;
	struct mlx5_eswitch_fdb fdb_table;
	/* legacy data structures */
	struct hlist_head       mc_table[MLX5_L2_ADDR_HASH_SIZE];
	struct esw_mc_addr mc_promisc;
	/* end of legacy */
	struct workqueue_struct *work_queue;
	struct mlx5_vport       *vports;
	u32 flags;
	int                     total_vports;
	int                     enabled_vports;
	/* Synchronize between vport change events
	 * and async SRIOV admin state changes
	 */
	struct mutex            state_lock;

	/* Protects eswitch mode change that occurs via one or more
	 * user commands, i.e. sriov state change, devlink commands.
	 */
	struct mutex mode_lock;

	struct {
		bool            enabled;
		u32             root_tsar_id;
	} qos;

	struct mlx5_esw_offload offloads;
	int                     mode;
	int                     nvports;
	u16                     manager_vport;
	u16                     first_host_vport;
	struct mlx5_esw_functions esw_funcs;
	struct {
		u32             large_group_num;
	}  params;
};

void esw_offloads_disable(struct mlx5_eswitch *esw);
int esw_offloads_enable(struct mlx5_eswitch *esw);
void esw_offloads_cleanup_reps(struct mlx5_eswitch *esw);
int esw_offloads_init_reps(struct mlx5_eswitch *esw);
void esw_vport_cleanup_ingress_rules(struct mlx5_eswitch *esw,
				     struct mlx5_vport *vport);
int esw_vport_create_ingress_acl_table(struct mlx5_eswitch *esw,
				       struct mlx5_vport *vport,
				       int table_size);
void esw_vport_destroy_ingress_acl_table(struct mlx5_vport *vport);
void esw_vport_cleanup_egress_rules(struct mlx5_eswitch *esw,
				    struct mlx5_vport *vport);
int esw_vport_enable_egress_acl(struct mlx5_eswitch *esw,
				struct mlx5_vport *vport);
void esw_vport_disable_egress_acl(struct mlx5_eswitch *esw,
				  struct mlx5_vport *vport);
int mlx5_esw_modify_vport_rate(struct mlx5_eswitch *esw, u16 vport_num,
			       u32 rate_mbps);

/* E-Switch API */
int mlx5_eswitch_init(struct mlx5_core_dev *dev);
void mlx5_eswitch_cleanup(struct mlx5_eswitch *esw);

#define MLX5_ESWITCH_IGNORE_NUM_VFS (-1)
int mlx5_eswitch_enable_locked(struct mlx5_eswitch *esw, int mode, int num_vfs);
int mlx5_eswitch_enable(struct mlx5_eswitch *esw, int num_vfs);
void mlx5_eswitch_disable_locked(struct mlx5_eswitch *esw, bool clear_vf);
void mlx5_eswitch_disable(struct mlx5_eswitch *esw, bool clear_vf);
int mlx5_eswitch_set_vport_mac(struct mlx5_eswitch *esw,
			       u16 vport, u8 mac[ETH_ALEN]);
int mlx5_eswitch_set_vport_state(struct mlx5_eswitch *esw,
				 u16 vport, int link_state);
int mlx5_eswitch_set_vport_vlan(struct mlx5_eswitch *esw,
				u16 vport, u16 vlan, u8 qos);
int mlx5_eswitch_set_vport_spoofchk(struct mlx5_eswitch *esw,
				    u16 vport, bool spoofchk);
int mlx5_eswitch_set_vport_trust(struct mlx5_eswitch *esw,
				 u16 vport_num, bool setting);
int mlx5_eswitch_set_vport_rate(struct mlx5_eswitch *esw, u16 vport,
				u32 max_rate, u32 min_rate);
int mlx5_eswitch_set_vepa(struct mlx5_eswitch *esw, u8 setting);
int mlx5_eswitch_get_vepa(struct mlx5_eswitch *esw, u8 *setting);
int mlx5_eswitch_get_vport_config(struct mlx5_eswitch *esw,
				  u16 vport, struct ifla_vf_info *ivi);
int mlx5_eswitch_get_vport_stats(struct mlx5_eswitch *esw,
				 u16 vport,
				 struct ifla_vf_stats *vf_stats);
void mlx5_eswitch_del_send_to_vport_rule(struct mlx5_flow_handle *rule);

int mlx5_eswitch_modify_esw_vport_context(struct mlx5_core_dev *dev, u16 vport,
					  bool other_vport,
					  void *in, int inlen);
int mlx5_eswitch_query_esw_vport_context(struct mlx5_core_dev *dev, u16 vport,
					 bool other_vport,
					 void *out, int outlen);

struct mlx5_flow_spec;
struct mlx5_esw_flow_attr;
struct mlx5_termtbl_handle;

bool
mlx5_eswitch_termtbl_required(struct mlx5_eswitch *esw,
			      struct mlx5_esw_flow_attr *attr,
			      struct mlx5_flow_act *flow_act,
			      struct mlx5_flow_spec *spec);

struct mlx5_flow_handle *
mlx5_eswitch_add_termtbl_rule(struct mlx5_eswitch *esw,
			      struct mlx5_flow_table *ft,
			      struct mlx5_flow_spec *spec,
			      struct mlx5_esw_flow_attr *attr,
			      struct mlx5_flow_act *flow_act,
			      struct mlx5_flow_destination *dest,
			      int num_dest);

void
mlx5_eswitch_termtbl_put(struct mlx5_eswitch *esw,
			 struct mlx5_termtbl_handle *tt);

struct mlx5_flow_handle *
mlx5_eswitch_add_offloaded_rule(struct mlx5_eswitch *esw,
				struct mlx5_flow_spec *spec,
				struct mlx5_esw_flow_attr *attr);
struct mlx5_flow_handle *
mlx5_eswitch_add_fwd_rule(struct mlx5_eswitch *esw,
			  struct mlx5_flow_spec *spec,
			  struct mlx5_esw_flow_attr *attr);
void
mlx5_eswitch_del_offloaded_rule(struct mlx5_eswitch *esw,
				struct mlx5_flow_handle *rule,
				struct mlx5_esw_flow_attr *attr);
void
mlx5_eswitch_del_fwd_rule(struct mlx5_eswitch *esw,
			  struct mlx5_flow_handle *rule,
			  struct mlx5_esw_flow_attr *attr);

struct mlx5_flow_handle *
mlx5_eswitch_create_vport_rx_rule(struct mlx5_eswitch *esw, u16 vport,
				  struct mlx5_flow_destination *dest);

enum {
	SET_VLAN_STRIP	= BIT(0),
	SET_VLAN_INSERT	= BIT(1)
};

enum mlx5_flow_match_level {
	MLX5_MATCH_NONE	= MLX5_INLINE_MODE_NONE,
	MLX5_MATCH_L2	= MLX5_INLINE_MODE_L2,
	MLX5_MATCH_L3	= MLX5_INLINE_MODE_IP,
	MLX5_MATCH_L4	= MLX5_INLINE_MODE_TCP_UDP,
};

/* current maximum for flow based vport multicasting */
#define MLX5_MAX_FLOW_FWD_VPORTS 2

enum {
	MLX5_ESW_DEST_ENCAP         = BIT(0),
	MLX5_ESW_DEST_ENCAP_VALID   = BIT(1),
};

enum {
	MLX5_ESW_ATTR_FLAG_VLAN_HANDLED  = BIT(0),
	MLX5_ESW_ATTR_FLAG_SLOW_PATH     = BIT(1),
<<<<<<< HEAD
=======
	MLX5_ESW_ATTR_FLAG_NO_IN_PORT    = BIT(2),
>>>>>>> 04d5ce62
};

struct mlx5_esw_flow_attr {
	struct mlx5_eswitch_rep *in_rep;
	struct mlx5_core_dev	*in_mdev;
	struct mlx5_core_dev    *counter_dev;

	int split_count;
	int out_count;

	int	action;
	__be16	vlan_proto[MLX5_FS_VLAN_DEPTH];
	u16	vlan_vid[MLX5_FS_VLAN_DEPTH];
	u8	vlan_prio[MLX5_FS_VLAN_DEPTH];
	u8	total_vlan;
	struct {
		u32 flags;
		struct mlx5_eswitch_rep *rep;
		struct mlx5_pkt_reformat *pkt_reformat;
		struct mlx5_core_dev *mdev;
		struct mlx5_termtbl_handle *termtbl;
	} dests[MLX5_MAX_FLOW_FWD_VPORTS];
	struct  mlx5_modify_hdr *modify_hdr;
	u8	inner_match_level;
	u8	outer_match_level;
	struct mlx5_fc *counter;
	u32	chain;
	u16	prio;
	u32	dest_chain;
	u32	flags;
<<<<<<< HEAD
=======
	struct mlx5_flow_table *fdb;
	struct mlx5_flow_table *dest_ft;
	struct mlx5_ct_attr ct_attr;
>>>>>>> 04d5ce62
	struct mlx5e_tc_flow_parse_attr *parse_attr;
};

int mlx5_devlink_eswitch_mode_set(struct devlink *devlink, u16 mode,
				  struct netlink_ext_ack *extack);
int mlx5_devlink_eswitch_mode_get(struct devlink *devlink, u16 *mode);
int mlx5_devlink_eswitch_inline_mode_set(struct devlink *devlink, u8 mode,
					 struct netlink_ext_ack *extack);
int mlx5_devlink_eswitch_inline_mode_get(struct devlink *devlink, u8 *mode);
int mlx5_devlink_eswitch_encap_mode_set(struct devlink *devlink,
					enum devlink_eswitch_encap_mode encap,
					struct netlink_ext_ack *extack);
int mlx5_devlink_eswitch_encap_mode_get(struct devlink *devlink,
					enum devlink_eswitch_encap_mode *encap);
void *mlx5_eswitch_get_uplink_priv(struct mlx5_eswitch *esw, u8 rep_type);

int mlx5_eswitch_add_vlan_action(struct mlx5_eswitch *esw,
				 struct mlx5_esw_flow_attr *attr);
int mlx5_eswitch_del_vlan_action(struct mlx5_eswitch *esw,
				 struct mlx5_esw_flow_attr *attr);
int __mlx5_eswitch_set_vport_vlan(struct mlx5_eswitch *esw,
				  u16 vport, u16 vlan, u8 qos, u8 set_flags);

int mlx5_esw_create_vport_egress_acl_vlan(struct mlx5_eswitch *esw,
					  struct mlx5_vport *vport,
					  u16 vlan_id, u32 flow_action);

static inline bool mlx5_esw_qos_enabled(struct mlx5_eswitch *esw)
{
	return esw->qos.enabled;
}

static inline bool mlx5_eswitch_vlan_actions_supported(struct mlx5_core_dev *dev,
						       u8 vlan_depth)
{
	bool ret = MLX5_CAP_ESW_FLOWTABLE_FDB(dev, pop_vlan) &&
		   MLX5_CAP_ESW_FLOWTABLE_FDB(dev, push_vlan);

	if (vlan_depth == 1)
		return ret;

	return  ret && MLX5_CAP_ESW_FLOWTABLE_FDB(dev, pop_vlan_2) &&
		MLX5_CAP_ESW_FLOWTABLE_FDB(dev, push_vlan_2);
}

bool mlx5_esw_lag_prereq(struct mlx5_core_dev *dev0,
			 struct mlx5_core_dev *dev1);
bool mlx5_esw_multipath_prereq(struct mlx5_core_dev *dev0,
			       struct mlx5_core_dev *dev1);

const u32 *mlx5_esw_query_functions(struct mlx5_core_dev *dev);

#define MLX5_DEBUG_ESWITCH_MASK BIT(3)

#define esw_info(__dev, format, ...)			\
	dev_info((__dev)->device, "E-Switch: " format, ##__VA_ARGS__)

#define esw_warn(__dev, format, ...)			\
	dev_warn((__dev)->device, "E-Switch: " format, ##__VA_ARGS__)

#define esw_debug(dev, format, ...)				\
	mlx5_core_dbg_mask(dev, MLX5_DEBUG_ESWITCH_MASK, format, ##__VA_ARGS__)

/* The returned number is valid only when the dev is eswitch manager. */
static inline u16 mlx5_eswitch_manager_vport(struct mlx5_core_dev *dev)
{
	return mlx5_core_is_ecpf_esw_manager(dev) ?
		MLX5_VPORT_ECPF : MLX5_VPORT_PF;
}

static inline bool
mlx5_esw_is_manager_vport(const struct mlx5_eswitch *esw, u16 vport_num)
{
	return esw->manager_vport == vport_num;
}

static inline u16 mlx5_eswitch_first_host_vport_num(struct mlx5_core_dev *dev)
{
	return mlx5_core_is_ecpf_esw_manager(dev) ?
		MLX5_VPORT_PF : MLX5_VPORT_FIRST_VF;
}

static inline bool mlx5_eswitch_is_funcs_handler(struct mlx5_core_dev *dev)
{
	/* Ideally device should have the functions changed supported
	 * capability regardless of it being ECPF or PF wherever such
	 * event should be processed such as on eswitch manager device.
	 * However, some ECPF based device might not have this capability
	 * set. Hence OR for ECPF check to cover such device.
	 */
	return MLX5_CAP_ESW(dev, esw_functions_changed) ||
	       mlx5_core_is_ecpf_esw_manager(dev);
}

static inline int mlx5_eswitch_uplink_idx(struct mlx5_eswitch *esw)
{
	/* Uplink always locate at the last element of the array.*/
	return esw->total_vports - 1;
}

static inline int mlx5_eswitch_ecpf_idx(struct mlx5_eswitch *esw)
{
	return esw->total_vports - 2;
}

static inline int mlx5_eswitch_vport_num_to_index(struct mlx5_eswitch *esw,
						  u16 vport_num)
{
	if (vport_num == MLX5_VPORT_ECPF) {
		if (!mlx5_ecpf_vport_exists(esw->dev))
			esw_warn(esw->dev, "ECPF vport doesn't exist!\n");
		return mlx5_eswitch_ecpf_idx(esw);
	}

	if (vport_num == MLX5_VPORT_UPLINK)
		return mlx5_eswitch_uplink_idx(esw);

	return vport_num;
}

static inline u16 mlx5_eswitch_index_to_vport_num(struct mlx5_eswitch *esw,
						  int index)
{
	if (index == mlx5_eswitch_ecpf_idx(esw) &&
	    mlx5_ecpf_vport_exists(esw->dev))
		return MLX5_VPORT_ECPF;

	if (index == mlx5_eswitch_uplink_idx(esw))
		return MLX5_VPORT_UPLINK;

	return index;
}

/* TODO: This mlx5e_tc function shouldn't be called by eswitch */
void mlx5e_tc_clean_fdb_peer_flows(struct mlx5_eswitch *esw);

/* The vport getter/iterator are only valid after esw->total_vports
 * and vport->vport are initialized in mlx5_eswitch_init.
 */
#define mlx5_esw_for_all_vports(esw, i, vport)		\
	for ((i) = MLX5_VPORT_PF;			\
	     (vport) = &(esw)->vports[i],		\
	     (i) < (esw)->total_vports; (i)++)

#define mlx5_esw_for_all_vports_reverse(esw, i, vport)	\
	for ((i) = (esw)->total_vports - 1;		\
	     (vport) = &(esw)->vports[i],		\
	     (i) >= MLX5_VPORT_PF; (i)--)

#define mlx5_esw_for_each_vf_vport(esw, i, vport, nvfs)	\
	for ((i) = MLX5_VPORT_FIRST_VF;			\
	     (vport) = &(esw)->vports[(i)],		\
	     (i) <= (nvfs); (i)++)

#define mlx5_esw_for_each_vf_vport_reverse(esw, i, vport, nvfs)	\
	for ((i) = (nvfs);					\
	     (vport) = &(esw)->vports[(i)],			\
	     (i) >= MLX5_VPORT_FIRST_VF; (i)--)

/* The rep getter/iterator are only valid after esw->total_vports
 * and vport->vport are initialized in mlx5_eswitch_init.
 */
#define mlx5_esw_for_all_reps(esw, i, rep)			\
	for ((i) = MLX5_VPORT_PF;				\
	     (rep) = &(esw)->offloads.vport_reps[i],		\
	     (i) < (esw)->total_vports; (i)++)

#define mlx5_esw_for_each_vf_rep(esw, i, rep, nvfs)		\
	for ((i) = MLX5_VPORT_FIRST_VF;				\
	     (rep) = &(esw)->offloads.vport_reps[i],		\
	     (i) <= (nvfs); (i)++)

#define mlx5_esw_for_each_vf_rep_reverse(esw, i, rep, nvfs)	\
	for ((i) = (nvfs);					\
	     (rep) = &(esw)->offloads.vport_reps[i],		\
	     (i) >= MLX5_VPORT_FIRST_VF; (i)--)

#define mlx5_esw_for_each_vf_vport_num(esw, vport, nvfs)	\
	for ((vport) = MLX5_VPORT_FIRST_VF; (vport) <= (nvfs); (vport)++)

#define mlx5_esw_for_each_vf_vport_num_reverse(esw, vport, nvfs)	\
	for ((vport) = (nvfs); (vport) >= MLX5_VPORT_FIRST_VF; (vport)--)

/* Includes host PF (vport 0) if it's not esw manager. */
#define mlx5_esw_for_each_host_func_rep(esw, i, rep, nvfs)	\
	for ((i) = (esw)->first_host_vport;			\
	     (rep) = &(esw)->offloads.vport_reps[i],		\
	     (i) <= (nvfs); (i)++)

#define mlx5_esw_for_each_host_func_rep_reverse(esw, i, rep, nvfs)	\
	for ((i) = (nvfs);						\
	     (rep) = &(esw)->offloads.vport_reps[i],			\
	     (i) >= (esw)->first_host_vport; (i)--)

#define mlx5_esw_for_each_host_func_vport(esw, vport, nvfs)	\
	for ((vport) = (esw)->first_host_vport;			\
	     (vport) <= (nvfs); (vport)++)

#define mlx5_esw_for_each_host_func_vport_reverse(esw, vport, nvfs)	\
	for ((vport) = (nvfs);						\
	     (vport) >= (esw)->first_host_vport; (vport)--)

struct mlx5_vport *__must_check
mlx5_eswitch_get_vport(struct mlx5_eswitch *esw, u16 vport_num);

bool mlx5_eswitch_is_vf_vport(const struct mlx5_eswitch *esw, u16 vport_num);

int mlx5_esw_funcs_changed_handler(struct notifier_block *nb, unsigned long type, void *data);

int
mlx5_eswitch_enable_pf_vf_vports(struct mlx5_eswitch *esw,
				 enum mlx5_eswitch_vport_event enabled_events);
void mlx5_eswitch_disable_pf_vf_vports(struct mlx5_eswitch *esw);

int
esw_vport_create_offloads_acl_tables(struct mlx5_eswitch *esw,
				     struct mlx5_vport *vport);
void
esw_vport_destroy_offloads_acl_tables(struct mlx5_eswitch *esw,
				      struct mlx5_vport *vport);

int mlx5_esw_vport_tbl_get(struct mlx5_eswitch *esw);
void mlx5_esw_vport_tbl_put(struct mlx5_eswitch *esw);

struct mlx5_flow_handle *
esw_add_restore_rule(struct mlx5_eswitch *esw, u32 tag);
u32
esw_get_max_restore_tag(struct mlx5_eswitch *esw);

int esw_offloads_load_rep(struct mlx5_eswitch *esw, u16 vport_num);
void esw_offloads_unload_rep(struct mlx5_eswitch *esw, u16 vport_num);

int mlx5_eswitch_load_vport(struct mlx5_eswitch *esw, u16 vport_num,
			    enum mlx5_eswitch_vport_event enabled_events);
void mlx5_eswitch_unload_vport(struct mlx5_eswitch *esw, u16 vport_num);

int mlx5_eswitch_load_vf_vports(struct mlx5_eswitch *esw, u16 num_vfs,
				enum mlx5_eswitch_vport_event enabled_events);
void mlx5_eswitch_unload_vf_vports(struct mlx5_eswitch *esw, u16 num_vfs);

#else  /* CONFIG_MLX5_ESWITCH */
/* eswitch API stubs */
static inline int  mlx5_eswitch_init(struct mlx5_core_dev *dev) { return 0; }
static inline void mlx5_eswitch_cleanup(struct mlx5_eswitch *esw) {}
static inline int mlx5_eswitch_enable(struct mlx5_eswitch *esw, int num_vfs) { return 0; }
static inline void mlx5_eswitch_disable(struct mlx5_eswitch *esw, bool clear_vf) {}
static inline bool mlx5_esw_lag_prereq(struct mlx5_core_dev *dev0, struct mlx5_core_dev *dev1) { return true; }
static inline bool mlx5_eswitch_is_funcs_handler(struct mlx5_core_dev *dev) { return false; }
static inline const u32 *mlx5_esw_query_functions(struct mlx5_core_dev *dev)
{
	return ERR_PTR(-EOPNOTSUPP);
}

static inline struct mlx5_flow_handle *
esw_add_restore_rule(struct mlx5_eswitch *esw, u32 tag)
{
	return ERR_PTR(-EOPNOTSUPP);
}
#endif /* CONFIG_MLX5_ESWITCH */

#endif /* __MLX5_ESWITCH_H__ */<|MERGE_RESOLUTION|>--- conflicted
+++ resolved
@@ -186,15 +186,12 @@
 			int vlan_push_pop_refcount;
 
 			struct mlx5_esw_chains_priv *esw_chains_priv;
-<<<<<<< HEAD
-=======
 			struct {
 				DECLARE_HASHTABLE(table, 8);
 				/* Protects vports.table */
 				struct mutex lock;
 			} vports;
 
->>>>>>> 04d5ce62
 		} offloads;
 	};
 	u32 flags;
@@ -405,10 +402,7 @@
 enum {
 	MLX5_ESW_ATTR_FLAG_VLAN_HANDLED  = BIT(0),
 	MLX5_ESW_ATTR_FLAG_SLOW_PATH     = BIT(1),
-<<<<<<< HEAD
-=======
 	MLX5_ESW_ATTR_FLAG_NO_IN_PORT    = BIT(2),
->>>>>>> 04d5ce62
 };
 
 struct mlx5_esw_flow_attr {
@@ -439,12 +433,9 @@
 	u16	prio;
 	u32	dest_chain;
 	u32	flags;
-<<<<<<< HEAD
-=======
 	struct mlx5_flow_table *fdb;
 	struct mlx5_flow_table *dest_ft;
 	struct mlx5_ct_attr ct_attr;
->>>>>>> 04d5ce62
 	struct mlx5e_tc_flow_parse_attr *parse_attr;
 };
 
