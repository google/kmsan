--- conflicted
+++ resolved
@@ -1067,11 +1067,7 @@
 	err = mlx5_core_set_hca_defaults(dev);
 	if (err) {
 		mlx5_core_err(dev, "Failed to set hca defaults\n");
-<<<<<<< HEAD
-		goto err_fs;
-=======
 		goto err_sriov;
->>>>>>> 4b972a01
 	}
 
 	err = mlx5_sriov_attach(dev);
