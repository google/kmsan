--- conflicted
+++ resolved
@@ -1863,11 +1863,7 @@
 
 	ret = kstrtoul(page, 0, &tmp);
 	if (ret < 0) {
-<<<<<<< HEAD
-		pr_err("Unable to extract implict_trans_secs\n");
-=======
 		pr_err("Unable to extract implicit_trans_secs\n");
->>>>>>> d8ec26d7
 		return ret;
 	}
 	if (tmp > ALUA_MAX_IMPLICIT_TRANS_SECS) {
