/*
 * Copyright © 2008 Intel Corporation
 *
 * Permission is hereby granted, free of charge, to any person obtaining a
 * copy of this software and associated documentation files (the "Software"),
 * to deal in the Software without restriction, including without limitation
 * the rights to use, copy, modify, merge, publish, distribute, sublicense,
 * and/or sell copies of the Software, and to permit persons to whom the
 * Software is furnished to do so, subject to the following conditions:
 *
 * The above copyright notice and this permission notice (including the next
 * paragraph) shall be included in all copies or substantial portions of the
 * Software.
 *
 * THE SOFTWARE IS PROVIDED "AS IS", WITHOUT WARRANTY OF ANY KIND, EXPRESS OR
 * IMPLIED, INCLUDING BUT NOT LIMITED TO THE WARRANTIES OF MERCHANTABILITY,
 * FITNESS FOR A PARTICULAR PURPOSE AND NONINFRINGEMENT.  IN NO EVENT SHALL
 * THE AUTHORS OR COPYRIGHT HOLDERS BE LIABLE FOR ANY CLAIM, DAMAGES OR OTHER
 * LIABILITY, WHETHER IN AN ACTION OF CONTRACT, TORT OR OTHERWISE, ARISING
 * FROM, OUT OF OR IN CONNECTION WITH THE SOFTWARE OR THE USE OR OTHER DEALINGS
 * IN THE SOFTWARE.
 *
 * Authors:
 *    Keith Packard <keithp@keithp.com>
 *
 */

#include <linux/export.h>
#include <linux/i2c.h>
#include <linux/notifier.h>
#include <linux/slab.h>
#include <linux/timekeeping.h>
#include <linux/types.h>

#include <asm/byteorder.h>

#include <drm/drm_atomic_helper.h>
#include <drm/drm_crtc.h>
#include <drm/drm_dp_helper.h>
#include <drm/drm_edid.h>
#include <drm/drm_probe_helper.h>

#include "g4x_dp.h"
#include "i915_debugfs.h"
#include "i915_drv.h"
#include "intel_atomic.h"
#include "intel_audio.h"
#include "intel_backlight.h"
#include "intel_connector.h"
#include "intel_crtc.h"
#include "intel_ddi.h"
#include "intel_de.h"
#include "intel_display_types.h"
#include "intel_dp.h"
#include "intel_dp_aux.h"
#include "intel_dp_hdcp.h"
#include "intel_dp_link_training.h"
#include "intel_dp_mst.h"
#include "intel_dpio_phy.h"
#include "intel_dpll.h"
#include "intel_drrs.h"
#include "intel_fifo_underrun.h"
#include "intel_hdcp.h"
#include "intel_hdmi.h"
#include "intel_hotplug.h"
#include "intel_lspcon.h"
#include "intel_lvds.h"
#include "intel_panel.h"
#include "intel_pps.h"
#include "intel_psr.h"
#include "intel_tc.h"
#include "intel_vdsc.h"
#include "intel_vrr.h"

#define DP_DPRX_ESI_LEN 14

/* DP DSC throughput values used for slice count calculations KPixels/s */
#define DP_DSC_PEAK_PIXEL_RATE			2720000
#define DP_DSC_MAX_ENC_THROUGHPUT_0		340000
#define DP_DSC_MAX_ENC_THROUGHPUT_1		400000

/* DP DSC FEC Overhead factor = 1/(0.972261) */
#define DP_DSC_FEC_OVERHEAD_FACTOR		972261

/* Compliance test status bits  */
#define INTEL_DP_RESOLUTION_SHIFT_MASK	0
#define INTEL_DP_RESOLUTION_PREFERRED	(1 << INTEL_DP_RESOLUTION_SHIFT_MASK)
#define INTEL_DP_RESOLUTION_STANDARD	(2 << INTEL_DP_RESOLUTION_SHIFT_MASK)
#define INTEL_DP_RESOLUTION_FAILSAFE	(3 << INTEL_DP_RESOLUTION_SHIFT_MASK)


/* Constants for DP DSC configurations */
static const u8 valid_dsc_bpp[] = {6, 8, 10, 12, 15};

/* With Single pipe configuration, HW is capable of supporting maximum
 * of 4 slices per line.
 */
static const u8 valid_dsc_slicecount[] = {1, 2, 4};

/**
 * intel_dp_is_edp - is the given port attached to an eDP panel (either CPU or PCH)
 * @intel_dp: DP struct
 *
 * If a CPU or PCH DP output is attached to an eDP panel, this function
 * will return true, and false otherwise.
 *
 * This function is not safe to use prior to encoder type being set.
 */
bool intel_dp_is_edp(struct intel_dp *intel_dp)
{
	struct intel_digital_port *dig_port = dp_to_dig_port(intel_dp);

	return dig_port->base.type == INTEL_OUTPUT_EDP;
}

static void intel_dp_unset_edid(struct intel_dp *intel_dp);
static int intel_dp_dsc_compute_bpp(struct intel_dp *intel_dp, u8 dsc_max_bpc);

/* Is link rate UHBR and thus 128b/132b? */
bool intel_dp_is_uhbr(const struct intel_crtc_state *crtc_state)
{
	return crtc_state->port_clock >= 1000000;
}

static void intel_dp_set_default_sink_rates(struct intel_dp *intel_dp)
{
	intel_dp->sink_rates[0] = 162000;
	intel_dp->num_sink_rates = 1;
}

/* update sink rates from dpcd */
static void intel_dp_set_dpcd_sink_rates(struct intel_dp *intel_dp)
{
	static const int dp_rates[] = {
		162000, 270000, 540000, 810000
	};
	int i, max_rate;
	int max_lttpr_rate;

	if (drm_dp_has_quirk(&intel_dp->desc, DP_DPCD_QUIRK_CAN_DO_MAX_LINK_RATE_3_24_GBPS)) {
		/* Needed, e.g., for Apple MBP 2017, 15 inch eDP Retina panel */
		static const int quirk_rates[] = { 162000, 270000, 324000 };

		memcpy(intel_dp->sink_rates, quirk_rates, sizeof(quirk_rates));
		intel_dp->num_sink_rates = ARRAY_SIZE(quirk_rates);

		return;
	}

	/*
	 * Sink rates for 8b/10b.
	 */
	max_rate = drm_dp_bw_code_to_link_rate(intel_dp->dpcd[DP_MAX_LINK_RATE]);
	max_lttpr_rate = drm_dp_lttpr_max_link_rate(intel_dp->lttpr_common_caps);
	if (max_lttpr_rate)
		max_rate = min(max_rate, max_lttpr_rate);

	for (i = 0; i < ARRAY_SIZE(dp_rates); i++) {
		if (dp_rates[i] > max_rate)
			break;
		intel_dp->sink_rates[i] = dp_rates[i];
	}

	/*
	 * Sink rates for 128b/132b. If set, sink should support all 8b/10b
	 * rates and 10 Gbps.
	 */
	if (intel_dp->dpcd[DP_MAIN_LINK_CHANNEL_CODING] & DP_CAP_ANSI_128B132B) {
		u8 uhbr_rates = 0;

		BUILD_BUG_ON(ARRAY_SIZE(intel_dp->sink_rates) < ARRAY_SIZE(dp_rates) + 3);

		drm_dp_dpcd_readb(&intel_dp->aux,
				  DP_128B132B_SUPPORTED_LINK_RATES, &uhbr_rates);

		if (drm_dp_lttpr_count(intel_dp->lttpr_common_caps)) {
			/* We have a repeater */
			if (intel_dp->lttpr_common_caps[0] >= 0x20 &&
			    intel_dp->lttpr_common_caps[DP_MAIN_LINK_CHANNEL_CODING_PHY_REPEATER -
							DP_LT_TUNABLE_PHY_REPEATER_FIELD_DATA_STRUCTURE_REV] &
			    DP_PHY_REPEATER_128B132B_SUPPORTED) {
				/* Repeater supports 128b/132b, valid UHBR rates */
				uhbr_rates &= intel_dp->lttpr_common_caps[DP_PHY_REPEATER_128B132B_RATES -
									  DP_LT_TUNABLE_PHY_REPEATER_FIELD_DATA_STRUCTURE_REV];
			} else {
				/* Does not support 128b/132b */
				uhbr_rates = 0;
			}
		}

		if (uhbr_rates & DP_UHBR10)
			intel_dp->sink_rates[i++] = 1000000;
		if (uhbr_rates & DP_UHBR13_5)
			intel_dp->sink_rates[i++] = 1350000;
		if (uhbr_rates & DP_UHBR20)
			intel_dp->sink_rates[i++] = 2000000;
	}

	intel_dp->num_sink_rates = i;
}

static void intel_dp_set_sink_rates(struct intel_dp *intel_dp)
{
	struct intel_connector *connector = intel_dp->attached_connector;
	struct intel_digital_port *intel_dig_port = dp_to_dig_port(intel_dp);
	struct intel_encoder *encoder = &intel_dig_port->base;

	intel_dp_set_dpcd_sink_rates(intel_dp);

	if (intel_dp->num_sink_rates)
		return;

	drm_err(&dp_to_i915(intel_dp)->drm,
		"[CONNECTOR:%d:%s][ENCODER:%d:%s] Invalid DPCD with no link rates, using defaults\n",
		connector->base.base.id, connector->base.name,
		encoder->base.base.id, encoder->base.name);

	intel_dp_set_default_sink_rates(intel_dp);
}

static void intel_dp_set_default_max_sink_lane_count(struct intel_dp *intel_dp)
{
	intel_dp->max_sink_lane_count = 1;
}

static void intel_dp_set_max_sink_lane_count(struct intel_dp *intel_dp)
{
	struct intel_connector *connector = intel_dp->attached_connector;
	struct intel_digital_port *intel_dig_port = dp_to_dig_port(intel_dp);
	struct intel_encoder *encoder = &intel_dig_port->base;

	intel_dp->max_sink_lane_count = drm_dp_max_lane_count(intel_dp->dpcd);

	switch (intel_dp->max_sink_lane_count) {
	case 1:
	case 2:
	case 4:
		return;
	}

	drm_err(&dp_to_i915(intel_dp)->drm,
		"[CONNECTOR:%d:%s][ENCODER:%d:%s] Invalid DPCD max lane count (%d), using default\n",
		connector->base.base.id, connector->base.name,
		encoder->base.base.id, encoder->base.name,
		intel_dp->max_sink_lane_count);

	intel_dp_set_default_max_sink_lane_count(intel_dp);
}

/* Get length of rates array potentially limited by max_rate. */
static int intel_dp_rate_limit_len(const int *rates, int len, int max_rate)
{
	int i;

	/* Limit results by potentially reduced max rate */
	for (i = 0; i < len; i++) {
		if (rates[len - i - 1] <= max_rate)
			return len - i;
	}

	return 0;
}

/* Get length of common rates array potentially limited by max_rate. */
static int intel_dp_common_len_rate_limit(const struct intel_dp *intel_dp,
					  int max_rate)
{
	return intel_dp_rate_limit_len(intel_dp->common_rates,
				       intel_dp->num_common_rates, max_rate);
}

static int intel_dp_common_rate(struct intel_dp *intel_dp, int index)
{
	if (drm_WARN_ON(&dp_to_i915(intel_dp)->drm,
			index < 0 || index >= intel_dp->num_common_rates))
		return 162000;

	return intel_dp->common_rates[index];
}

/* Theoretical max between source and sink */
static int intel_dp_max_common_rate(struct intel_dp *intel_dp)
{
	return intel_dp_common_rate(intel_dp, intel_dp->num_common_rates - 1);
}

/* Theoretical max between source and sink */
static int intel_dp_max_common_lane_count(struct intel_dp *intel_dp)
{
	struct intel_digital_port *dig_port = dp_to_dig_port(intel_dp);
	int source_max = dig_port->max_lanes;
	int sink_max = intel_dp->max_sink_lane_count;
	int fia_max = intel_tc_port_fia_max_lane_count(dig_port);
	int lttpr_max = drm_dp_lttpr_max_lane_count(intel_dp->lttpr_common_caps);

	if (lttpr_max)
		sink_max = min(sink_max, lttpr_max);

	return min3(source_max, sink_max, fia_max);
}

int intel_dp_max_lane_count(struct intel_dp *intel_dp)
{
	switch (intel_dp->max_link_lane_count) {
	case 1:
	case 2:
	case 4:
		return intel_dp->max_link_lane_count;
	default:
		MISSING_CASE(intel_dp->max_link_lane_count);
		return 1;
	}
}

/*
 * The required data bandwidth for a mode with given pixel clock and bpp. This
 * is the required net bandwidth independent of the data bandwidth efficiency.
 */
int
intel_dp_link_required(int pixel_clock, int bpp)
{
	/* pixel_clock is in kHz, divide bpp by 8 for bit to Byte conversion */
	return DIV_ROUND_UP(pixel_clock * bpp, 8);
}

/*
 * Given a link rate and lanes, get the data bandwidth.
 *
 * Data bandwidth is the actual payload rate, which depends on the data
 * bandwidth efficiency and the link rate.
 *
 * For 8b/10b channel encoding, SST and non-FEC, the data bandwidth efficiency
 * is 80%. For example, for a 1.62 Gbps link, 1.62*10^9 bps * 0.80 * (1/8) =
 * 162000 kBps. With 8-bit symbols, we have 162000 kHz symbol clock. Just by
 * coincidence, the port clock in kHz matches the data bandwidth in kBps, and
 * they equal the link bit rate in Gbps multiplied by 100000. (Note that this no
 * longer holds for data bandwidth as soon as FEC or MST is taken into account!)
 *
 * For 128b/132b channel encoding, the data bandwidth efficiency is 96.71%. For
 * example, for a 10 Gbps link, 10*10^9 bps * 0.9671 * (1/8) = 1208875
 * kBps. With 32-bit symbols, we have 312500 kHz symbol clock. The value 1000000
 * does not match the symbol clock, the port clock (not even if you think in
 * terms of a byte clock), nor the data bandwidth. It only matches the link bit
 * rate in units of 10000 bps.
 */
int
intel_dp_max_data_rate(int max_link_rate, int max_lanes)
{
	if (max_link_rate >= 1000000) {
		/*
		 * UHBR rates always use 128b/132b channel encoding, and have
		 * 97.71% data bandwidth efficiency. Consider max_link_rate the
		 * link bit rate in units of 10000 bps.
		 */
		int max_link_rate_kbps = max_link_rate * 10;

		max_link_rate_kbps = DIV_ROUND_CLOSEST_ULL(mul_u32_u32(max_link_rate_kbps, 9671), 10000);
		max_link_rate = max_link_rate_kbps / 8;
	}

	/*
	 * Lower than UHBR rates always use 8b/10b channel encoding, and have
	 * 80% data bandwidth efficiency for SST non-FEC. However, this turns
	 * out to be a nop by coincidence, and can be skipped:
	 *
	 *	int max_link_rate_kbps = max_link_rate * 10;
	 *	max_link_rate_kbps = DIV_ROUND_CLOSEST_ULL(max_link_rate_kbps * 8, 10);
	 *	max_link_rate = max_link_rate_kbps / 8;
	 */

	return max_link_rate * max_lanes;
}

bool intel_dp_can_bigjoiner(struct intel_dp *intel_dp)
{
	struct intel_digital_port *intel_dig_port = dp_to_dig_port(intel_dp);
	struct intel_encoder *encoder = &intel_dig_port->base;
	struct drm_i915_private *dev_priv = to_i915(encoder->base.dev);

	return DISPLAY_VER(dev_priv) >= 12 ||
		(DISPLAY_VER(dev_priv) == 11 &&
		 encoder->port != PORT_A);
}

static int dg2_max_source_rate(struct intel_dp *intel_dp)
{
	return intel_dp_is_edp(intel_dp) ? 810000 : 1350000;
}

static bool is_low_voltage_sku(struct drm_i915_private *i915, enum phy phy)
{
	u32 voltage;

	voltage = intel_de_read(i915, ICL_PORT_COMP_DW3(phy)) & VOLTAGE_INFO_MASK;

	return voltage == VOLTAGE_INFO_0_85V;
}

static int icl_max_source_rate(struct intel_dp *intel_dp)
{
	struct intel_digital_port *dig_port = dp_to_dig_port(intel_dp);
	struct drm_i915_private *dev_priv = to_i915(dig_port->base.base.dev);
	enum phy phy = intel_port_to_phy(dev_priv, dig_port->base.port);

	if (intel_phy_is_combo(dev_priv, phy) &&
	    (is_low_voltage_sku(dev_priv, phy) || !intel_dp_is_edp(intel_dp)))
		return 540000;

	return 810000;
}

static int ehl_max_source_rate(struct intel_dp *intel_dp)
{
	struct intel_digital_port *dig_port = dp_to_dig_port(intel_dp);
	struct drm_i915_private *dev_priv = to_i915(dig_port->base.base.dev);
	enum phy phy = intel_port_to_phy(dev_priv, dig_port->base.port);

	if (intel_dp_is_edp(intel_dp) || is_low_voltage_sku(dev_priv, phy))
		return 540000;

	return 810000;
}

static int dg1_max_source_rate(struct intel_dp *intel_dp)
{
	struct intel_digital_port *dig_port = dp_to_dig_port(intel_dp);
	struct drm_i915_private *i915 = to_i915(dig_port->base.base.dev);
	enum phy phy = intel_port_to_phy(i915, dig_port->base.port);

	if (intel_phy_is_combo(i915, phy) && is_low_voltage_sku(i915, phy))
		return 540000;

	return 810000;
}

static void
intel_dp_set_source_rates(struct intel_dp *intel_dp)
{
	/* The values must be in increasing order */
	static const int icl_rates[] = {
		162000, 216000, 270000, 324000, 432000, 540000, 648000, 810000,
		1000000, 1350000,
	};
	static const int bxt_rates[] = {
		162000, 216000, 243000, 270000, 324000, 432000, 540000
	};
	static const int skl_rates[] = {
		162000, 216000, 270000, 324000, 432000, 540000
	};
	static const int hsw_rates[] = {
		162000, 270000, 540000
	};
	static const int g4x_rates[] = {
		162000, 270000
	};
	struct intel_digital_port *dig_port = dp_to_dig_port(intel_dp);
	struct intel_encoder *encoder = &dig_port->base;
	struct drm_i915_private *dev_priv = to_i915(dig_port->base.base.dev);
	const int *source_rates;
	int size, max_rate = 0, vbt_max_rate;

	/* This should only be done once */
	drm_WARN_ON(&dev_priv->drm,
		    intel_dp->source_rates || intel_dp->num_source_rates);

	if (DISPLAY_VER(dev_priv) >= 11) {
		source_rates = icl_rates;
		size = ARRAY_SIZE(icl_rates);
		if (IS_DG2(dev_priv))
			max_rate = dg2_max_source_rate(intel_dp);
		else if (IS_ALDERLAKE_P(dev_priv) || IS_ALDERLAKE_S(dev_priv) ||
			 IS_DG1(dev_priv) || IS_ROCKETLAKE(dev_priv))
			max_rate = dg1_max_source_rate(intel_dp);
		else if (IS_JSL_EHL(dev_priv))
			max_rate = ehl_max_source_rate(intel_dp);
		else
			max_rate = icl_max_source_rate(intel_dp);
	} else if (IS_GEMINILAKE(dev_priv) || IS_BROXTON(dev_priv)) {
		source_rates = bxt_rates;
		size = ARRAY_SIZE(bxt_rates);
	} else if (DISPLAY_VER(dev_priv) == 9) {
		source_rates = skl_rates;
		size = ARRAY_SIZE(skl_rates);
	} else if ((IS_HASWELL(dev_priv) && !IS_HSW_ULX(dev_priv)) ||
		   IS_BROADWELL(dev_priv)) {
		source_rates = hsw_rates;
		size = ARRAY_SIZE(hsw_rates);
	} else {
		source_rates = g4x_rates;
		size = ARRAY_SIZE(g4x_rates);
	}

	vbt_max_rate = intel_bios_dp_max_link_rate(encoder);
	if (max_rate && vbt_max_rate)
		max_rate = min(max_rate, vbt_max_rate);
	else if (vbt_max_rate)
		max_rate = vbt_max_rate;

	if (max_rate)
		size = intel_dp_rate_limit_len(source_rates, size, max_rate);

	intel_dp->source_rates = source_rates;
	intel_dp->num_source_rates = size;
}

static int intersect_rates(const int *source_rates, int source_len,
			   const int *sink_rates, int sink_len,
			   int *common_rates)
{
	int i = 0, j = 0, k = 0;

	while (i < source_len && j < sink_len) {
		if (source_rates[i] == sink_rates[j]) {
			if (WARN_ON(k >= DP_MAX_SUPPORTED_RATES))
				return k;
			common_rates[k] = source_rates[i];
			++k;
			++i;
			++j;
		} else if (source_rates[i] < sink_rates[j]) {
			++i;
		} else {
			++j;
		}
	}
	return k;
}

/* return index of rate in rates array, or -1 if not found */
static int intel_dp_rate_index(const int *rates, int len, int rate)
{
	int i;

	for (i = 0; i < len; i++)
		if (rate == rates[i])
			return i;

	return -1;
}

static void intel_dp_set_common_rates(struct intel_dp *intel_dp)
{
	struct drm_i915_private *i915 = dp_to_i915(intel_dp);

	drm_WARN_ON(&i915->drm,
		    !intel_dp->num_source_rates || !intel_dp->num_sink_rates);

	intel_dp->num_common_rates = intersect_rates(intel_dp->source_rates,
						     intel_dp->num_source_rates,
						     intel_dp->sink_rates,
						     intel_dp->num_sink_rates,
						     intel_dp->common_rates);

	/* Paranoia, there should always be something in common. */
	if (drm_WARN_ON(&i915->drm, intel_dp->num_common_rates == 0)) {
		intel_dp->common_rates[0] = 162000;
		intel_dp->num_common_rates = 1;
	}
}

static bool intel_dp_link_params_valid(struct intel_dp *intel_dp, int link_rate,
				       u8 lane_count)
{
	/*
	 * FIXME: we need to synchronize the current link parameters with
	 * hardware readout. Currently fast link training doesn't work on
	 * boot-up.
	 */
	if (link_rate == 0 ||
	    link_rate > intel_dp->max_link_rate)
		return false;

	if (lane_count == 0 ||
	    lane_count > intel_dp_max_lane_count(intel_dp))
		return false;

	return true;
}

static bool intel_dp_can_link_train_fallback_for_edp(struct intel_dp *intel_dp,
						     int link_rate,
						     u8 lane_count)
{
	const struct drm_display_mode *fixed_mode =
		intel_dp->attached_connector->panel.fixed_mode;
	int mode_rate, max_rate;

	mode_rate = intel_dp_link_required(fixed_mode->clock, 18);
	max_rate = intel_dp_max_data_rate(link_rate, lane_count);
	if (mode_rate > max_rate)
		return false;

	return true;
}

int intel_dp_get_link_train_fallback_values(struct intel_dp *intel_dp,
					    int link_rate, u8 lane_count)
{
	struct drm_i915_private *i915 = dp_to_i915(intel_dp);
	int index;

	/*
	 * TODO: Enable fallback on MST links once MST link compute can handle
	 * the fallback params.
	 */
	if (intel_dp->is_mst) {
		drm_err(&i915->drm, "Link Training Unsuccessful\n");
		return -1;
	}

	if (intel_dp_is_edp(intel_dp) && !intel_dp->use_max_params) {
		drm_dbg_kms(&i915->drm,
			    "Retrying Link training for eDP with max parameters\n");
		intel_dp->use_max_params = true;
		return 0;
	}

	index = intel_dp_rate_index(intel_dp->common_rates,
				    intel_dp->num_common_rates,
				    link_rate);
	if (index > 0) {
		if (intel_dp_is_edp(intel_dp) &&
		    !intel_dp_can_link_train_fallback_for_edp(intel_dp,
							      intel_dp_common_rate(intel_dp, index - 1),
							      lane_count)) {
			drm_dbg_kms(&i915->drm,
				    "Retrying Link training for eDP with same parameters\n");
			return 0;
		}
		intel_dp->max_link_rate = intel_dp_common_rate(intel_dp, index - 1);
		intel_dp->max_link_lane_count = lane_count;
	} else if (lane_count > 1) {
		if (intel_dp_is_edp(intel_dp) &&
		    !intel_dp_can_link_train_fallback_for_edp(intel_dp,
							      intel_dp_max_common_rate(intel_dp),
							      lane_count >> 1)) {
			drm_dbg_kms(&i915->drm,
				    "Retrying Link training for eDP with same parameters\n");
			return 0;
		}
		intel_dp->max_link_rate = intel_dp_max_common_rate(intel_dp);
		intel_dp->max_link_lane_count = lane_count >> 1;
	} else {
		drm_err(&i915->drm, "Link Training Unsuccessful\n");
		return -1;
	}

	return 0;
}

u32 intel_dp_mode_to_fec_clock(u32 mode_clock)
{
	return div_u64(mul_u32_u32(mode_clock, 1000000U),
		       DP_DSC_FEC_OVERHEAD_FACTOR);
}

static int
small_joiner_ram_size_bits(struct drm_i915_private *i915)
{
	if (DISPLAY_VER(i915) >= 13)
		return 17280 * 8;
	else if (DISPLAY_VER(i915) >= 11)
		return 7680 * 8;
	else
		return 6144 * 8;
}

static u16 intel_dp_dsc_get_output_bpp(struct drm_i915_private *i915,
				       u32 link_clock, u32 lane_count,
				       u32 mode_clock, u32 mode_hdisplay,
				       bool bigjoiner,
				       u32 pipe_bpp)
{
	u32 bits_per_pixel, max_bpp_small_joiner_ram;
	int i;

	/*
	 * Available Link Bandwidth(Kbits/sec) = (NumberOfLanes)*
	 * (LinkSymbolClock)* 8 * (TimeSlotsPerMTP)
	 * for SST -> TimeSlotsPerMTP is 1,
	 * for MST -> TimeSlotsPerMTP has to be calculated
	 */
	bits_per_pixel = (link_clock * lane_count * 8) /
			 intel_dp_mode_to_fec_clock(mode_clock);
	drm_dbg_kms(&i915->drm, "Max link bpp: %u\n", bits_per_pixel);

	/* Small Joiner Check: output bpp <= joiner RAM (bits) / Horiz. width */
	max_bpp_small_joiner_ram = small_joiner_ram_size_bits(i915) /
		mode_hdisplay;

	if (bigjoiner)
		max_bpp_small_joiner_ram *= 2;

	drm_dbg_kms(&i915->drm, "Max small joiner bpp: %u\n",
		    max_bpp_small_joiner_ram);

	/*
	 * Greatest allowed DSC BPP = MIN (output BPP from available Link BW
	 * check, output bpp from small joiner RAM check)
	 */
	bits_per_pixel = min(bits_per_pixel, max_bpp_small_joiner_ram);

	if (bigjoiner) {
		u32 max_bpp_bigjoiner =
			i915->max_cdclk_freq * 48 /
			intel_dp_mode_to_fec_clock(mode_clock);

		DRM_DEBUG_KMS("Max big joiner bpp: %u\n", max_bpp_bigjoiner);
		bits_per_pixel = min(bits_per_pixel, max_bpp_bigjoiner);
	}

	/* Error out if the max bpp is less than smallest allowed valid bpp */
	if (bits_per_pixel < valid_dsc_bpp[0]) {
		drm_dbg_kms(&i915->drm, "Unsupported BPP %u, min %u\n",
			    bits_per_pixel, valid_dsc_bpp[0]);
		return 0;
	}

	/* From XE_LPD onwards we support from bpc upto uncompressed bpp-1 BPPs */
	if (DISPLAY_VER(i915) >= 13) {
		bits_per_pixel = min(bits_per_pixel, pipe_bpp - 1);
	} else {
		/* Find the nearest match in the array of known BPPs from VESA */
		for (i = 0; i < ARRAY_SIZE(valid_dsc_bpp) - 1; i++) {
			if (bits_per_pixel < valid_dsc_bpp[i + 1])
				break;
		}
		bits_per_pixel = valid_dsc_bpp[i];
	}

	/*
	 * Compressed BPP in U6.4 format so multiply by 16, for Gen 11,
	 * fractional part is 0
	 */
	return bits_per_pixel << 4;
}

static u8 intel_dp_dsc_get_slice_count(struct intel_dp *intel_dp,
				       int mode_clock, int mode_hdisplay,
				       bool bigjoiner)
{
	struct drm_i915_private *i915 = dp_to_i915(intel_dp);
	u8 min_slice_count, i;
	int max_slice_width;

	if (mode_clock <= DP_DSC_PEAK_PIXEL_RATE)
		min_slice_count = DIV_ROUND_UP(mode_clock,
					       DP_DSC_MAX_ENC_THROUGHPUT_0);
	else
		min_slice_count = DIV_ROUND_UP(mode_clock,
					       DP_DSC_MAX_ENC_THROUGHPUT_1);

	max_slice_width = drm_dp_dsc_sink_max_slice_width(intel_dp->dsc_dpcd);
	if (max_slice_width < DP_DSC_MIN_SLICE_WIDTH_VALUE) {
		drm_dbg_kms(&i915->drm,
			    "Unsupported slice width %d by DP DSC Sink device\n",
			    max_slice_width);
		return 0;
	}
	/* Also take into account max slice width */
	min_slice_count = max_t(u8, min_slice_count,
				DIV_ROUND_UP(mode_hdisplay,
					     max_slice_width));

	/* Find the closest match to the valid slice count values */
	for (i = 0; i < ARRAY_SIZE(valid_dsc_slicecount); i++) {
		u8 test_slice_count = valid_dsc_slicecount[i] << bigjoiner;

		if (test_slice_count >
		    drm_dp_dsc_sink_max_slice_count(intel_dp->dsc_dpcd, false))
			break;

		/* big joiner needs small joiner to be enabled */
		if (bigjoiner && test_slice_count < 4)
			continue;

		if (min_slice_count <= test_slice_count)
			return test_slice_count;
	}

	drm_dbg_kms(&i915->drm, "Unsupported Slice Count %d\n",
		    min_slice_count);
	return 0;
}

static enum intel_output_format
intel_dp_output_format(struct drm_connector *connector,
		       const struct drm_display_mode *mode)
{
	struct intel_dp *intel_dp = intel_attached_dp(to_intel_connector(connector));
	const struct drm_display_info *info = &connector->display_info;

	if (!connector->ycbcr_420_allowed ||
	    !drm_mode_is_420_only(info, mode))
		return INTEL_OUTPUT_FORMAT_RGB;

	if (intel_dp->dfp.rgb_to_ycbcr &&
	    intel_dp->dfp.ycbcr_444_to_420)
		return INTEL_OUTPUT_FORMAT_RGB;

	if (intel_dp->dfp.ycbcr_444_to_420)
		return INTEL_OUTPUT_FORMAT_YCBCR444;
	else
		return INTEL_OUTPUT_FORMAT_YCBCR420;
}

int intel_dp_min_bpp(enum intel_output_format output_format)
{
	if (output_format == INTEL_OUTPUT_FORMAT_RGB)
		return 6 * 3;
	else
		return 8 * 3;
}

static int intel_dp_output_bpp(enum intel_output_format output_format, int bpp)
{
	/*
	 * bpp value was assumed to RGB format. And YCbCr 4:2:0 output
	 * format of the number of bytes per pixel will be half the number
	 * of bytes of RGB pixel.
	 */
	if (output_format == INTEL_OUTPUT_FORMAT_YCBCR420)
		bpp /= 2;

	return bpp;
}

static int
intel_dp_mode_min_output_bpp(struct drm_connector *connector,
			     const struct drm_display_mode *mode)
{
	enum intel_output_format output_format =
		intel_dp_output_format(connector, mode);

	return intel_dp_output_bpp(output_format, intel_dp_min_bpp(output_format));
}

static bool intel_dp_hdisplay_bad(struct drm_i915_private *dev_priv,
				  int hdisplay)
{
	/*
	 * Older platforms don't like hdisplay==4096 with DP.
	 *
	 * On ILK/SNB/IVB the pipe seems to be somewhat running (scanline
	 * and frame counter increment), but we don't get vblank interrupts,
	 * and the pipe underruns immediately. The link also doesn't seem
	 * to get trained properly.
	 *
	 * On CHV the vblank interrupts don't seem to disappear but
	 * otherwise the symptoms are similar.
	 *
	 * TODO: confirm the behaviour on HSW+
	 */
	return hdisplay == 4096 && !HAS_DDI(dev_priv);
}

static enum drm_mode_status
intel_dp_mode_valid_downstream(struct intel_connector *connector,
			       const struct drm_display_mode *mode,
			       int target_clock)
{
	struct intel_dp *intel_dp = intel_attached_dp(connector);
	const struct drm_display_info *info = &connector->base.display_info;
	int tmds_clock;

	/* If PCON supports FRL MODE, check FRL bandwidth constraints */
	if (intel_dp->dfp.pcon_max_frl_bw) {
		int target_bw;
		int max_frl_bw;
		int bpp = intel_dp_mode_min_output_bpp(&connector->base, mode);

		target_bw = bpp * target_clock;

		max_frl_bw = intel_dp->dfp.pcon_max_frl_bw;

		/* converting bw from Gbps to Kbps*/
		max_frl_bw = max_frl_bw * 1000000;

		if (target_bw > max_frl_bw)
			return MODE_CLOCK_HIGH;

		return MODE_OK;
	}

	if (intel_dp->dfp.max_dotclock &&
	    target_clock > intel_dp->dfp.max_dotclock)
		return MODE_CLOCK_HIGH;

	/* Assume 8bpc for the DP++/HDMI/DVI TMDS clock check */
	tmds_clock = target_clock;
	if (drm_mode_is_420_only(info, mode))
		tmds_clock /= 2;

	if (intel_dp->dfp.min_tmds_clock &&
	    tmds_clock < intel_dp->dfp.min_tmds_clock)
		return MODE_CLOCK_LOW;
	if (intel_dp->dfp.max_tmds_clock &&
	    tmds_clock > intel_dp->dfp.max_tmds_clock)
		return MODE_CLOCK_HIGH;

	return MODE_OK;
}

static bool intel_dp_need_bigjoiner(struct intel_dp *intel_dp,
				    int hdisplay, int clock)
{
	struct drm_i915_private *i915 = dp_to_i915(intel_dp);

	if (!intel_dp_can_bigjoiner(intel_dp))
		return false;

	return clock > i915->max_dotclk_freq || hdisplay > 5120;
}

static enum drm_mode_status
intel_dp_mode_valid(struct drm_connector *connector,
		    struct drm_display_mode *mode)
{
	struct intel_dp *intel_dp = intel_attached_dp(to_intel_connector(connector));
	struct intel_connector *intel_connector = to_intel_connector(connector);
	struct drm_display_mode *fixed_mode = intel_connector->panel.fixed_mode;
	struct drm_i915_private *dev_priv = to_i915(connector->dev);
	int target_clock = mode->clock;
	int max_rate, mode_rate, max_lanes, max_link_clock;
	int max_dotclk = dev_priv->max_dotclk_freq;
	u16 dsc_max_output_bpp = 0;
	u8 dsc_slice_count = 0;
	enum drm_mode_status status;
	bool dsc = false, bigjoiner = false;

	if (mode->flags & DRM_MODE_FLAG_DBLSCAN)
		return MODE_NO_DBLESCAN;

	if (mode->flags & DRM_MODE_FLAG_DBLCLK)
		return MODE_H_ILLEGAL;

	if (intel_dp_is_edp(intel_dp) && fixed_mode) {
		status = intel_panel_mode_valid(intel_connector, mode);
		if (status != MODE_OK)
			return status;

		target_clock = fixed_mode->clock;
	}

	if (mode->clock < 10000)
		return MODE_CLOCK_LOW;

	if (intel_dp_need_bigjoiner(intel_dp, mode->hdisplay, target_clock)) {
		bigjoiner = true;
		max_dotclk *= 2;
	}
	if (target_clock > max_dotclk)
		return MODE_CLOCK_HIGH;

	max_link_clock = intel_dp_max_link_rate(intel_dp);
	max_lanes = intel_dp_max_lane_count(intel_dp);

	max_rate = intel_dp_max_data_rate(max_link_clock, max_lanes);
	mode_rate = intel_dp_link_required(target_clock,
					   intel_dp_mode_min_output_bpp(connector, mode));

	if (intel_dp_hdisplay_bad(dev_priv, mode->hdisplay))
		return MODE_H_ILLEGAL;

	/*
	 * Output bpp is stored in 6.4 format so right shift by 4 to get the
	 * integer value since we support only integer values of bpp.
	 */
	if (DISPLAY_VER(dev_priv) >= 10 &&
	    drm_dp_sink_supports_dsc(intel_dp->dsc_dpcd)) {
		/*
		 * TBD pass the connector BPC,
		 * for now U8_MAX so that max BPC on that platform would be picked
		 */
		int pipe_bpp = intel_dp_dsc_compute_bpp(intel_dp, U8_MAX);

		if (intel_dp_is_edp(intel_dp)) {
			dsc_max_output_bpp =
				drm_edp_dsc_sink_output_bpp(intel_dp->dsc_dpcd) >> 4;
			dsc_slice_count =
				drm_dp_dsc_sink_max_slice_count(intel_dp->dsc_dpcd,
								true);
		} else if (drm_dp_sink_supports_fec(intel_dp->fec_capable)) {
			dsc_max_output_bpp =
				intel_dp_dsc_get_output_bpp(dev_priv,
							    max_link_clock,
							    max_lanes,
							    target_clock,
							    mode->hdisplay,
							    bigjoiner,
							    pipe_bpp) >> 4;
			dsc_slice_count =
				intel_dp_dsc_get_slice_count(intel_dp,
							     target_clock,
							     mode->hdisplay,
							     bigjoiner);
		}

		dsc = dsc_max_output_bpp && dsc_slice_count;
	}

	/*
	 * Big joiner configuration needs DSC for TGL which is not true for
	 * XE_LPD where uncompressed joiner is supported.
	 */
	if (DISPLAY_VER(dev_priv) < 13 && bigjoiner && !dsc)
		return MODE_CLOCK_HIGH;

	if (mode_rate > max_rate && !dsc)
		return MODE_CLOCK_HIGH;

	status = intel_dp_mode_valid_downstream(intel_connector,
						mode, target_clock);
	if (status != MODE_OK)
		return status;

	return intel_mode_valid_max_plane_size(dev_priv, mode, bigjoiner);
}

bool intel_dp_source_supports_tps3(struct drm_i915_private *i915)
{
	return DISPLAY_VER(i915) >= 9 || IS_BROADWELL(i915) || IS_HASWELL(i915);
}

bool intel_dp_source_supports_tps4(struct drm_i915_private *i915)
{
	return DISPLAY_VER(i915) >= 10;
}

static void snprintf_int_array(char *str, size_t len,
			       const int *array, int nelem)
{
	int i;

	str[0] = '\0';

	for (i = 0; i < nelem; i++) {
		int r = snprintf(str, len, "%s%d", i ? ", " : "", array[i]);
		if (r >= len)
			return;
		str += r;
		len -= r;
	}
}

static void intel_dp_print_rates(struct intel_dp *intel_dp)
{
	struct drm_i915_private *i915 = dp_to_i915(intel_dp);
	char str[128]; /* FIXME: too big for stack? */

	if (!drm_debug_enabled(DRM_UT_KMS))
		return;

	snprintf_int_array(str, sizeof(str),
			   intel_dp->source_rates, intel_dp->num_source_rates);
	drm_dbg_kms(&i915->drm, "source rates: %s\n", str);

	snprintf_int_array(str, sizeof(str),
			   intel_dp->sink_rates, intel_dp->num_sink_rates);
	drm_dbg_kms(&i915->drm, "sink rates: %s\n", str);

	snprintf_int_array(str, sizeof(str),
			   intel_dp->common_rates, intel_dp->num_common_rates);
	drm_dbg_kms(&i915->drm, "common rates: %s\n", str);
}

int
intel_dp_max_link_rate(struct intel_dp *intel_dp)
{
	int len;

	len = intel_dp_common_len_rate_limit(intel_dp, intel_dp->max_link_rate);

	return intel_dp_common_rate(intel_dp, len - 1);
}

int intel_dp_rate_select(struct intel_dp *intel_dp, int rate)
{
	struct drm_i915_private *i915 = dp_to_i915(intel_dp);
	int i = intel_dp_rate_index(intel_dp->sink_rates,
				    intel_dp->num_sink_rates, rate);

	if (drm_WARN_ON(&i915->drm, i < 0))
		i = 0;

	return i;
}

void intel_dp_compute_rate(struct intel_dp *intel_dp, int port_clock,
			   u8 *link_bw, u8 *rate_select)
{
	/* eDP 1.4 rate select method. */
	if (intel_dp->use_rate_select) {
		*link_bw = 0;
		*rate_select =
			intel_dp_rate_select(intel_dp, port_clock);
	} else {
		*link_bw = drm_dp_link_rate_to_bw_code(port_clock);
		*rate_select = 0;
	}
}

static bool intel_dp_source_supports_fec(struct intel_dp *intel_dp,
					 const struct intel_crtc_state *pipe_config)
{
	struct drm_i915_private *dev_priv = dp_to_i915(intel_dp);

	/* On TGL, FEC is supported on all Pipes */
	if (DISPLAY_VER(dev_priv) >= 12)
		return true;

	if (DISPLAY_VER(dev_priv) == 11 && pipe_config->cpu_transcoder != TRANSCODER_A)
		return true;

	return false;
}

static bool intel_dp_supports_fec(struct intel_dp *intel_dp,
				  const struct intel_crtc_state *pipe_config)
{
	return intel_dp_source_supports_fec(intel_dp, pipe_config) &&
		drm_dp_sink_supports_fec(intel_dp->fec_capable);
}

static bool intel_dp_supports_dsc(struct intel_dp *intel_dp,
				  const struct intel_crtc_state *crtc_state)
{
	if (intel_crtc_has_type(crtc_state, INTEL_OUTPUT_DP) && !crtc_state->fec_enable)
		return false;

	return intel_dsc_source_support(crtc_state) &&
		drm_dp_sink_supports_dsc(intel_dp->dsc_dpcd);
}

static bool intel_dp_hdmi_ycbcr420(struct intel_dp *intel_dp,
				   const struct intel_crtc_state *crtc_state)
{
	return crtc_state->output_format == INTEL_OUTPUT_FORMAT_YCBCR420 ||
		(crtc_state->output_format == INTEL_OUTPUT_FORMAT_YCBCR444 &&
		 intel_dp->dfp.ycbcr_444_to_420);
}

static int intel_dp_hdmi_tmds_clock(struct intel_dp *intel_dp,
				    const struct intel_crtc_state *crtc_state, int bpc)
{
	int clock = crtc_state->hw.adjusted_mode.crtc_clock * bpc / 8;

	if (intel_dp_hdmi_ycbcr420(intel_dp, crtc_state))
		clock /= 2;

	return clock;
}

static bool intel_dp_hdmi_tmds_clock_valid(struct intel_dp *intel_dp,
					   const struct intel_crtc_state *crtc_state, int bpc)
{
	int tmds_clock = intel_dp_hdmi_tmds_clock(intel_dp, crtc_state, bpc);

	if (intel_dp->dfp.min_tmds_clock &&
	    tmds_clock < intel_dp->dfp.min_tmds_clock)
		return false;

	if (intel_dp->dfp.max_tmds_clock &&
	    tmds_clock > intel_dp->dfp.max_tmds_clock)
		return false;

	return true;
}

static bool intel_dp_hdmi_deep_color_possible(struct intel_dp *intel_dp,
					      const struct intel_crtc_state *crtc_state,
					      int bpc)
{

	return intel_hdmi_deep_color_possible(crtc_state, bpc,
					      intel_dp->has_hdmi_sink,
					      intel_dp_hdmi_ycbcr420(intel_dp, crtc_state)) &&
		intel_dp_hdmi_tmds_clock_valid(intel_dp, crtc_state, bpc);
}

static int intel_dp_max_bpp(struct intel_dp *intel_dp,
			    const struct intel_crtc_state *crtc_state)
{
	struct drm_i915_private *dev_priv = dp_to_i915(intel_dp);
	struct intel_connector *intel_connector = intel_dp->attached_connector;
	int bpp, bpc;

	bpc = crtc_state->pipe_bpp / 3;

	if (intel_dp->dfp.max_bpc)
		bpc = min_t(int, bpc, intel_dp->dfp.max_bpc);

	if (intel_dp->dfp.min_tmds_clock) {
		for (; bpc >= 10; bpc -= 2) {
			if (intel_dp_hdmi_deep_color_possible(intel_dp, crtc_state, bpc))
				break;
		}
	}

	bpp = bpc * 3;
	if (intel_dp_is_edp(intel_dp)) {
		/* Get bpp from vbt only for panels that dont have bpp in edid */
		if (intel_connector->base.display_info.bpc == 0 &&
		    dev_priv->vbt.edp.bpp && dev_priv->vbt.edp.bpp < bpp) {
			drm_dbg_kms(&dev_priv->drm,
				    "clamping bpp for eDP panel to BIOS-provided %i\n",
				    dev_priv->vbt.edp.bpp);
			bpp = dev_priv->vbt.edp.bpp;
		}
	}

	return bpp;
}

/* Adjust link config limits based on compliance test requests. */
void
intel_dp_adjust_compliance_config(struct intel_dp *intel_dp,
				  struct intel_crtc_state *pipe_config,
				  struct link_config_limits *limits)
{
	struct drm_i915_private *i915 = dp_to_i915(intel_dp);

	/* For DP Compliance we override the computed bpp for the pipe */
	if (intel_dp->compliance.test_data.bpc != 0) {
		int bpp = 3 * intel_dp->compliance.test_data.bpc;

		limits->min_bpp = limits->max_bpp = bpp;
		pipe_config->dither_force_disable = bpp == 6 * 3;

		drm_dbg_kms(&i915->drm, "Setting pipe_bpp to %d\n", bpp);
	}

	/* Use values requested by Compliance Test Request */
	if (intel_dp->compliance.test_type == DP_TEST_LINK_TRAINING) {
		int index;

		/* Validate the compliance test data since max values
		 * might have changed due to link train fallback.
		 */
		if (intel_dp_link_params_valid(intel_dp, intel_dp->compliance.test_link_rate,
					       intel_dp->compliance.test_lane_count)) {
			index = intel_dp_rate_index(intel_dp->common_rates,
						    intel_dp->num_common_rates,
						    intel_dp->compliance.test_link_rate);
			if (index >= 0)
				limits->min_rate = limits->max_rate =
					intel_dp->compliance.test_link_rate;
			limits->min_lane_count = limits->max_lane_count =
				intel_dp->compliance.test_lane_count;
		}
	}
}

/* Optimize link config in order: max bpp, min clock, min lanes */
static int
intel_dp_compute_link_config_wide(struct intel_dp *intel_dp,
				  struct intel_crtc_state *pipe_config,
				  const struct link_config_limits *limits)
{
	struct drm_display_mode *adjusted_mode = &pipe_config->hw.adjusted_mode;
	int bpp, i, lane_count;
	int mode_rate, link_rate, link_avail;

	for (bpp = limits->max_bpp; bpp >= limits->min_bpp; bpp -= 2 * 3) {
		int output_bpp = intel_dp_output_bpp(pipe_config->output_format, bpp);

		mode_rate = intel_dp_link_required(adjusted_mode->crtc_clock,
						   output_bpp);

		for (i = 0; i < intel_dp->num_common_rates; i++) {
<<<<<<< HEAD
			link_rate = intel_dp->common_rates[i];
=======
			link_rate = intel_dp_common_rate(intel_dp, i);
>>>>>>> 754e0b0e
			if (link_rate < limits->min_rate ||
			    link_rate > limits->max_rate)
				continue;

			for (lane_count = limits->min_lane_count;
			     lane_count <= limits->max_lane_count;
			     lane_count <<= 1) {
				link_avail = intel_dp_max_data_rate(link_rate,
								    lane_count);

				if (mode_rate <= link_avail) {
					pipe_config->lane_count = lane_count;
					pipe_config->pipe_bpp = bpp;
					pipe_config->port_clock = link_rate;

					return 0;
				}
			}
		}
	}

	return -EINVAL;
}

static int intel_dp_dsc_compute_bpp(struct intel_dp *intel_dp, u8 max_req_bpc)
{
	struct drm_i915_private *i915 = dp_to_i915(intel_dp);
	int i, num_bpc;
	u8 dsc_bpc[3] = {0};
	u8 dsc_max_bpc;

	/* Max DSC Input BPC for ICL is 10 and for TGL+ is 12 */
	if (DISPLAY_VER(i915) >= 12)
		dsc_max_bpc = min_t(u8, 12, max_req_bpc);
	else
		dsc_max_bpc = min_t(u8, 10, max_req_bpc);

	num_bpc = drm_dp_dsc_sink_supported_input_bpcs(intel_dp->dsc_dpcd,
						       dsc_bpc);
	for (i = 0; i < num_bpc; i++) {
		if (dsc_max_bpc >= dsc_bpc[i])
			return dsc_bpc[i] * 3;
	}

	return 0;
}

#define DSC_SUPPORTED_VERSION_MIN		1

static int intel_dp_dsc_compute_params(struct intel_encoder *encoder,
				       struct intel_crtc_state *crtc_state)
{
	struct drm_i915_private *i915 = to_i915(encoder->base.dev);
	struct intel_dp *intel_dp = enc_to_intel_dp(encoder);
	struct drm_dsc_config *vdsc_cfg = &crtc_state->dsc.config;
	u8 line_buf_depth;
	int ret;

	/*
	 * RC_MODEL_SIZE is currently a constant across all configurations.
	 *
	 * FIXME: Look into using sink defined DPCD DP_DSC_RC_BUF_BLK_SIZE and
	 * DP_DSC_RC_BUF_SIZE for this.
	 */
	vdsc_cfg->rc_model_size = DSC_RC_MODEL_SIZE_CONST;

	/*
	 * Slice Height of 8 works for all currently available panels. So start
	 * with that if pic_height is an integral multiple of 8. Eventually add
	 * logic to try multiple slice heights.
	 */
	if (vdsc_cfg->pic_height % 8 == 0)
		vdsc_cfg->slice_height = 8;
	else if (vdsc_cfg->pic_height % 4 == 0)
		vdsc_cfg->slice_height = 4;
	else
		vdsc_cfg->slice_height = 2;

	ret = intel_dsc_compute_params(crtc_state);
	if (ret)
		return ret;

	vdsc_cfg->dsc_version_major =
		(intel_dp->dsc_dpcd[DP_DSC_REV - DP_DSC_SUPPORT] &
		 DP_DSC_MAJOR_MASK) >> DP_DSC_MAJOR_SHIFT;
	vdsc_cfg->dsc_version_minor =
		min(DSC_SUPPORTED_VERSION_MIN,
		    (intel_dp->dsc_dpcd[DP_DSC_REV - DP_DSC_SUPPORT] &
		     DP_DSC_MINOR_MASK) >> DP_DSC_MINOR_SHIFT);

	vdsc_cfg->convert_rgb = intel_dp->dsc_dpcd[DP_DSC_DEC_COLOR_FORMAT_CAP - DP_DSC_SUPPORT] &
		DP_DSC_RGB;

	line_buf_depth = drm_dp_dsc_sink_line_buf_depth(intel_dp->dsc_dpcd);
	if (!line_buf_depth) {
		drm_dbg_kms(&i915->drm,
			    "DSC Sink Line Buffer Depth invalid\n");
		return -EINVAL;
	}

	if (vdsc_cfg->dsc_version_minor == 2)
		vdsc_cfg->line_buf_depth = (line_buf_depth == DSC_1_2_MAX_LINEBUF_DEPTH_BITS) ?
			DSC_1_2_MAX_LINEBUF_DEPTH_VAL : line_buf_depth;
	else
		vdsc_cfg->line_buf_depth = (line_buf_depth > DSC_1_1_MAX_LINEBUF_DEPTH_BITS) ?
			DSC_1_1_MAX_LINEBUF_DEPTH_BITS : line_buf_depth;

	vdsc_cfg->block_pred_enable =
		intel_dp->dsc_dpcd[DP_DSC_BLK_PREDICTION_SUPPORT - DP_DSC_SUPPORT] &
		DP_DSC_BLK_PREDICTION_IS_SUPPORTED;

	return drm_dsc_compute_rc_parameters(vdsc_cfg);
}

static int intel_dp_dsc_compute_config(struct intel_dp *intel_dp,
				       struct intel_crtc_state *pipe_config,
				       struct drm_connector_state *conn_state,
				       struct link_config_limits *limits)
{
	struct intel_digital_port *dig_port = dp_to_dig_port(intel_dp);
	struct drm_i915_private *dev_priv = to_i915(dig_port->base.base.dev);
	const struct drm_display_mode *adjusted_mode =
		&pipe_config->hw.adjusted_mode;
	int pipe_bpp;
	int ret;

	pipe_config->fec_enable = !intel_dp_is_edp(intel_dp) &&
		intel_dp_supports_fec(intel_dp, pipe_config);

	if (!intel_dp_supports_dsc(intel_dp, pipe_config))
		return -EINVAL;

	pipe_bpp = intel_dp_dsc_compute_bpp(intel_dp, conn_state->max_requested_bpc);

	/* Min Input BPC for ICL+ is 8 */
	if (pipe_bpp < 8 * 3) {
		drm_dbg_kms(&dev_priv->drm,
			    "No DSC support for less than 8bpc\n");
		return -EINVAL;
	}

	/*
	 * For now enable DSC for max bpp, max link rate, max lane count.
	 * Optimize this later for the minimum possible link rate/lane count
	 * with DSC enabled for the requested mode.
	 */
	pipe_config->pipe_bpp = pipe_bpp;
	pipe_config->port_clock = limits->max_rate;
	pipe_config->lane_count = limits->max_lane_count;

	if (intel_dp_is_edp(intel_dp)) {
		pipe_config->dsc.compressed_bpp =
			min_t(u16, drm_edp_dsc_sink_output_bpp(intel_dp->dsc_dpcd) >> 4,
			      pipe_config->pipe_bpp);
		pipe_config->dsc.slice_count =
			drm_dp_dsc_sink_max_slice_count(intel_dp->dsc_dpcd,
							true);
	} else {
		u16 dsc_max_output_bpp;
		u8 dsc_dp_slice_count;

		dsc_max_output_bpp =
			intel_dp_dsc_get_output_bpp(dev_priv,
						    pipe_config->port_clock,
						    pipe_config->lane_count,
						    adjusted_mode->crtc_clock,
						    adjusted_mode->crtc_hdisplay,
						    pipe_config->bigjoiner,
						    pipe_bpp);
		dsc_dp_slice_count =
			intel_dp_dsc_get_slice_count(intel_dp,
						     adjusted_mode->crtc_clock,
						     adjusted_mode->crtc_hdisplay,
						     pipe_config->bigjoiner);
		if (!dsc_max_output_bpp || !dsc_dp_slice_count) {
			drm_dbg_kms(&dev_priv->drm,
				    "Compressed BPP/Slice Count not supported\n");
			return -EINVAL;
		}
		pipe_config->dsc.compressed_bpp = min_t(u16,
							       dsc_max_output_bpp >> 4,
							       pipe_config->pipe_bpp);
		pipe_config->dsc.slice_count = dsc_dp_slice_count;
	}

	/* As of today we support DSC for only RGB */
	if (intel_dp->force_dsc_bpp) {
		if (intel_dp->force_dsc_bpp >= 8 &&
		    intel_dp->force_dsc_bpp < pipe_bpp) {
			drm_dbg_kms(&dev_priv->drm,
				    "DSC BPP forced to %d",
				    intel_dp->force_dsc_bpp);
			pipe_config->dsc.compressed_bpp =
						intel_dp->force_dsc_bpp;
		} else {
			drm_dbg_kms(&dev_priv->drm,
				    "Invalid DSC BPP %d",
				    intel_dp->force_dsc_bpp);
		}
	}

	/*
	 * VDSC engine operates at 1 Pixel per clock, so if peak pixel rate
	 * is greater than the maximum Cdclock and if slice count is even
	 * then we need to use 2 VDSC instances.
	 */
	if (adjusted_mode->crtc_clock > dev_priv->max_cdclk_freq ||
	    pipe_config->bigjoiner) {
		if (pipe_config->dsc.slice_count < 2) {
			drm_dbg_kms(&dev_priv->drm,
				    "Cannot split stream to use 2 VDSC instances\n");
			return -EINVAL;
		}

		pipe_config->dsc.dsc_split = true;
	}

	ret = intel_dp_dsc_compute_params(&dig_port->base, pipe_config);
	if (ret < 0) {
		drm_dbg_kms(&dev_priv->drm,
			    "Cannot compute valid DSC parameters for Input Bpp = %d "
			    "Compressed BPP = %d\n",
			    pipe_config->pipe_bpp,
			    pipe_config->dsc.compressed_bpp);
		return ret;
	}

	pipe_config->dsc.compression_enable = true;
	drm_dbg_kms(&dev_priv->drm, "DP DSC computed with Input Bpp = %d "
		    "Compressed Bpp = %d Slice Count = %d\n",
		    pipe_config->pipe_bpp,
		    pipe_config->dsc.compressed_bpp,
		    pipe_config->dsc.slice_count);

	return 0;
}

static int
intel_dp_compute_link_config(struct intel_encoder *encoder,
			     struct intel_crtc_state *pipe_config,
			     struct drm_connector_state *conn_state)
{
	struct drm_i915_private *i915 = to_i915(encoder->base.dev);
	const struct drm_display_mode *adjusted_mode =
		&pipe_config->hw.adjusted_mode;
	struct intel_dp *intel_dp = enc_to_intel_dp(encoder);
	struct link_config_limits limits;
	int ret;

<<<<<<< HEAD
	common_len = intel_dp_common_len_rate_limit(intel_dp,
						    intel_dp->max_link_rate);

	/* No common link rates between source and sink */
	drm_WARN_ON(encoder->base.dev, common_len <= 0);

	limits.min_rate = intel_dp->common_rates[0];
	limits.max_rate = intel_dp->common_rates[common_len - 1];
=======
	limits.min_rate = intel_dp_common_rate(intel_dp, 0);
	limits.max_rate = intel_dp_max_link_rate(intel_dp);
>>>>>>> 754e0b0e

	limits.min_lane_count = 1;
	limits.max_lane_count = intel_dp_max_lane_count(intel_dp);

	limits.min_bpp = intel_dp_min_bpp(pipe_config->output_format);
	limits.max_bpp = intel_dp_max_bpp(intel_dp, pipe_config);

	if (intel_dp->use_max_params) {
		/*
		 * Use the maximum clock and number of lanes the eDP panel
		 * advertizes being capable of in case the initial fast
		 * optimal params failed us. The panels are generally
		 * designed to support only a single clock and lane
		 * configuration, and typically on older panels these
		 * values correspond to the native resolution of the panel.
		 */
		limits.min_lane_count = limits.max_lane_count;
		limits.min_rate = limits.max_rate;
	}

	intel_dp_adjust_compliance_config(intel_dp, pipe_config, &limits);

	drm_dbg_kms(&i915->drm, "DP link computation with max lane count %i "
		    "max rate %d max bpp %d pixel clock %iKHz\n",
		    limits.max_lane_count, limits.max_rate,
		    limits.max_bpp, adjusted_mode->crtc_clock);

	if (intel_dp_need_bigjoiner(intel_dp, adjusted_mode->crtc_hdisplay,
				    adjusted_mode->crtc_clock))
		pipe_config->bigjoiner = true;

	/*
	 * Optimize for slow and wide for everything, because there are some
	 * eDP 1.3 and 1.4 panels don't work well with fast and narrow.
	 */
	ret = intel_dp_compute_link_config_wide(intel_dp, pipe_config, &limits);

	/*
	 * Pipe joiner needs compression upto display12 due to BW limitation. DG2
	 * onwards pipe joiner can be enabled without compression.
	 */
	drm_dbg_kms(&i915->drm, "Force DSC en = %d\n", intel_dp->force_dsc_en);
	if (ret || intel_dp->force_dsc_en || (DISPLAY_VER(i915) < 13 &&
					      pipe_config->bigjoiner)) {
		ret = intel_dp_dsc_compute_config(intel_dp, pipe_config,
						  conn_state, &limits);
		if (ret < 0)
			return ret;
	}

	if (pipe_config->dsc.compression_enable) {
		drm_dbg_kms(&i915->drm,
			    "DP lane count %d clock %d Input bpp %d Compressed bpp %d\n",
			    pipe_config->lane_count, pipe_config->port_clock,
			    pipe_config->pipe_bpp,
			    pipe_config->dsc.compressed_bpp);

		drm_dbg_kms(&i915->drm,
			    "DP link rate required %i available %i\n",
			    intel_dp_link_required(adjusted_mode->crtc_clock,
						   pipe_config->dsc.compressed_bpp),
			    intel_dp_max_data_rate(pipe_config->port_clock,
						   pipe_config->lane_count));
	} else {
		drm_dbg_kms(&i915->drm, "DP lane count %d clock %d bpp %d\n",
			    pipe_config->lane_count, pipe_config->port_clock,
			    pipe_config->pipe_bpp);

		drm_dbg_kms(&i915->drm,
			    "DP link rate required %i available %i\n",
			    intel_dp_link_required(adjusted_mode->crtc_clock,
						   pipe_config->pipe_bpp),
			    intel_dp_max_data_rate(pipe_config->port_clock,
						   pipe_config->lane_count));
	}
	return 0;
}

bool intel_dp_limited_color_range(const struct intel_crtc_state *crtc_state,
				  const struct drm_connector_state *conn_state)
{
	const struct intel_digital_connector_state *intel_conn_state =
		to_intel_digital_connector_state(conn_state);
	const struct drm_display_mode *adjusted_mode =
		&crtc_state->hw.adjusted_mode;

	/*
	 * Our YCbCr output is always limited range.
	 * crtc_state->limited_color_range only applies to RGB,
	 * and it must never be set for YCbCr or we risk setting
	 * some conflicting bits in PIPECONF which will mess up
	 * the colors on the monitor.
	 */
	if (crtc_state->output_format != INTEL_OUTPUT_FORMAT_RGB)
		return false;

	if (intel_conn_state->broadcast_rgb == INTEL_BROADCAST_RGB_AUTO) {
		/*
		 * See:
		 * CEA-861-E - 5.1 Default Encoding Parameters
		 * VESA DisplayPort Ver.1.2a - 5.1.1.1 Video Colorimetry
		 */
		return crtc_state->pipe_bpp != 18 &&
			drm_default_rgb_quant_range(adjusted_mode) ==
			HDMI_QUANTIZATION_RANGE_LIMITED;
	} else {
		return intel_conn_state->broadcast_rgb ==
			INTEL_BROADCAST_RGB_LIMITED;
	}
}

static bool intel_dp_port_has_audio(struct drm_i915_private *dev_priv,
				    enum port port)
{
	if (IS_G4X(dev_priv))
		return false;
	if (DISPLAY_VER(dev_priv) < 12 && port == PORT_A)
		return false;

	return true;
}

static void intel_dp_compute_vsc_colorimetry(const struct intel_crtc_state *crtc_state,
					     const struct drm_connector_state *conn_state,
					     struct drm_dp_vsc_sdp *vsc)
{
	struct intel_crtc *crtc = to_intel_crtc(crtc_state->uapi.crtc);
	struct drm_i915_private *dev_priv = to_i915(crtc->base.dev);

	/*
	 * Prepare VSC Header for SU as per DP 1.4 spec, Table 2-118
	 * VSC SDP supporting 3D stereo, PSR2, and Pixel Encoding/
	 * Colorimetry Format indication.
	 */
	vsc->revision = 0x5;
	vsc->length = 0x13;

	/* DP 1.4a spec, Table 2-120 */
	switch (crtc_state->output_format) {
	case INTEL_OUTPUT_FORMAT_YCBCR444:
		vsc->pixelformat = DP_PIXELFORMAT_YUV444;
		break;
	case INTEL_OUTPUT_FORMAT_YCBCR420:
		vsc->pixelformat = DP_PIXELFORMAT_YUV420;
		break;
	case INTEL_OUTPUT_FORMAT_RGB:
	default:
		vsc->pixelformat = DP_PIXELFORMAT_RGB;
	}

	switch (conn_state->colorspace) {
	case DRM_MODE_COLORIMETRY_BT709_YCC:
		vsc->colorimetry = DP_COLORIMETRY_BT709_YCC;
		break;
	case DRM_MODE_COLORIMETRY_XVYCC_601:
		vsc->colorimetry = DP_COLORIMETRY_XVYCC_601;
		break;
	case DRM_MODE_COLORIMETRY_XVYCC_709:
		vsc->colorimetry = DP_COLORIMETRY_XVYCC_709;
		break;
	case DRM_MODE_COLORIMETRY_SYCC_601:
		vsc->colorimetry = DP_COLORIMETRY_SYCC_601;
		break;
	case DRM_MODE_COLORIMETRY_OPYCC_601:
		vsc->colorimetry = DP_COLORIMETRY_OPYCC_601;
		break;
	case DRM_MODE_COLORIMETRY_BT2020_CYCC:
		vsc->colorimetry = DP_COLORIMETRY_BT2020_CYCC;
		break;
	case DRM_MODE_COLORIMETRY_BT2020_RGB:
		vsc->colorimetry = DP_COLORIMETRY_BT2020_RGB;
		break;
	case DRM_MODE_COLORIMETRY_BT2020_YCC:
		vsc->colorimetry = DP_COLORIMETRY_BT2020_YCC;
		break;
	case DRM_MODE_COLORIMETRY_DCI_P3_RGB_D65:
	case DRM_MODE_COLORIMETRY_DCI_P3_RGB_THEATER:
		vsc->colorimetry = DP_COLORIMETRY_DCI_P3_RGB;
		break;
	default:
		/*
		 * RGB->YCBCR color conversion uses the BT.709
		 * color space.
		 */
		if (crtc_state->output_format == INTEL_OUTPUT_FORMAT_YCBCR420)
			vsc->colorimetry = DP_COLORIMETRY_BT709_YCC;
		else
			vsc->colorimetry = DP_COLORIMETRY_DEFAULT;
		break;
	}

	vsc->bpc = crtc_state->pipe_bpp / 3;

	/* only RGB pixelformat supports 6 bpc */
	drm_WARN_ON(&dev_priv->drm,
		    vsc->bpc == 6 && vsc->pixelformat != DP_PIXELFORMAT_RGB);

	/* all YCbCr are always limited range */
	vsc->dynamic_range = DP_DYNAMIC_RANGE_CTA;
	vsc->content_type = DP_CONTENT_TYPE_NOT_DEFINED;
}

static void intel_dp_compute_vsc_sdp(struct intel_dp *intel_dp,
				     struct intel_crtc_state *crtc_state,
				     const struct drm_connector_state *conn_state)
{
	struct drm_dp_vsc_sdp *vsc = &crtc_state->infoframes.vsc;

	/* When a crtc state has PSR, VSC SDP will be handled by PSR routine */
	if (crtc_state->has_psr)
		return;

	if (!intel_dp_needs_vsc_sdp(crtc_state, conn_state))
		return;

	crtc_state->infoframes.enable |= intel_hdmi_infoframe_enable(DP_SDP_VSC);
	vsc->sdp_type = DP_SDP_VSC;
	intel_dp_compute_vsc_colorimetry(crtc_state, conn_state,
					 &crtc_state->infoframes.vsc);
}

void intel_dp_compute_psr_vsc_sdp(struct intel_dp *intel_dp,
				  const struct intel_crtc_state *crtc_state,
				  const struct drm_connector_state *conn_state,
				  struct drm_dp_vsc_sdp *vsc)
{
	vsc->sdp_type = DP_SDP_VSC;

	if (crtc_state->has_psr2) {
		if (intel_dp->psr.colorimetry_support &&
		    intel_dp_needs_vsc_sdp(crtc_state, conn_state)) {
			/* [PSR2, +Colorimetry] */
			intel_dp_compute_vsc_colorimetry(crtc_state, conn_state,
							 vsc);
		} else {
			/*
			 * [PSR2, -Colorimetry]
			 * Prepare VSC Header for SU as per eDP 1.4 spec, Table 6-11
			 * 3D stereo + PSR/PSR2 + Y-coordinate.
			 */
			vsc->revision = 0x4;
			vsc->length = 0xe;
		}
	} else {
		/*
		 * [PSR1]
		 * Prepare VSC Header for SU as per DP 1.4 spec, Table 2-118
		 * VSC SDP supporting 3D stereo + PSR (applies to eDP v1.3 or
		 * higher).
		 */
		vsc->revision = 0x2;
		vsc->length = 0x8;
	}
}

static void
intel_dp_compute_hdr_metadata_infoframe_sdp(struct intel_dp *intel_dp,
					    struct intel_crtc_state *crtc_state,
					    const struct drm_connector_state *conn_state)
{
	int ret;
	struct drm_i915_private *dev_priv = dp_to_i915(intel_dp);
	struct hdmi_drm_infoframe *drm_infoframe = &crtc_state->infoframes.drm.drm;

	if (!conn_state->hdr_output_metadata)
		return;

	ret = drm_hdmi_infoframe_set_hdr_metadata(drm_infoframe, conn_state);

	if (ret) {
		drm_dbg_kms(&dev_priv->drm, "couldn't set HDR metadata in infoframe\n");
		return;
	}

	crtc_state->infoframes.enable |=
		intel_hdmi_infoframe_enable(HDMI_PACKET_TYPE_GAMUT_METADATA);
}

int
intel_dp_compute_config(struct intel_encoder *encoder,
			struct intel_crtc_state *pipe_config,
			struct drm_connector_state *conn_state)
{
	struct drm_i915_private *dev_priv = to_i915(encoder->base.dev);
	struct drm_display_mode *adjusted_mode = &pipe_config->hw.adjusted_mode;
	struct intel_dp *intel_dp = enc_to_intel_dp(encoder);
	enum port port = encoder->port;
	struct intel_connector *intel_connector = intel_dp->attached_connector;
	struct intel_digital_connector_state *intel_conn_state =
		to_intel_digital_connector_state(conn_state);
	bool constant_n = drm_dp_has_quirk(&intel_dp->desc, DP_DPCD_QUIRK_CONSTANT_N);
	int ret = 0, output_bpp;

	if (HAS_PCH_SPLIT(dev_priv) && !HAS_DDI(dev_priv) && port != PORT_A)
		pipe_config->has_pch_encoder = true;

	pipe_config->output_format = intel_dp_output_format(&intel_connector->base,
							    adjusted_mode);

	if (pipe_config->output_format == INTEL_OUTPUT_FORMAT_YCBCR420) {
		ret = intel_panel_fitting(pipe_config, conn_state);
		if (ret)
			return ret;
	}

	if (!intel_dp_port_has_audio(dev_priv, port))
		pipe_config->has_audio = false;
	else if (intel_conn_state->force_audio == HDMI_AUDIO_AUTO)
		pipe_config->has_audio = intel_dp->has_audio;
	else
		pipe_config->has_audio = intel_conn_state->force_audio == HDMI_AUDIO_ON;

	if (intel_dp_is_edp(intel_dp) && intel_connector->panel.fixed_mode) {
		ret = intel_panel_compute_config(intel_connector, adjusted_mode);
		if (ret)
			return ret;

		ret = intel_panel_fitting(pipe_config, conn_state);
		if (ret)
			return ret;
	}

	if (adjusted_mode->flags & DRM_MODE_FLAG_DBLSCAN)
		return -EINVAL;

	if (HAS_GMCH(dev_priv) &&
	    adjusted_mode->flags & DRM_MODE_FLAG_INTERLACE)
		return -EINVAL;

	if (adjusted_mode->flags & DRM_MODE_FLAG_DBLCLK)
		return -EINVAL;

	if (intel_dp_hdisplay_bad(dev_priv, adjusted_mode->crtc_hdisplay))
		return -EINVAL;

	ret = intel_dp_compute_link_config(encoder, pipe_config, conn_state);
	if (ret < 0)
		return ret;

	pipe_config->limited_color_range =
		intel_dp_limited_color_range(pipe_config, conn_state);

	if (pipe_config->dsc.compression_enable)
		output_bpp = pipe_config->dsc.compressed_bpp;
	else
		output_bpp = intel_dp_output_bpp(pipe_config->output_format,
						 pipe_config->pipe_bpp);

	if (intel_dp->mso_link_count) {
		int n = intel_dp->mso_link_count;
		int overlap = intel_dp->mso_pixel_overlap;

		pipe_config->splitter.enable = true;
		pipe_config->splitter.link_count = n;
		pipe_config->splitter.pixel_overlap = overlap;

		drm_dbg_kms(&dev_priv->drm, "MSO link count %d, pixel overlap %d\n",
			    n, overlap);

		adjusted_mode->crtc_hdisplay = adjusted_mode->crtc_hdisplay / n + overlap;
		adjusted_mode->crtc_hblank_start = adjusted_mode->crtc_hblank_start / n + overlap;
		adjusted_mode->crtc_hblank_end = adjusted_mode->crtc_hblank_end / n + overlap;
		adjusted_mode->crtc_hsync_start = adjusted_mode->crtc_hsync_start / n + overlap;
		adjusted_mode->crtc_hsync_end = adjusted_mode->crtc_hsync_end / n + overlap;
		adjusted_mode->crtc_htotal = adjusted_mode->crtc_htotal / n + overlap;
		adjusted_mode->crtc_clock /= n;
	}

	intel_link_compute_m_n(output_bpp,
			       pipe_config->lane_count,
			       adjusted_mode->crtc_clock,
			       pipe_config->port_clock,
			       &pipe_config->dp_m_n,
			       constant_n, pipe_config->fec_enable);

	/* FIXME: abstract this better */
	if (pipe_config->splitter.enable)
		pipe_config->dp_m_n.gmch_m *= pipe_config->splitter.link_count;

	if (!HAS_DDI(dev_priv))
		g4x_dp_set_clock(encoder, pipe_config);

	intel_vrr_compute_config(pipe_config, conn_state);
	intel_psr_compute_config(intel_dp, pipe_config, conn_state);
	intel_drrs_compute_config(intel_dp, pipe_config, output_bpp,
				  constant_n);
	intel_dp_compute_vsc_sdp(intel_dp, pipe_config, conn_state);
	intel_dp_compute_hdr_metadata_infoframe_sdp(intel_dp, pipe_config, conn_state);

	return 0;
}

void intel_dp_set_link_params(struct intel_dp *intel_dp,
			      int link_rate, int lane_count)
{
	memset(intel_dp->train_set, 0, sizeof(intel_dp->train_set));
	intel_dp->link_trained = false;
	intel_dp->link_rate = link_rate;
	intel_dp->lane_count = lane_count;
}

static void intel_dp_reset_max_link_params(struct intel_dp *intel_dp)
{
	intel_dp->max_link_lane_count = intel_dp_max_common_lane_count(intel_dp);
	intel_dp->max_link_rate = intel_dp_max_common_rate(intel_dp);
}

/* Enable backlight PWM and backlight PP control. */
void intel_edp_backlight_on(const struct intel_crtc_state *crtc_state,
			    const struct drm_connector_state *conn_state)
{
	struct intel_dp *intel_dp = enc_to_intel_dp(to_intel_encoder(conn_state->best_encoder));
	struct drm_i915_private *i915 = dp_to_i915(intel_dp);

	if (!intel_dp_is_edp(intel_dp))
		return;

	drm_dbg_kms(&i915->drm, "\n");

	intel_backlight_enable(crtc_state, conn_state);
	intel_pps_backlight_on(intel_dp);
}

/* Disable backlight PP control and backlight PWM. */
void intel_edp_backlight_off(const struct drm_connector_state *old_conn_state)
{
	struct intel_dp *intel_dp = enc_to_intel_dp(to_intel_encoder(old_conn_state->best_encoder));
	struct drm_i915_private *i915 = dp_to_i915(intel_dp);

	if (!intel_dp_is_edp(intel_dp))
		return;

	drm_dbg_kms(&i915->drm, "\n");

	intel_pps_backlight_off(intel_dp);
	intel_backlight_disable(old_conn_state);
}

static bool downstream_hpd_needs_d0(struct intel_dp *intel_dp)
{
	/*
	 * DPCD 1.2+ should support BRANCH_DEVICE_CTRL, and thus
	 * be capable of signalling downstream hpd with a long pulse.
	 * Whether or not that means D3 is safe to use is not clear,
	 * but let's assume so until proven otherwise.
	 *
	 * FIXME should really check all downstream ports...
	 */
	return intel_dp->dpcd[DP_DPCD_REV] == 0x11 &&
		drm_dp_is_branch(intel_dp->dpcd) &&
		intel_dp->downstream_ports[0] & DP_DS_PORT_HPD;
}

void intel_dp_sink_set_decompression_state(struct intel_dp *intel_dp,
					   const struct intel_crtc_state *crtc_state,
					   bool enable)
{
	struct drm_i915_private *i915 = dp_to_i915(intel_dp);
	int ret;

	if (!crtc_state->dsc.compression_enable)
		return;

	ret = drm_dp_dpcd_writeb(&intel_dp->aux, DP_DSC_ENABLE,
				 enable ? DP_DECOMPRESSION_EN : 0);
	if (ret < 0)
		drm_dbg_kms(&i915->drm,
			    "Failed to %s sink decompression state\n",
			    enabledisable(enable));
}

static void
intel_edp_init_source_oui(struct intel_dp *intel_dp, bool careful)
{
	struct drm_i915_private *i915 = dp_to_i915(intel_dp);
	u8 oui[] = { 0x00, 0xaa, 0x01 };
	u8 buf[3] = { 0 };

	/*
	 * During driver init, we want to be careful and avoid changing the source OUI if it's
	 * already set to what we want, so as to avoid clearing any state by accident
	 */
	if (careful) {
		if (drm_dp_dpcd_read(&intel_dp->aux, DP_SOURCE_OUI, buf, sizeof(buf)) < 0)
			drm_err(&i915->drm, "Failed to read source OUI\n");

		if (memcmp(oui, buf, sizeof(oui)) == 0)
			return;
	}

	if (drm_dp_dpcd_write(&intel_dp->aux, DP_SOURCE_OUI, oui, sizeof(oui)) < 0)
		drm_err(&i915->drm, "Failed to write source OUI\n");

	intel_dp->last_oui_write = jiffies;
}

void intel_dp_wait_source_oui(struct intel_dp *intel_dp)
{
	struct drm_i915_private *i915 = dp_to_i915(intel_dp);

	drm_dbg_kms(&i915->drm, "Performing OUI wait\n");
	wait_remaining_ms_from_jiffies(intel_dp->last_oui_write, 30);
}

/* If the device supports it, try to set the power state appropriately */
void intel_dp_set_power(struct intel_dp *intel_dp, u8 mode)
{
	struct intel_encoder *encoder = &dp_to_dig_port(intel_dp)->base;
	struct drm_i915_private *i915 = to_i915(encoder->base.dev);
	int ret, i;

	/* Should have a valid DPCD by this point */
	if (intel_dp->dpcd[DP_DPCD_REV] < 0x11)
		return;

	if (mode != DP_SET_POWER_D0) {
		if (downstream_hpd_needs_d0(intel_dp))
			return;

		ret = drm_dp_dpcd_writeb(&intel_dp->aux, DP_SET_POWER, mode);
	} else {
		struct intel_lspcon *lspcon = dp_to_lspcon(intel_dp);

		lspcon_resume(dp_to_dig_port(intel_dp));

		/* Write the source OUI as early as possible */
		if (intel_dp_is_edp(intel_dp))
			intel_edp_init_source_oui(intel_dp, false);

		/*
		 * When turning on, we need to retry for 1ms to give the sink
		 * time to wake up.
		 */
		for (i = 0; i < 3; i++) {
			ret = drm_dp_dpcd_writeb(&intel_dp->aux, DP_SET_POWER, mode);
			if (ret == 1)
				break;
			msleep(1);
		}

		if (ret == 1 && lspcon->active)
			lspcon_wait_pcon_mode(lspcon);
	}

	if (ret != 1)
		drm_dbg_kms(&i915->drm, "[ENCODER:%d:%s] Set power to %s failed\n",
			    encoder->base.base.id, encoder->base.name,
			    mode == DP_SET_POWER_D0 ? "D0" : "D3");
}

static bool
intel_dp_get_dpcd(struct intel_dp *intel_dp);

/**
 * intel_dp_sync_state - sync the encoder state during init/resume
 * @encoder: intel encoder to sync
 * @crtc_state: state for the CRTC connected to the encoder
 *
 * Sync any state stored in the encoder wrt. HW state during driver init
 * and system resume.
 */
void intel_dp_sync_state(struct intel_encoder *encoder,
			 const struct intel_crtc_state *crtc_state)
{
	struct intel_dp *intel_dp = enc_to_intel_dp(encoder);

	if (!crtc_state)
		return;

	/*
	 * Don't clobber DPCD if it's been already read out during output
	 * setup (eDP) or detect.
	 */
	if (intel_dp->dpcd[DP_DPCD_REV] == 0)
		intel_dp_get_dpcd(intel_dp);

	intel_dp_reset_max_link_params(intel_dp);
}

bool intel_dp_initial_fastset_check(struct intel_encoder *encoder,
				    struct intel_crtc_state *crtc_state)
{
	struct drm_i915_private *i915 = to_i915(encoder->base.dev);
	struct intel_dp *intel_dp = enc_to_intel_dp(encoder);

	/*
	 * If BIOS has set an unsupported or non-standard link rate for some
	 * reason force an encoder recompute and full modeset.
	 */
	if (intel_dp_rate_index(intel_dp->source_rates, intel_dp->num_source_rates,
				crtc_state->port_clock) < 0) {
		drm_dbg_kms(&i915->drm, "Forcing full modeset due to unsupported link rate\n");
		crtc_state->uapi.connectors_changed = true;
		return false;
	}

	/*
	 * FIXME hack to force full modeset when DSC is being used.
	 *
	 * As long as we do not have full state readout and config comparison
	 * of crtc_state->dsc, we have no way to ensure reliable fastset.
	 * Remove once we have readout for DSC.
	 */
	if (crtc_state->dsc.compression_enable) {
		drm_dbg_kms(&i915->drm, "Forcing full modeset due to DSC being enabled\n");
		crtc_state->uapi.mode_changed = true;
		return false;
	}

	if (CAN_PSR(intel_dp)) {
		drm_dbg_kms(&i915->drm, "Forcing full modeset to compute PSR state\n");
		crtc_state->uapi.mode_changed = true;
		return false;
	}

	return true;
}

static void intel_dp_get_pcon_dsc_cap(struct intel_dp *intel_dp)
{
	struct drm_i915_private *i915 = dp_to_i915(intel_dp);

	/* Clear the cached register set to avoid using stale values */

	memset(intel_dp->pcon_dsc_dpcd, 0, sizeof(intel_dp->pcon_dsc_dpcd));

	if (drm_dp_dpcd_read(&intel_dp->aux, DP_PCON_DSC_ENCODER,
			     intel_dp->pcon_dsc_dpcd,
			     sizeof(intel_dp->pcon_dsc_dpcd)) < 0)
		drm_err(&i915->drm, "Failed to read DPCD register 0x%x\n",
			DP_PCON_DSC_ENCODER);

	drm_dbg_kms(&i915->drm, "PCON ENCODER DSC DPCD: %*ph\n",
		    (int)sizeof(intel_dp->pcon_dsc_dpcd), intel_dp->pcon_dsc_dpcd);
}

static int intel_dp_pcon_get_frl_mask(u8 frl_bw_mask)
{
	int bw_gbps[] = {9, 18, 24, 32, 40, 48};
	int i;

	for (i = ARRAY_SIZE(bw_gbps) - 1; i >= 0; i--) {
		if (frl_bw_mask & (1 << i))
			return bw_gbps[i];
	}
	return 0;
}

static int intel_dp_pcon_set_frl_mask(int max_frl)
{
	switch (max_frl) {
	case 48:
		return DP_PCON_FRL_BW_MASK_48GBPS;
	case 40:
		return DP_PCON_FRL_BW_MASK_40GBPS;
	case 32:
		return DP_PCON_FRL_BW_MASK_32GBPS;
	case 24:
		return DP_PCON_FRL_BW_MASK_24GBPS;
	case 18:
		return DP_PCON_FRL_BW_MASK_18GBPS;
	case 9:
		return DP_PCON_FRL_BW_MASK_9GBPS;
	}

	return 0;
}

static int intel_dp_hdmi_sink_max_frl(struct intel_dp *intel_dp)
{
	struct intel_connector *intel_connector = intel_dp->attached_connector;
	struct drm_connector *connector = &intel_connector->base;
	int max_frl_rate;
	int max_lanes, rate_per_lane;
	int max_dsc_lanes, dsc_rate_per_lane;

	max_lanes = connector->display_info.hdmi.max_lanes;
	rate_per_lane = connector->display_info.hdmi.max_frl_rate_per_lane;
	max_frl_rate = max_lanes * rate_per_lane;

	if (connector->display_info.hdmi.dsc_cap.v_1p2) {
		max_dsc_lanes = connector->display_info.hdmi.dsc_cap.max_lanes;
		dsc_rate_per_lane = connector->display_info.hdmi.dsc_cap.max_frl_rate_per_lane;
		if (max_dsc_lanes && dsc_rate_per_lane)
			max_frl_rate = min(max_frl_rate, max_dsc_lanes * dsc_rate_per_lane);
	}

	return max_frl_rate;
}

static bool
intel_dp_pcon_is_frl_trained(struct intel_dp *intel_dp,
			     u8 max_frl_bw_mask, u8 *frl_trained_mask)
{
	if (drm_dp_pcon_hdmi_link_active(&intel_dp->aux) &&
	    drm_dp_pcon_hdmi_link_mode(&intel_dp->aux, frl_trained_mask) == DP_PCON_HDMI_MODE_FRL &&
	    *frl_trained_mask >= max_frl_bw_mask)
		return true;

	return false;
}

static int intel_dp_pcon_start_frl_training(struct intel_dp *intel_dp)
{
#define TIMEOUT_FRL_READY_MS 500
#define TIMEOUT_HDMI_LINK_ACTIVE_MS 1000

	struct drm_i915_private *i915 = dp_to_i915(intel_dp);
	int max_frl_bw, max_pcon_frl_bw, max_edid_frl_bw, ret;
	u8 max_frl_bw_mask = 0, frl_trained_mask;
	bool is_active;

	max_pcon_frl_bw = intel_dp->dfp.pcon_max_frl_bw;
	drm_dbg(&i915->drm, "PCON max rate = %d Gbps\n", max_pcon_frl_bw);

	max_edid_frl_bw = intel_dp_hdmi_sink_max_frl(intel_dp);
	drm_dbg(&i915->drm, "Sink max rate from EDID = %d Gbps\n", max_edid_frl_bw);

	max_frl_bw = min(max_edid_frl_bw, max_pcon_frl_bw);

	if (max_frl_bw <= 0)
		return -EINVAL;

	max_frl_bw_mask = intel_dp_pcon_set_frl_mask(max_frl_bw);
	drm_dbg(&i915->drm, "MAX_FRL_BW_MASK = %u\n", max_frl_bw_mask);

	if (intel_dp_pcon_is_frl_trained(intel_dp, max_frl_bw_mask, &frl_trained_mask))
		goto frl_trained;

	ret = drm_dp_pcon_frl_prepare(&intel_dp->aux, false);
	if (ret < 0)
		return ret;
	/* Wait for PCON to be FRL Ready */
	wait_for(is_active = drm_dp_pcon_is_frl_ready(&intel_dp->aux) == true, TIMEOUT_FRL_READY_MS);

	if (!is_active)
		return -ETIMEDOUT;

	ret = drm_dp_pcon_frl_configure_1(&intel_dp->aux, max_frl_bw,
					  DP_PCON_ENABLE_SEQUENTIAL_LINK);
	if (ret < 0)
		return ret;
	ret = drm_dp_pcon_frl_configure_2(&intel_dp->aux, max_frl_bw_mask,
					  DP_PCON_FRL_LINK_TRAIN_NORMAL);
	if (ret < 0)
		return ret;
	ret = drm_dp_pcon_frl_enable(&intel_dp->aux);
	if (ret < 0)
		return ret;
	/*
	 * Wait for FRL to be completed
	 * Check if the HDMI Link is up and active.
	 */
	wait_for(is_active =
		 intel_dp_pcon_is_frl_trained(intel_dp, max_frl_bw_mask, &frl_trained_mask),
		 TIMEOUT_HDMI_LINK_ACTIVE_MS);

	if (!is_active)
		return -ETIMEDOUT;

frl_trained:
	drm_dbg(&i915->drm, "FRL_TRAINED_MASK = %u\n", frl_trained_mask);
	intel_dp->frl.trained_rate_gbps = intel_dp_pcon_get_frl_mask(frl_trained_mask);
	intel_dp->frl.is_trained = true;
	drm_dbg(&i915->drm, "FRL trained with : %d Gbps\n", intel_dp->frl.trained_rate_gbps);

	return 0;
}

static bool intel_dp_is_hdmi_2_1_sink(struct intel_dp *intel_dp)
{
	if (drm_dp_is_branch(intel_dp->dpcd) &&
	    intel_dp->has_hdmi_sink &&
	    intel_dp_hdmi_sink_max_frl(intel_dp) > 0)
		return true;

	return false;
}

static
int intel_dp_pcon_set_tmds_mode(struct intel_dp *intel_dp)
{
	int ret;
	u8 buf = 0;

	/* Set PCON source control mode */
	buf |= DP_PCON_ENABLE_SOURCE_CTL_MODE;

	ret = drm_dp_dpcd_writeb(&intel_dp->aux, DP_PCON_HDMI_LINK_CONFIG_1, buf);
	if (ret < 0)
		return ret;

	/* Set HDMI LINK ENABLE */
	buf |= DP_PCON_ENABLE_HDMI_LINK;
	ret = drm_dp_dpcd_writeb(&intel_dp->aux, DP_PCON_HDMI_LINK_CONFIG_1, buf);
	if (ret < 0)
		return ret;

	return 0;
}

void intel_dp_check_frl_training(struct intel_dp *intel_dp)
{
	struct drm_i915_private *dev_priv = dp_to_i915(intel_dp);

	/*
	 * Always go for FRL training if:
	 * -PCON supports SRC_CTL_MODE (VESA DP2.0-HDMI2.1 PCON Spec Draft-1 Sec-7)
	 * -sink is HDMI2.1
	 */
	if (!(intel_dp->downstream_ports[2] & DP_PCON_SOURCE_CTL_MODE) ||
	    !intel_dp_is_hdmi_2_1_sink(intel_dp) ||
	    intel_dp->frl.is_trained)
		return;

	if (intel_dp_pcon_start_frl_training(intel_dp) < 0) {
		int ret, mode;

		drm_dbg(&dev_priv->drm, "Couldn't set FRL mode, continuing with TMDS mode\n");
		ret = intel_dp_pcon_set_tmds_mode(intel_dp);
		mode = drm_dp_pcon_hdmi_link_mode(&intel_dp->aux, NULL);

		if (ret < 0 || mode != DP_PCON_HDMI_MODE_TMDS)
			drm_dbg(&dev_priv->drm, "Issue with PCON, cannot set TMDS mode\n");
	} else {
		drm_dbg(&dev_priv->drm, "FRL training Completed\n");
	}
}

static int
intel_dp_pcon_dsc_enc_slice_height(const struct intel_crtc_state *crtc_state)
{
	int vactive = crtc_state->hw.adjusted_mode.vdisplay;

	return intel_hdmi_dsc_get_slice_height(vactive);
}

static int
intel_dp_pcon_dsc_enc_slices(struct intel_dp *intel_dp,
			     const struct intel_crtc_state *crtc_state)
{
	struct intel_connector *intel_connector = intel_dp->attached_connector;
	struct drm_connector *connector = &intel_connector->base;
	int hdmi_throughput = connector->display_info.hdmi.dsc_cap.clk_per_slice;
	int hdmi_max_slices = connector->display_info.hdmi.dsc_cap.max_slices;
	int pcon_max_slices = drm_dp_pcon_dsc_max_slices(intel_dp->pcon_dsc_dpcd);
	int pcon_max_slice_width = drm_dp_pcon_dsc_max_slice_width(intel_dp->pcon_dsc_dpcd);

	return intel_hdmi_dsc_get_num_slices(crtc_state, pcon_max_slices,
					     pcon_max_slice_width,
					     hdmi_max_slices, hdmi_throughput);
}

static int
intel_dp_pcon_dsc_enc_bpp(struct intel_dp *intel_dp,
			  const struct intel_crtc_state *crtc_state,
			  int num_slices, int slice_width)
{
	struct intel_connector *intel_connector = intel_dp->attached_connector;
	struct drm_connector *connector = &intel_connector->base;
	int output_format = crtc_state->output_format;
	bool hdmi_all_bpp = connector->display_info.hdmi.dsc_cap.all_bpp;
	int pcon_fractional_bpp = drm_dp_pcon_dsc_bpp_incr(intel_dp->pcon_dsc_dpcd);
	int hdmi_max_chunk_bytes =
		connector->display_info.hdmi.dsc_cap.total_chunk_kbytes * 1024;

	return intel_hdmi_dsc_get_bpp(pcon_fractional_bpp, slice_width,
				      num_slices, output_format, hdmi_all_bpp,
				      hdmi_max_chunk_bytes);
}

void
intel_dp_pcon_dsc_configure(struct intel_dp *intel_dp,
			    const struct intel_crtc_state *crtc_state)
{
	u8 pps_param[6];
	int slice_height;
	int slice_width;
	int num_slices;
	int bits_per_pixel;
	int ret;
	struct intel_connector *intel_connector = intel_dp->attached_connector;
	struct drm_i915_private *i915 = dp_to_i915(intel_dp);
	struct drm_connector *connector;
	bool hdmi_is_dsc_1_2;

	if (!intel_dp_is_hdmi_2_1_sink(intel_dp))
		return;

	if (!intel_connector)
		return;
	connector = &intel_connector->base;
	hdmi_is_dsc_1_2 = connector->display_info.hdmi.dsc_cap.v_1p2;

	if (!drm_dp_pcon_enc_is_dsc_1_2(intel_dp->pcon_dsc_dpcd) ||
	    !hdmi_is_dsc_1_2)
		return;

	slice_height = intel_dp_pcon_dsc_enc_slice_height(crtc_state);
	if (!slice_height)
		return;

	num_slices = intel_dp_pcon_dsc_enc_slices(intel_dp, crtc_state);
	if (!num_slices)
		return;

	slice_width = DIV_ROUND_UP(crtc_state->hw.adjusted_mode.hdisplay,
				   num_slices);

	bits_per_pixel = intel_dp_pcon_dsc_enc_bpp(intel_dp, crtc_state,
						   num_slices, slice_width);
	if (!bits_per_pixel)
		return;

	pps_param[0] = slice_height & 0xFF;
	pps_param[1] = slice_height >> 8;
	pps_param[2] = slice_width & 0xFF;
	pps_param[3] = slice_width >> 8;
	pps_param[4] = bits_per_pixel & 0xFF;
	pps_param[5] = (bits_per_pixel >> 8) & 0x3;

	ret = drm_dp_pcon_pps_override_param(&intel_dp->aux, pps_param);
	if (ret < 0)
		drm_dbg_kms(&i915->drm, "Failed to set pcon DSC\n");
}

void intel_dp_configure_protocol_converter(struct intel_dp *intel_dp,
					   const struct intel_crtc_state *crtc_state)
{
	struct drm_i915_private *i915 = dp_to_i915(intel_dp);
	u8 tmp;

	if (intel_dp->dpcd[DP_DPCD_REV] < 0x13)
		return;

	if (!drm_dp_is_branch(intel_dp->dpcd))
		return;

	tmp = intel_dp->has_hdmi_sink ?
		DP_HDMI_DVI_OUTPUT_CONFIG : 0;

	if (drm_dp_dpcd_writeb(&intel_dp->aux,
			       DP_PROTOCOL_CONVERTER_CONTROL_0, tmp) != 1)
		drm_dbg_kms(&i915->drm, "Failed to %s protocol converter HDMI mode\n",
			    enabledisable(intel_dp->has_hdmi_sink));

	tmp = crtc_state->output_format == INTEL_OUTPUT_FORMAT_YCBCR444 &&
		intel_dp->dfp.ycbcr_444_to_420 ? DP_CONVERSION_TO_YCBCR420_ENABLE : 0;

	if (drm_dp_dpcd_writeb(&intel_dp->aux,
			       DP_PROTOCOL_CONVERTER_CONTROL_1, tmp) != 1)
		drm_dbg_kms(&i915->drm,
			    "Failed to %s protocol converter YCbCr 4:2:0 conversion mode\n",
			    enabledisable(intel_dp->dfp.ycbcr_444_to_420));

	tmp = 0;
	if (intel_dp->dfp.rgb_to_ycbcr) {
		bool bt2020, bt709;

		/*
		 * FIXME: Currently if userspace selects BT2020 or BT709, but PCON supports only
		 * RGB->YCbCr for BT601 colorspace, we go ahead with BT601, as default.
		 *
		 */
		tmp = DP_CONVERSION_BT601_RGB_YCBCR_ENABLE;

		bt2020 = drm_dp_downstream_rgb_to_ycbcr_conversion(intel_dp->dpcd,
								   intel_dp->downstream_ports,
								   DP_DS_HDMI_BT2020_RGB_YCBCR_CONV);
		bt709 = drm_dp_downstream_rgb_to_ycbcr_conversion(intel_dp->dpcd,
								  intel_dp->downstream_ports,
								  DP_DS_HDMI_BT709_RGB_YCBCR_CONV);
		switch (crtc_state->infoframes.vsc.colorimetry) {
		case DP_COLORIMETRY_BT2020_RGB:
		case DP_COLORIMETRY_BT2020_YCC:
			if (bt2020)
				tmp = DP_CONVERSION_BT2020_RGB_YCBCR_ENABLE;
			break;
		case DP_COLORIMETRY_BT709_YCC:
		case DP_COLORIMETRY_XVYCC_709:
			if (bt709)
				tmp = DP_CONVERSION_BT709_RGB_YCBCR_ENABLE;
			break;
		default:
			break;
		}
	}

	if (drm_dp_pcon_convert_rgb_to_ycbcr(&intel_dp->aux, tmp) < 0)
		drm_dbg_kms(&i915->drm,
			   "Failed to %s protocol converter RGB->YCbCr conversion mode\n",
			   enabledisable(tmp));
}


bool intel_dp_get_colorimetry_status(struct intel_dp *intel_dp)
{
	u8 dprx = 0;

	if (drm_dp_dpcd_readb(&intel_dp->aux, DP_DPRX_FEATURE_ENUMERATION_LIST,
			      &dprx) != 1)
		return false;
	return dprx & DP_VSC_SDP_EXT_FOR_COLORIMETRY_SUPPORTED;
}

static void intel_dp_get_dsc_sink_cap(struct intel_dp *intel_dp)
{
	struct drm_i915_private *i915 = dp_to_i915(intel_dp);

	/*
	 * Clear the cached register set to avoid using stale values
	 * for the sinks that do not support DSC.
	 */
	memset(intel_dp->dsc_dpcd, 0, sizeof(intel_dp->dsc_dpcd));

	/* Clear fec_capable to avoid using stale values */
	intel_dp->fec_capable = 0;

	/* Cache the DSC DPCD if eDP or DP rev >= 1.4 */
	if (intel_dp->dpcd[DP_DPCD_REV] >= 0x14 ||
	    intel_dp->edp_dpcd[0] >= DP_EDP_14) {
		if (drm_dp_dpcd_read(&intel_dp->aux, DP_DSC_SUPPORT,
				     intel_dp->dsc_dpcd,
				     sizeof(intel_dp->dsc_dpcd)) < 0)
			drm_err(&i915->drm,
				"Failed to read DPCD register 0x%x\n",
				DP_DSC_SUPPORT);

		drm_dbg_kms(&i915->drm, "DSC DPCD: %*ph\n",
			    (int)sizeof(intel_dp->dsc_dpcd),
			    intel_dp->dsc_dpcd);

		/* FEC is supported only on DP 1.4 */
		if (!intel_dp_is_edp(intel_dp) &&
		    drm_dp_dpcd_readb(&intel_dp->aux, DP_FEC_CAPABILITY,
				      &intel_dp->fec_capable) < 0)
			drm_err(&i915->drm,
				"Failed to read FEC DPCD register\n");

		drm_dbg_kms(&i915->drm, "FEC CAPABILITY: %x\n",
			    intel_dp->fec_capable);
	}
}

static void intel_edp_mso_mode_fixup(struct intel_connector *connector,
				     struct drm_display_mode *mode)
{
	struct intel_dp *intel_dp = intel_attached_dp(connector);
	struct drm_i915_private *i915 = to_i915(connector->base.dev);
	int n = intel_dp->mso_link_count;
	int overlap = intel_dp->mso_pixel_overlap;

	if (!mode || !n)
		return;

	mode->hdisplay = (mode->hdisplay - overlap) * n;
	mode->hsync_start = (mode->hsync_start - overlap) * n;
	mode->hsync_end = (mode->hsync_end - overlap) * n;
	mode->htotal = (mode->htotal - overlap) * n;
	mode->clock *= n;

	drm_mode_set_name(mode);

	drm_dbg_kms(&i915->drm,
		    "[CONNECTOR:%d:%s] using generated MSO mode: ",
		    connector->base.base.id, connector->base.name);
	drm_mode_debug_printmodeline(mode);
}

static void intel_edp_mso_init(struct intel_dp *intel_dp)
{
	struct drm_i915_private *i915 = dp_to_i915(intel_dp);
	struct intel_connector *connector = intel_dp->attached_connector;
	struct drm_display_info *info = &connector->base.display_info;
	u8 mso;

	if (intel_dp->edp_dpcd[0] < DP_EDP_14)
		return;

	if (drm_dp_dpcd_readb(&intel_dp->aux, DP_EDP_MSO_LINK_CAPABILITIES, &mso) != 1) {
		drm_err(&i915->drm, "Failed to read MSO cap\n");
		return;
	}

	/* Valid configurations are SST or MSO 2x1, 2x2, 4x1 */
	mso &= DP_EDP_MSO_NUMBER_OF_LINKS_MASK;
	if (mso % 2 || mso > drm_dp_max_lane_count(intel_dp->dpcd)) {
		drm_err(&i915->drm, "Invalid MSO link count cap %u\n", mso);
		mso = 0;
	}

	if (mso) {
		drm_dbg_kms(&i915->drm, "Sink MSO %ux%u configuration, pixel overlap %u\n",
			    mso, drm_dp_max_lane_count(intel_dp->dpcd) / mso,
			    info->mso_pixel_overlap);
		if (!HAS_MSO(i915)) {
			drm_err(&i915->drm, "No source MSO support, disabling\n");
			mso = 0;
		}
	}

	intel_dp->mso_link_count = mso;
	intel_dp->mso_pixel_overlap = mso ? info->mso_pixel_overlap : 0;
}

static bool
intel_edp_init_dpcd(struct intel_dp *intel_dp)
{
	struct drm_i915_private *dev_priv =
		to_i915(dp_to_dig_port(intel_dp)->base.base.dev);

	/* this function is meant to be called only once */
	drm_WARN_ON(&dev_priv->drm, intel_dp->dpcd[DP_DPCD_REV] != 0);

	if (drm_dp_read_dpcd_caps(&intel_dp->aux, intel_dp->dpcd) != 0)
		return false;

	drm_dp_read_desc(&intel_dp->aux, &intel_dp->desc,
			 drm_dp_is_branch(intel_dp->dpcd));

	/*
	 * Read the eDP display control registers.
	 *
	 * Do this independent of DP_DPCD_DISPLAY_CONTROL_CAPABLE bit in
	 * DP_EDP_CONFIGURATION_CAP, because some buggy displays do not have it
	 * set, but require eDP 1.4+ detection (e.g. for supported link rates
	 * method). The display control registers should read zero if they're
	 * not supported anyway.
	 */
	if (drm_dp_dpcd_read(&intel_dp->aux, DP_EDP_DPCD_REV,
			     intel_dp->edp_dpcd, sizeof(intel_dp->edp_dpcd)) ==
			     sizeof(intel_dp->edp_dpcd)) {
		drm_dbg_kms(&dev_priv->drm, "eDP DPCD: %*ph\n",
			    (int)sizeof(intel_dp->edp_dpcd),
			    intel_dp->edp_dpcd);

		intel_dp->use_max_params = intel_dp->edp_dpcd[0] < DP_EDP_14;
	}

	/*
	 * This has to be called after intel_dp->edp_dpcd is filled, PSR checks
	 * for SET_POWER_CAPABLE bit in intel_dp->edp_dpcd[1]
	 */
	intel_psr_init_dpcd(intel_dp);

	/* Clear the default sink rates */
	intel_dp->num_sink_rates = 0;

	/* Read the eDP 1.4+ supported link rates. */
	if (intel_dp->edp_dpcd[0] >= DP_EDP_14) {
		__le16 sink_rates[DP_MAX_SUPPORTED_RATES];
		int i;

		drm_dp_dpcd_read(&intel_dp->aux, DP_SUPPORTED_LINK_RATES,
				sink_rates, sizeof(sink_rates));

		for (i = 0; i < ARRAY_SIZE(sink_rates); i++) {
			int val = le16_to_cpu(sink_rates[i]);

			if (val == 0)
				break;

			/* Value read multiplied by 200kHz gives the per-lane
			 * link rate in kHz. The source rates are, however,
			 * stored in terms of LS_Clk kHz. The full conversion
			 * back to symbols is
			 * (val * 200kHz)*(8/10 ch. encoding)*(1/8 bit to Byte)
			 */
			intel_dp->sink_rates[i] = (val * 200) / 10;
		}
		intel_dp->num_sink_rates = i;
	}

	/*
	 * Use DP_LINK_RATE_SET if DP_SUPPORTED_LINK_RATES are available,
	 * default to DP_MAX_LINK_RATE and DP_LINK_BW_SET otherwise.
	 */
	if (intel_dp->num_sink_rates)
		intel_dp->use_rate_select = true;
	else
		intel_dp_set_sink_rates(intel_dp);
	intel_dp_set_max_sink_lane_count(intel_dp);

	intel_dp_set_common_rates(intel_dp);
	intel_dp_reset_max_link_params(intel_dp);

	/* Read the eDP DSC DPCD registers */
	if (DISPLAY_VER(dev_priv) >= 10)
		intel_dp_get_dsc_sink_cap(intel_dp);

	/*
	 * If needed, program our source OUI so we can make various Intel-specific AUX services
	 * available (such as HDR backlight controls)
	 */
	intel_edp_init_source_oui(intel_dp, true);

	return true;
}

static bool
intel_dp_has_sink_count(struct intel_dp *intel_dp)
{
	if (!intel_dp->attached_connector)
		return false;

	return drm_dp_read_sink_count_cap(&intel_dp->attached_connector->base,
					  intel_dp->dpcd,
					  &intel_dp->desc);
}

static bool
intel_dp_get_dpcd(struct intel_dp *intel_dp)
{
	int ret;

	if (intel_dp_init_lttpr_and_dprx_caps(intel_dp) < 0)
		return false;

	/*
	 * Don't clobber cached eDP rates. Also skip re-reading
	 * the OUI/ID since we know it won't change.
	 */
	if (!intel_dp_is_edp(intel_dp)) {
		drm_dp_read_desc(&intel_dp->aux, &intel_dp->desc,
				 drm_dp_is_branch(intel_dp->dpcd));

		intel_dp_set_sink_rates(intel_dp);
		intel_dp_set_max_sink_lane_count(intel_dp);
		intel_dp_set_common_rates(intel_dp);
	}

	if (intel_dp_has_sink_count(intel_dp)) {
		ret = drm_dp_read_sink_count(&intel_dp->aux);
		if (ret < 0)
			return false;

		/*
		 * Sink count can change between short pulse hpd hence
		 * a member variable in intel_dp will track any changes
		 * between short pulse interrupts.
		 */
		intel_dp->sink_count = ret;

		/*
		 * SINK_COUNT == 0 and DOWNSTREAM_PORT_PRESENT == 1 implies that
		 * a dongle is present but no display. Unless we require to know
		 * if a dongle is present or not, we don't need to update
		 * downstream port information. So, an early return here saves
		 * time from performing other operations which are not required.
		 */
		if (!intel_dp->sink_count)
			return false;
	}

	return drm_dp_read_downstream_info(&intel_dp->aux, intel_dp->dpcd,
					   intel_dp->downstream_ports) == 0;
}

static bool
intel_dp_can_mst(struct intel_dp *intel_dp)
{
	struct drm_i915_private *i915 = dp_to_i915(intel_dp);

	return i915->params.enable_dp_mst &&
		intel_dp_mst_source_support(intel_dp) &&
		drm_dp_read_mst_cap(&intel_dp->aux, intel_dp->dpcd);
}

static void
intel_dp_configure_mst(struct intel_dp *intel_dp)
{
	struct drm_i915_private *i915 = dp_to_i915(intel_dp);
	struct intel_encoder *encoder =
		&dp_to_dig_port(intel_dp)->base;
	bool sink_can_mst = drm_dp_read_mst_cap(&intel_dp->aux, intel_dp->dpcd);

	drm_dbg_kms(&i915->drm,
		    "[ENCODER:%d:%s] MST support: port: %s, sink: %s, modparam: %s\n",
		    encoder->base.base.id, encoder->base.name,
		    yesno(intel_dp_mst_source_support(intel_dp)), yesno(sink_can_mst),
		    yesno(i915->params.enable_dp_mst));

	if (!intel_dp_mst_source_support(intel_dp))
		return;

	intel_dp->is_mst = sink_can_mst &&
		i915->params.enable_dp_mst;

	drm_dp_mst_topology_mgr_set_mst(&intel_dp->mst_mgr,
					intel_dp->is_mst);
}

static bool
intel_dp_get_sink_irq_esi(struct intel_dp *intel_dp, u8 *sink_irq_vector)
{
	return drm_dp_dpcd_read(&intel_dp->aux, DP_SINK_COUNT_ESI,
				sink_irq_vector, DP_DPRX_ESI_LEN) ==
		DP_DPRX_ESI_LEN;
}

bool
intel_dp_needs_vsc_sdp(const struct intel_crtc_state *crtc_state,
		       const struct drm_connector_state *conn_state)
{
	/*
	 * As per DP 1.4a spec section 2.2.4.3 [MSA Field for Indication
	 * of Color Encoding Format and Content Color Gamut], in order to
	 * sending YCBCR 420 or HDR BT.2020 signals we should use DP VSC SDP.
	 */
	if (crtc_state->output_format == INTEL_OUTPUT_FORMAT_YCBCR420)
		return true;

	switch (conn_state->colorspace) {
	case DRM_MODE_COLORIMETRY_SYCC_601:
	case DRM_MODE_COLORIMETRY_OPYCC_601:
	case DRM_MODE_COLORIMETRY_BT2020_YCC:
	case DRM_MODE_COLORIMETRY_BT2020_RGB:
	case DRM_MODE_COLORIMETRY_BT2020_CYCC:
		return true;
	default:
		break;
	}

	return false;
}

static ssize_t intel_dp_vsc_sdp_pack(const struct drm_dp_vsc_sdp *vsc,
				     struct dp_sdp *sdp, size_t size)
{
	size_t length = sizeof(struct dp_sdp);

	if (size < length)
		return -ENOSPC;

	memset(sdp, 0, size);

	/*
	 * Prepare VSC Header for SU as per DP 1.4a spec, Table 2-119
	 * VSC SDP Header Bytes
	 */
	sdp->sdp_header.HB0 = 0; /* Secondary-Data Packet ID = 0 */
	sdp->sdp_header.HB1 = vsc->sdp_type; /* Secondary-data Packet Type */
	sdp->sdp_header.HB2 = vsc->revision; /* Revision Number */
	sdp->sdp_header.HB3 = vsc->length; /* Number of Valid Data Bytes */

	/*
	 * Only revision 0x5 supports Pixel Encoding/Colorimetry Format as
	 * per DP 1.4a spec.
	 */
	if (vsc->revision != 0x5)
		goto out;

	/* VSC SDP Payload for DB16 through DB18 */
	/* Pixel Encoding and Colorimetry Formats  */
	sdp->db[16] = (vsc->pixelformat & 0xf) << 4; /* DB16[7:4] */
	sdp->db[16] |= vsc->colorimetry & 0xf; /* DB16[3:0] */

	switch (vsc->bpc) {
	case 6:
		/* 6bpc: 0x0 */
		break;
	case 8:
		sdp->db[17] = 0x1; /* DB17[3:0] */
		break;
	case 10:
		sdp->db[17] = 0x2;
		break;
	case 12:
		sdp->db[17] = 0x3;
		break;
	case 16:
		sdp->db[17] = 0x4;
		break;
	default:
		MISSING_CASE(vsc->bpc);
		break;
	}
	/* Dynamic Range and Component Bit Depth */
	if (vsc->dynamic_range == DP_DYNAMIC_RANGE_CTA)
		sdp->db[17] |= 0x80;  /* DB17[7] */

	/* Content Type */
	sdp->db[18] = vsc->content_type & 0x7;

out:
	return length;
}

static ssize_t
intel_dp_hdr_metadata_infoframe_sdp_pack(const struct hdmi_drm_infoframe *drm_infoframe,
					 struct dp_sdp *sdp,
					 size_t size)
{
	size_t length = sizeof(struct dp_sdp);
	const int infoframe_size = HDMI_INFOFRAME_HEADER_SIZE + HDMI_DRM_INFOFRAME_SIZE;
	unsigned char buf[HDMI_INFOFRAME_HEADER_SIZE + HDMI_DRM_INFOFRAME_SIZE];
	ssize_t len;

	if (size < length)
		return -ENOSPC;

	memset(sdp, 0, size);

	len = hdmi_drm_infoframe_pack_only(drm_infoframe, buf, sizeof(buf));
	if (len < 0) {
		DRM_DEBUG_KMS("buffer size is smaller than hdr metadata infoframe\n");
		return -ENOSPC;
	}

	if (len != infoframe_size) {
		DRM_DEBUG_KMS("wrong static hdr metadata size\n");
		return -ENOSPC;
	}

	/*
	 * Set up the infoframe sdp packet for HDR static metadata.
	 * Prepare VSC Header for SU as per DP 1.4a spec,
	 * Table 2-100 and Table 2-101
	 */

	/* Secondary-Data Packet ID, 00h for non-Audio INFOFRAME */
	sdp->sdp_header.HB0 = 0;
	/*
	 * Packet Type 80h + Non-audio INFOFRAME Type value
	 * HDMI_INFOFRAME_TYPE_DRM: 0x87
	 * - 80h + Non-audio INFOFRAME Type value
	 * - InfoFrame Type: 0x07
	 *    [CTA-861-G Table-42 Dynamic Range and Mastering InfoFrame]
	 */
	sdp->sdp_header.HB1 = drm_infoframe->type;
	/*
	 * Least Significant Eight Bits of (Data Byte Count – 1)
	 * infoframe_size - 1
	 */
	sdp->sdp_header.HB2 = 0x1D;
	/* INFOFRAME SDP Version Number */
	sdp->sdp_header.HB3 = (0x13 << 2);
	/* CTA Header Byte 2 (INFOFRAME Version Number) */
	sdp->db[0] = drm_infoframe->version;
	/* CTA Header Byte 3 (Length of INFOFRAME): HDMI_DRM_INFOFRAME_SIZE */
	sdp->db[1] = drm_infoframe->length;
	/*
	 * Copy HDMI_DRM_INFOFRAME_SIZE size from a buffer after
	 * HDMI_INFOFRAME_HEADER_SIZE
	 */
	BUILD_BUG_ON(sizeof(sdp->db) < HDMI_DRM_INFOFRAME_SIZE + 2);
	memcpy(&sdp->db[2], &buf[HDMI_INFOFRAME_HEADER_SIZE],
	       HDMI_DRM_INFOFRAME_SIZE);

	/*
	 * Size of DP infoframe sdp packet for HDR static metadata consists of
	 * - DP SDP Header(struct dp_sdp_header): 4 bytes
	 * - Two Data Blocks: 2 bytes
	 *    CTA Header Byte2 (INFOFRAME Version Number)
	 *    CTA Header Byte3 (Length of INFOFRAME)
	 * - HDMI_DRM_INFOFRAME_SIZE: 26 bytes
	 *
	 * Prior to GEN11's GMP register size is identical to DP HDR static metadata
	 * infoframe size. But GEN11+ has larger than that size, write_infoframe
	 * will pad rest of the size.
	 */
	return sizeof(struct dp_sdp_header) + 2 + HDMI_DRM_INFOFRAME_SIZE;
}

static void intel_write_dp_sdp(struct intel_encoder *encoder,
			       const struct intel_crtc_state *crtc_state,
			       unsigned int type)
{
	struct intel_digital_port *dig_port = enc_to_dig_port(encoder);
	struct drm_i915_private *dev_priv = to_i915(encoder->base.dev);
	struct dp_sdp sdp = {};
	ssize_t len;

	if ((crtc_state->infoframes.enable &
	     intel_hdmi_infoframe_enable(type)) == 0)
		return;

	switch (type) {
	case DP_SDP_VSC:
		len = intel_dp_vsc_sdp_pack(&crtc_state->infoframes.vsc, &sdp,
					    sizeof(sdp));
		break;
	case HDMI_PACKET_TYPE_GAMUT_METADATA:
		len = intel_dp_hdr_metadata_infoframe_sdp_pack(&crtc_state->infoframes.drm.drm,
							       &sdp, sizeof(sdp));
		break;
	default:
		MISSING_CASE(type);
		return;
	}

	if (drm_WARN_ON(&dev_priv->drm, len < 0))
		return;

	dig_port->write_infoframe(encoder, crtc_state, type, &sdp, len);
}

void intel_write_dp_vsc_sdp(struct intel_encoder *encoder,
			    const struct intel_crtc_state *crtc_state,
			    const struct drm_dp_vsc_sdp *vsc)
{
	struct intel_digital_port *dig_port = enc_to_dig_port(encoder);
	struct drm_i915_private *dev_priv = to_i915(encoder->base.dev);
	struct dp_sdp sdp = {};
	ssize_t len;

	len = intel_dp_vsc_sdp_pack(vsc, &sdp, sizeof(sdp));

	if (drm_WARN_ON(&dev_priv->drm, len < 0))
		return;

	dig_port->write_infoframe(encoder, crtc_state, DP_SDP_VSC,
					&sdp, len);
}

void intel_dp_set_infoframes(struct intel_encoder *encoder,
			     bool enable,
			     const struct intel_crtc_state *crtc_state,
			     const struct drm_connector_state *conn_state)
{
	struct drm_i915_private *dev_priv = to_i915(encoder->base.dev);
	i915_reg_t reg = HSW_TVIDEO_DIP_CTL(crtc_state->cpu_transcoder);
	u32 dip_enable = VIDEO_DIP_ENABLE_AVI_HSW | VIDEO_DIP_ENABLE_GCP_HSW |
			 VIDEO_DIP_ENABLE_VS_HSW | VIDEO_DIP_ENABLE_GMP_HSW |
			 VIDEO_DIP_ENABLE_SPD_HSW | VIDEO_DIP_ENABLE_DRM_GLK;
	u32 val = intel_de_read(dev_priv, reg) & ~dip_enable;

	/* TODO: Add DSC case (DIP_ENABLE_PPS) */
	/* When PSR is enabled, this routine doesn't disable VSC DIP */
	if (!crtc_state->has_psr)
		val &= ~VIDEO_DIP_ENABLE_VSC_HSW;

	intel_de_write(dev_priv, reg, val);
	intel_de_posting_read(dev_priv, reg);

	if (!enable)
		return;

	/* When PSR is enabled, VSC SDP is handled by PSR routine */
	if (!crtc_state->has_psr)
		intel_write_dp_sdp(encoder, crtc_state, DP_SDP_VSC);

	intel_write_dp_sdp(encoder, crtc_state, HDMI_PACKET_TYPE_GAMUT_METADATA);
}

static int intel_dp_vsc_sdp_unpack(struct drm_dp_vsc_sdp *vsc,
				   const void *buffer, size_t size)
{
	const struct dp_sdp *sdp = buffer;

	if (size < sizeof(struct dp_sdp))
		return -EINVAL;

	memset(vsc, 0, sizeof(*vsc));

	if (sdp->sdp_header.HB0 != 0)
		return -EINVAL;

	if (sdp->sdp_header.HB1 != DP_SDP_VSC)
		return -EINVAL;

	vsc->sdp_type = sdp->sdp_header.HB1;
	vsc->revision = sdp->sdp_header.HB2;
	vsc->length = sdp->sdp_header.HB3;

	if ((sdp->sdp_header.HB2 == 0x2 && sdp->sdp_header.HB3 == 0x8) ||
	    (sdp->sdp_header.HB2 == 0x4 && sdp->sdp_header.HB3 == 0xe)) {
		/*
		 * - HB2 = 0x2, HB3 = 0x8
		 *   VSC SDP supporting 3D stereo + PSR
		 * - HB2 = 0x4, HB3 = 0xe
		 *   VSC SDP supporting 3D stereo + PSR2 with Y-coordinate of
		 *   first scan line of the SU region (applies to eDP v1.4b
		 *   and higher).
		 */
		return 0;
	} else if (sdp->sdp_header.HB2 == 0x5 && sdp->sdp_header.HB3 == 0x13) {
		/*
		 * - HB2 = 0x5, HB3 = 0x13
		 *   VSC SDP supporting 3D stereo + PSR2 + Pixel Encoding/Colorimetry
		 *   Format.
		 */
		vsc->pixelformat = (sdp->db[16] >> 4) & 0xf;
		vsc->colorimetry = sdp->db[16] & 0xf;
		vsc->dynamic_range = (sdp->db[17] >> 7) & 0x1;

		switch (sdp->db[17] & 0x7) {
		case 0x0:
			vsc->bpc = 6;
			break;
		case 0x1:
			vsc->bpc = 8;
			break;
		case 0x2:
			vsc->bpc = 10;
			break;
		case 0x3:
			vsc->bpc = 12;
			break;
		case 0x4:
			vsc->bpc = 16;
			break;
		default:
			MISSING_CASE(sdp->db[17] & 0x7);
			return -EINVAL;
		}

		vsc->content_type = sdp->db[18] & 0x7;
	} else {
		return -EINVAL;
	}

	return 0;
}

static int
intel_dp_hdr_metadata_infoframe_sdp_unpack(struct hdmi_drm_infoframe *drm_infoframe,
					   const void *buffer, size_t size)
{
	int ret;

	const struct dp_sdp *sdp = buffer;

	if (size < sizeof(struct dp_sdp))
		return -EINVAL;

	if (sdp->sdp_header.HB0 != 0)
		return -EINVAL;

	if (sdp->sdp_header.HB1 != HDMI_INFOFRAME_TYPE_DRM)
		return -EINVAL;

	/*
	 * Least Significant Eight Bits of (Data Byte Count – 1)
	 * 1Dh (i.e., Data Byte Count = 30 bytes).
	 */
	if (sdp->sdp_header.HB2 != 0x1D)
		return -EINVAL;

	/* Most Significant Two Bits of (Data Byte Count – 1), Clear to 00b. */
	if ((sdp->sdp_header.HB3 & 0x3) != 0)
		return -EINVAL;

	/* INFOFRAME SDP Version Number */
	if (((sdp->sdp_header.HB3 >> 2) & 0x3f) != 0x13)
		return -EINVAL;

	/* CTA Header Byte 2 (INFOFRAME Version Number) */
	if (sdp->db[0] != 1)
		return -EINVAL;

	/* CTA Header Byte 3 (Length of INFOFRAME): HDMI_DRM_INFOFRAME_SIZE */
	if (sdp->db[1] != HDMI_DRM_INFOFRAME_SIZE)
		return -EINVAL;

	ret = hdmi_drm_infoframe_unpack_only(drm_infoframe, &sdp->db[2],
					     HDMI_DRM_INFOFRAME_SIZE);

	return ret;
}

static void intel_read_dp_vsc_sdp(struct intel_encoder *encoder,
				  struct intel_crtc_state *crtc_state,
				  struct drm_dp_vsc_sdp *vsc)
{
	struct intel_digital_port *dig_port = enc_to_dig_port(encoder);
	struct drm_i915_private *dev_priv = to_i915(encoder->base.dev);
	unsigned int type = DP_SDP_VSC;
	struct dp_sdp sdp = {};
	int ret;

	/* When PSR is enabled, VSC SDP is handled by PSR routine */
	if (crtc_state->has_psr)
		return;

	if ((crtc_state->infoframes.enable &
	     intel_hdmi_infoframe_enable(type)) == 0)
		return;

	dig_port->read_infoframe(encoder, crtc_state, type, &sdp, sizeof(sdp));

	ret = intel_dp_vsc_sdp_unpack(vsc, &sdp, sizeof(sdp));

	if (ret)
		drm_dbg_kms(&dev_priv->drm, "Failed to unpack DP VSC SDP\n");
}

static void intel_read_dp_hdr_metadata_infoframe_sdp(struct intel_encoder *encoder,
						     struct intel_crtc_state *crtc_state,
						     struct hdmi_drm_infoframe *drm_infoframe)
{
	struct intel_digital_port *dig_port = enc_to_dig_port(encoder);
	struct drm_i915_private *dev_priv = to_i915(encoder->base.dev);
	unsigned int type = HDMI_PACKET_TYPE_GAMUT_METADATA;
	struct dp_sdp sdp = {};
	int ret;

	if ((crtc_state->infoframes.enable &
	    intel_hdmi_infoframe_enable(type)) == 0)
		return;

	dig_port->read_infoframe(encoder, crtc_state, type, &sdp,
				 sizeof(sdp));

	ret = intel_dp_hdr_metadata_infoframe_sdp_unpack(drm_infoframe, &sdp,
							 sizeof(sdp));

	if (ret)
		drm_dbg_kms(&dev_priv->drm,
			    "Failed to unpack DP HDR Metadata Infoframe SDP\n");
}

void intel_read_dp_sdp(struct intel_encoder *encoder,
		       struct intel_crtc_state *crtc_state,
		       unsigned int type)
{
	switch (type) {
	case DP_SDP_VSC:
		intel_read_dp_vsc_sdp(encoder, crtc_state,
				      &crtc_state->infoframes.vsc);
		break;
	case HDMI_PACKET_TYPE_GAMUT_METADATA:
		intel_read_dp_hdr_metadata_infoframe_sdp(encoder, crtc_state,
							 &crtc_state->infoframes.drm.drm);
		break;
	default:
		MISSING_CASE(type);
		break;
	}
}

static u8 intel_dp_autotest_link_training(struct intel_dp *intel_dp)
{
	struct drm_i915_private *i915 = dp_to_i915(intel_dp);
	int status = 0;
	int test_link_rate;
	u8 test_lane_count, test_link_bw;
	/* (DP CTS 1.2)
	 * 4.3.1.11
	 */
	/* Read the TEST_LANE_COUNT and TEST_LINK_RTAE fields (DP CTS 3.1.4) */
	status = drm_dp_dpcd_readb(&intel_dp->aux, DP_TEST_LANE_COUNT,
				   &test_lane_count);

	if (status <= 0) {
		drm_dbg_kms(&i915->drm, "Lane count read failed\n");
		return DP_TEST_NAK;
	}
	test_lane_count &= DP_MAX_LANE_COUNT_MASK;

	status = drm_dp_dpcd_readb(&intel_dp->aux, DP_TEST_LINK_RATE,
				   &test_link_bw);
	if (status <= 0) {
		drm_dbg_kms(&i915->drm, "Link Rate read failed\n");
		return DP_TEST_NAK;
	}
	test_link_rate = drm_dp_bw_code_to_link_rate(test_link_bw);

	/* Validate the requested link rate and lane count */
	if (!intel_dp_link_params_valid(intel_dp, test_link_rate,
					test_lane_count))
		return DP_TEST_NAK;

	intel_dp->compliance.test_lane_count = test_lane_count;
	intel_dp->compliance.test_link_rate = test_link_rate;

	return DP_TEST_ACK;
}

static u8 intel_dp_autotest_video_pattern(struct intel_dp *intel_dp)
{
	struct drm_i915_private *i915 = dp_to_i915(intel_dp);
	u8 test_pattern;
	u8 test_misc;
	__be16 h_width, v_height;
	int status = 0;

	/* Read the TEST_PATTERN (DP CTS 3.1.5) */
	status = drm_dp_dpcd_readb(&intel_dp->aux, DP_TEST_PATTERN,
				   &test_pattern);
	if (status <= 0) {
		drm_dbg_kms(&i915->drm, "Test pattern read failed\n");
		return DP_TEST_NAK;
	}
	if (test_pattern != DP_COLOR_RAMP)
		return DP_TEST_NAK;

	status = drm_dp_dpcd_read(&intel_dp->aux, DP_TEST_H_WIDTH_HI,
				  &h_width, 2);
	if (status <= 0) {
		drm_dbg_kms(&i915->drm, "H Width read failed\n");
		return DP_TEST_NAK;
	}

	status = drm_dp_dpcd_read(&intel_dp->aux, DP_TEST_V_HEIGHT_HI,
				  &v_height, 2);
	if (status <= 0) {
		drm_dbg_kms(&i915->drm, "V Height read failed\n");
		return DP_TEST_NAK;
	}

	status = drm_dp_dpcd_readb(&intel_dp->aux, DP_TEST_MISC0,
				   &test_misc);
	if (status <= 0) {
		drm_dbg_kms(&i915->drm, "TEST MISC read failed\n");
		return DP_TEST_NAK;
	}
	if ((test_misc & DP_TEST_COLOR_FORMAT_MASK) != DP_COLOR_FORMAT_RGB)
		return DP_TEST_NAK;
	if (test_misc & DP_TEST_DYNAMIC_RANGE_CEA)
		return DP_TEST_NAK;
	switch (test_misc & DP_TEST_BIT_DEPTH_MASK) {
	case DP_TEST_BIT_DEPTH_6:
		intel_dp->compliance.test_data.bpc = 6;
		break;
	case DP_TEST_BIT_DEPTH_8:
		intel_dp->compliance.test_data.bpc = 8;
		break;
	default:
		return DP_TEST_NAK;
	}

	intel_dp->compliance.test_data.video_pattern = test_pattern;
	intel_dp->compliance.test_data.hdisplay = be16_to_cpu(h_width);
	intel_dp->compliance.test_data.vdisplay = be16_to_cpu(v_height);
	/* Set test active flag here so userspace doesn't interrupt things */
	intel_dp->compliance.test_active = true;

	return DP_TEST_ACK;
}

static u8 intel_dp_autotest_edid(struct intel_dp *intel_dp)
{
	struct drm_i915_private *i915 = dp_to_i915(intel_dp);
	u8 test_result = DP_TEST_ACK;
	struct intel_connector *intel_connector = intel_dp->attached_connector;
	struct drm_connector *connector = &intel_connector->base;

	if (intel_connector->detect_edid == NULL ||
	    connector->edid_corrupt ||
	    intel_dp->aux.i2c_defer_count > 6) {
		/* Check EDID read for NACKs, DEFERs and corruption
		 * (DP CTS 1.2 Core r1.1)
		 *    4.2.2.4 : Failed EDID read, I2C_NAK
		 *    4.2.2.5 : Failed EDID read, I2C_DEFER
		 *    4.2.2.6 : EDID corruption detected
		 * Use failsafe mode for all cases
		 */
		if (intel_dp->aux.i2c_nack_count > 0 ||
			intel_dp->aux.i2c_defer_count > 0)
			drm_dbg_kms(&i915->drm,
				    "EDID read had %d NACKs, %d DEFERs\n",
				    intel_dp->aux.i2c_nack_count,
				    intel_dp->aux.i2c_defer_count);
		intel_dp->compliance.test_data.edid = INTEL_DP_RESOLUTION_FAILSAFE;
	} else {
		struct edid *block = intel_connector->detect_edid;

		/* We have to write the checksum
		 * of the last block read
		 */
		block += intel_connector->detect_edid->extensions;

		if (drm_dp_dpcd_writeb(&intel_dp->aux, DP_TEST_EDID_CHECKSUM,
				       block->checksum) <= 0)
			drm_dbg_kms(&i915->drm,
				    "Failed to write EDID checksum\n");

		test_result = DP_TEST_ACK | DP_TEST_EDID_CHECKSUM_WRITE;
		intel_dp->compliance.test_data.edid = INTEL_DP_RESOLUTION_PREFERRED;
	}

	/* Set test active flag here so userspace doesn't interrupt things */
	intel_dp->compliance.test_active = true;

	return test_result;
}

static void intel_dp_phy_pattern_update(struct intel_dp *intel_dp,
					const struct intel_crtc_state *crtc_state)
{
	struct drm_i915_private *dev_priv =
			to_i915(dp_to_dig_port(intel_dp)->base.base.dev);
	struct drm_dp_phy_test_params *data =
			&intel_dp->compliance.test_data.phytest;
	struct intel_crtc *crtc = to_intel_crtc(crtc_state->uapi.crtc);
	enum pipe pipe = crtc->pipe;
	u32 pattern_val;

	switch (data->phy_pattern) {
	case DP_PHY_TEST_PATTERN_NONE:
		DRM_DEBUG_KMS("Disable Phy Test Pattern\n");
		intel_de_write(dev_priv, DDI_DP_COMP_CTL(pipe), 0x0);
		break;
	case DP_PHY_TEST_PATTERN_D10_2:
		DRM_DEBUG_KMS("Set D10.2 Phy Test Pattern\n");
		intel_de_write(dev_priv, DDI_DP_COMP_CTL(pipe),
			       DDI_DP_COMP_CTL_ENABLE | DDI_DP_COMP_CTL_D10_2);
		break;
	case DP_PHY_TEST_PATTERN_ERROR_COUNT:
		DRM_DEBUG_KMS("Set Error Count Phy Test Pattern\n");
		intel_de_write(dev_priv, DDI_DP_COMP_CTL(pipe),
			       DDI_DP_COMP_CTL_ENABLE |
			       DDI_DP_COMP_CTL_SCRAMBLED_0);
		break;
	case DP_PHY_TEST_PATTERN_PRBS7:
		DRM_DEBUG_KMS("Set PRBS7 Phy Test Pattern\n");
		intel_de_write(dev_priv, DDI_DP_COMP_CTL(pipe),
			       DDI_DP_COMP_CTL_ENABLE | DDI_DP_COMP_CTL_PRBS7);
		break;
	case DP_PHY_TEST_PATTERN_80BIT_CUSTOM:
		/*
		 * FIXME: Ideally pattern should come from DPCD 0x250. As
		 * current firmware of DPR-100 could not set it, so hardcoding
		 * now for complaince test.
		 */
		DRM_DEBUG_KMS("Set 80Bit Custom Phy Test Pattern 0x3e0f83e0 0x0f83e0f8 0x0000f83e\n");
		pattern_val = 0x3e0f83e0;
		intel_de_write(dev_priv, DDI_DP_COMP_PAT(pipe, 0), pattern_val);
		pattern_val = 0x0f83e0f8;
		intel_de_write(dev_priv, DDI_DP_COMP_PAT(pipe, 1), pattern_val);
		pattern_val = 0x0000f83e;
		intel_de_write(dev_priv, DDI_DP_COMP_PAT(pipe, 2), pattern_val);
		intel_de_write(dev_priv, DDI_DP_COMP_CTL(pipe),
			       DDI_DP_COMP_CTL_ENABLE |
			       DDI_DP_COMP_CTL_CUSTOM80);
		break;
	case DP_PHY_TEST_PATTERN_CP2520:
		/*
		 * FIXME: Ideally pattern should come from DPCD 0x24A. As
		 * current firmware of DPR-100 could not set it, so hardcoding
		 * now for complaince test.
		 */
		DRM_DEBUG_KMS("Set HBR2 compliance Phy Test Pattern\n");
		pattern_val = 0xFB;
		intel_de_write(dev_priv, DDI_DP_COMP_CTL(pipe),
			       DDI_DP_COMP_CTL_ENABLE | DDI_DP_COMP_CTL_HBR2 |
			       pattern_val);
		break;
	default:
		WARN(1, "Invalid Phy Test Pattern\n");
	}
}

static void
intel_dp_autotest_phy_ddi_disable(struct intel_dp *intel_dp,
				  const struct intel_crtc_state *crtc_state)
{
	struct intel_digital_port *dig_port = dp_to_dig_port(intel_dp);
	struct drm_device *dev = dig_port->base.base.dev;
	struct drm_i915_private *dev_priv = to_i915(dev);
	struct intel_crtc *crtc = to_intel_crtc(dig_port->base.base.crtc);
	enum pipe pipe = crtc->pipe;
	u32 trans_ddi_func_ctl_value, trans_conf_value, dp_tp_ctl_value;

	trans_ddi_func_ctl_value = intel_de_read(dev_priv,
						 TRANS_DDI_FUNC_CTL(pipe));
	trans_conf_value = intel_de_read(dev_priv, PIPECONF(pipe));
	dp_tp_ctl_value = intel_de_read(dev_priv, TGL_DP_TP_CTL(pipe));

	trans_ddi_func_ctl_value &= ~(TRANS_DDI_FUNC_ENABLE |
				      TGL_TRANS_DDI_PORT_MASK);
	trans_conf_value &= ~PIPECONF_ENABLE;
	dp_tp_ctl_value &= ~DP_TP_CTL_ENABLE;

	intel_de_write(dev_priv, PIPECONF(pipe), trans_conf_value);
	intel_de_write(dev_priv, TRANS_DDI_FUNC_CTL(pipe),
		       trans_ddi_func_ctl_value);
	intel_de_write(dev_priv, TGL_DP_TP_CTL(pipe), dp_tp_ctl_value);
}

static void
intel_dp_autotest_phy_ddi_enable(struct intel_dp *intel_dp,
				 const struct intel_crtc_state *crtc_state)
{
	struct intel_digital_port *dig_port = dp_to_dig_port(intel_dp);
	struct drm_device *dev = dig_port->base.base.dev;
	struct drm_i915_private *dev_priv = to_i915(dev);
	enum port port = dig_port->base.port;
	struct intel_crtc *crtc = to_intel_crtc(dig_port->base.base.crtc);
	enum pipe pipe = crtc->pipe;
	u32 trans_ddi_func_ctl_value, trans_conf_value, dp_tp_ctl_value;

	trans_ddi_func_ctl_value = intel_de_read(dev_priv,
						 TRANS_DDI_FUNC_CTL(pipe));
	trans_conf_value = intel_de_read(dev_priv, PIPECONF(pipe));
	dp_tp_ctl_value = intel_de_read(dev_priv, TGL_DP_TP_CTL(pipe));

	trans_ddi_func_ctl_value |= TRANS_DDI_FUNC_ENABLE |
				    TGL_TRANS_DDI_SELECT_PORT(port);
	trans_conf_value |= PIPECONF_ENABLE;
	dp_tp_ctl_value |= DP_TP_CTL_ENABLE;

	intel_de_write(dev_priv, PIPECONF(pipe), trans_conf_value);
	intel_de_write(dev_priv, TGL_DP_TP_CTL(pipe), dp_tp_ctl_value);
	intel_de_write(dev_priv, TRANS_DDI_FUNC_CTL(pipe),
		       trans_ddi_func_ctl_value);
}

static void intel_dp_process_phy_request(struct intel_dp *intel_dp,
					 const struct intel_crtc_state *crtc_state)
{
	struct drm_dp_phy_test_params *data =
		&intel_dp->compliance.test_data.phytest;
	u8 link_status[DP_LINK_STATUS_SIZE];

	if (drm_dp_dpcd_read_phy_link_status(&intel_dp->aux, DP_PHY_DPRX,
					     link_status) < 0) {
		DRM_DEBUG_KMS("failed to get link status\n");
		return;
	}

	/* retrieve vswing & pre-emphasis setting */
	intel_dp_get_adjust_train(intel_dp, crtc_state, DP_PHY_DPRX,
				  link_status);

	intel_dp_autotest_phy_ddi_disable(intel_dp, crtc_state);

	intel_dp_set_signal_levels(intel_dp, crtc_state, DP_PHY_DPRX);

	intel_dp_phy_pattern_update(intel_dp, crtc_state);

	intel_dp_autotest_phy_ddi_enable(intel_dp, crtc_state);

	drm_dp_dpcd_write(&intel_dp->aux, DP_TRAINING_LANE0_SET,
			  intel_dp->train_set, crtc_state->lane_count);

	drm_dp_set_phy_test_pattern(&intel_dp->aux, data,
				    link_status[DP_DPCD_REV]);
}

static u8 intel_dp_autotest_phy_pattern(struct intel_dp *intel_dp)
{
	struct drm_dp_phy_test_params *data =
		&intel_dp->compliance.test_data.phytest;

	if (drm_dp_get_phy_test_pattern(&intel_dp->aux, data)) {
		DRM_DEBUG_KMS("DP Phy Test pattern AUX read failure\n");
		return DP_TEST_NAK;
	}

	/* Set test active flag here so userspace doesn't interrupt things */
	intel_dp->compliance.test_active = true;

	return DP_TEST_ACK;
}

static void intel_dp_handle_test_request(struct intel_dp *intel_dp)
{
	struct drm_i915_private *i915 = dp_to_i915(intel_dp);
	u8 response = DP_TEST_NAK;
	u8 request = 0;
	int status;

	status = drm_dp_dpcd_readb(&intel_dp->aux, DP_TEST_REQUEST, &request);
	if (status <= 0) {
		drm_dbg_kms(&i915->drm,
			    "Could not read test request from sink\n");
		goto update_status;
	}

	switch (request) {
	case DP_TEST_LINK_TRAINING:
		drm_dbg_kms(&i915->drm, "LINK_TRAINING test requested\n");
		response = intel_dp_autotest_link_training(intel_dp);
		break;
	case DP_TEST_LINK_VIDEO_PATTERN:
		drm_dbg_kms(&i915->drm, "TEST_PATTERN test requested\n");
		response = intel_dp_autotest_video_pattern(intel_dp);
		break;
	case DP_TEST_LINK_EDID_READ:
		drm_dbg_kms(&i915->drm, "EDID test requested\n");
		response = intel_dp_autotest_edid(intel_dp);
		break;
	case DP_TEST_LINK_PHY_TEST_PATTERN:
		drm_dbg_kms(&i915->drm, "PHY_PATTERN test requested\n");
		response = intel_dp_autotest_phy_pattern(intel_dp);
		break;
	default:
		drm_dbg_kms(&i915->drm, "Invalid test request '%02x'\n",
			    request);
		break;
	}

	if (response & DP_TEST_ACK)
		intel_dp->compliance.test_type = request;

update_status:
	status = drm_dp_dpcd_writeb(&intel_dp->aux, DP_TEST_RESPONSE, response);
	if (status <= 0)
		drm_dbg_kms(&i915->drm,
			    "Could not write test response to sink\n");
}

static void
intel_dp_mst_hpd_irq(struct intel_dp *intel_dp, u8 *esi, bool *handled)
{
		drm_dp_mst_hpd_irq(&intel_dp->mst_mgr, esi, handled);

		if (esi[1] & DP_CP_IRQ) {
			intel_hdcp_handle_cp_irq(intel_dp->attached_connector);
			*handled = true;
		}
}

/**
 * intel_dp_check_mst_status - service any pending MST interrupts, check link status
 * @intel_dp: Intel DP struct
 *
 * Read any pending MST interrupts, call MST core to handle these and ack the
 * interrupts. Check if the main and AUX link state is ok.
 *
 * Returns:
 * - %true if pending interrupts were serviced (or no interrupts were
 *   pending) w/o detecting an error condition.
 * - %false if an error condition - like AUX failure or a loss of link - is
 *   detected, which needs servicing from the hotplug work.
 */
static bool
intel_dp_check_mst_status(struct intel_dp *intel_dp)
{
	struct drm_i915_private *i915 = dp_to_i915(intel_dp);
	bool link_ok = true;

	drm_WARN_ON_ONCE(&i915->drm, intel_dp->active_mst_links < 0);

	for (;;) {
		/*
		 * The +2 is because DP_DPRX_ESI_LEN is 14, but we then
		 * pass in "esi+10" to drm_dp_channel_eq_ok(), which
		 * takes a 6-byte array. So we actually need 16 bytes
		 * here.
		 *
		 * Somebody who knows what the limits actually are
		 * should check this, but for now this is at least
		 * harmless and avoids a valid compiler warning about
		 * using more of the array than we have allocated.
		 */
		u8 esi[DP_DPRX_ESI_LEN+2] = {};
		bool handled;
		int retry;

		if (!intel_dp_get_sink_irq_esi(intel_dp, esi)) {
			drm_dbg_kms(&i915->drm,
				    "failed to get ESI - device may have failed\n");
			link_ok = false;

			break;
		}

		/* check link status - esi[10] = 0x200c */
		if (intel_dp->active_mst_links > 0 && link_ok &&
		    !drm_dp_channel_eq_ok(&esi[10], intel_dp->lane_count)) {
			drm_dbg_kms(&i915->drm,
				    "channel EQ not ok, retraining\n");
			link_ok = false;
		}

		drm_dbg_kms(&i915->drm, "got esi %3ph\n", esi);

		intel_dp_mst_hpd_irq(intel_dp, esi, &handled);

		if (!handled)
			break;

		for (retry = 0; retry < 3; retry++) {
			int wret;

			wret = drm_dp_dpcd_write(&intel_dp->aux,
						 DP_SINK_COUNT_ESI+1,
						 &esi[1], 3);
			if (wret == 3)
				break;
		}
	}

	return link_ok;
}

static void
intel_dp_handle_hdmi_link_status_change(struct intel_dp *intel_dp)
{
	bool is_active;
	u8 buf = 0;

	is_active = drm_dp_pcon_hdmi_link_active(&intel_dp->aux);
	if (intel_dp->frl.is_trained && !is_active) {
		if (drm_dp_dpcd_readb(&intel_dp->aux, DP_PCON_HDMI_LINK_CONFIG_1, &buf) < 0)
			return;

		buf &=  ~DP_PCON_ENABLE_HDMI_LINK;
		if (drm_dp_dpcd_writeb(&intel_dp->aux, DP_PCON_HDMI_LINK_CONFIG_1, buf) < 0)
			return;

		drm_dp_pcon_hdmi_frl_link_error_count(&intel_dp->aux, &intel_dp->attached_connector->base);

		/* Restart FRL training or fall back to TMDS mode */
		intel_dp_check_frl_training(intel_dp);
	}
}

static bool
intel_dp_needs_link_retrain(struct intel_dp *intel_dp)
{
	u8 link_status[DP_LINK_STATUS_SIZE];

	if (!intel_dp->link_trained)
		return false;

	/*
	 * While PSR source HW is enabled, it will control main-link sending
	 * frames, enabling and disabling it so trying to do a retrain will fail
	 * as the link would or not be on or it could mix training patterns
	 * and frame data at the same time causing retrain to fail.
	 * Also when exiting PSR, HW will retrain the link anyways fixing
	 * any link status error.
	 */
	if (intel_psr_enabled(intel_dp))
		return false;

	if (drm_dp_dpcd_read_phy_link_status(&intel_dp->aux, DP_PHY_DPRX,
					     link_status) < 0)
		return false;

	/*
	 * Validate the cached values of intel_dp->link_rate and
	 * intel_dp->lane_count before attempting to retrain.
	 *
	 * FIXME would be nice to user the crtc state here, but since
	 * we need to call this from the short HPD handler that seems
	 * a bit hard.
	 */
	if (!intel_dp_link_params_valid(intel_dp, intel_dp->link_rate,
					intel_dp->lane_count))
		return false;

	/* Retrain if Channel EQ or CR not ok */
	return !drm_dp_channel_eq_ok(link_status, intel_dp->lane_count);
}

static bool intel_dp_has_connector(struct intel_dp *intel_dp,
				   const struct drm_connector_state *conn_state)
{
	struct drm_i915_private *i915 = dp_to_i915(intel_dp);
	struct intel_encoder *encoder;
	enum pipe pipe;

	if (!conn_state->best_encoder)
		return false;

	/* SST */
	encoder = &dp_to_dig_port(intel_dp)->base;
	if (conn_state->best_encoder == &encoder->base)
		return true;

	/* MST */
	for_each_pipe(i915, pipe) {
		encoder = &intel_dp->mst_encoders[pipe]->base;
		if (conn_state->best_encoder == &encoder->base)
			return true;
	}

	return false;
}

static int intel_dp_prep_link_retrain(struct intel_dp *intel_dp,
				      struct drm_modeset_acquire_ctx *ctx,
				      u32 *crtc_mask)
{
	struct drm_i915_private *i915 = dp_to_i915(intel_dp);
	struct drm_connector_list_iter conn_iter;
	struct intel_connector *connector;
	int ret = 0;

	*crtc_mask = 0;

	if (!intel_dp_needs_link_retrain(intel_dp))
		return 0;

	drm_connector_list_iter_begin(&i915->drm, &conn_iter);
	for_each_intel_connector_iter(connector, &conn_iter) {
		struct drm_connector_state *conn_state =
			connector->base.state;
		struct intel_crtc_state *crtc_state;
		struct intel_crtc *crtc;

		if (!intel_dp_has_connector(intel_dp, conn_state))
			continue;

		crtc = to_intel_crtc(conn_state->crtc);
		if (!crtc)
			continue;

		ret = drm_modeset_lock(&crtc->base.mutex, ctx);
		if (ret)
			break;

		crtc_state = to_intel_crtc_state(crtc->base.state);

		drm_WARN_ON(&i915->drm, !intel_crtc_has_dp_encoder(crtc_state));

		if (!crtc_state->hw.active)
			continue;

		if (conn_state->commit &&
		    !try_wait_for_completion(&conn_state->commit->hw_done))
			continue;

		*crtc_mask |= drm_crtc_mask(&crtc->base);
	}
	drm_connector_list_iter_end(&conn_iter);

	if (!intel_dp_needs_link_retrain(intel_dp))
		*crtc_mask = 0;

	return ret;
}

static bool intel_dp_is_connected(struct intel_dp *intel_dp)
{
	struct intel_connector *connector = intel_dp->attached_connector;

	return connector->base.status == connector_status_connected ||
		intel_dp->is_mst;
}

int intel_dp_retrain_link(struct intel_encoder *encoder,
			  struct drm_modeset_acquire_ctx *ctx)
{
	struct drm_i915_private *dev_priv = to_i915(encoder->base.dev);
	struct intel_dp *intel_dp = enc_to_intel_dp(encoder);
	struct intel_crtc *crtc;
	u32 crtc_mask;
	int ret;

	if (!intel_dp_is_connected(intel_dp))
		return 0;

	ret = drm_modeset_lock(&dev_priv->drm.mode_config.connection_mutex,
			       ctx);
	if (ret)
		return ret;

	ret = intel_dp_prep_link_retrain(intel_dp, ctx, &crtc_mask);
	if (ret)
		return ret;

	if (crtc_mask == 0)
		return 0;

	drm_dbg_kms(&dev_priv->drm, "[ENCODER:%d:%s] retraining link\n",
		    encoder->base.base.id, encoder->base.name);

	for_each_intel_crtc_mask(&dev_priv->drm, crtc, crtc_mask) {
		const struct intel_crtc_state *crtc_state =
			to_intel_crtc_state(crtc->base.state);

		/* Suppress underruns caused by re-training */
		intel_set_cpu_fifo_underrun_reporting(dev_priv, crtc->pipe, false);
		if (crtc_state->has_pch_encoder)
			intel_set_pch_fifo_underrun_reporting(dev_priv,
							      intel_crtc_pch_transcoder(crtc), false);
	}

	for_each_intel_crtc_mask(&dev_priv->drm, crtc, crtc_mask) {
		const struct intel_crtc_state *crtc_state =
			to_intel_crtc_state(crtc->base.state);

		/* retrain on the MST master transcoder */
		if (DISPLAY_VER(dev_priv) >= 12 &&
		    intel_crtc_has_type(crtc_state, INTEL_OUTPUT_DP_MST) &&
		    !intel_dp_mst_is_master_trans(crtc_state))
			continue;

		intel_dp_check_frl_training(intel_dp);
		intel_dp_pcon_dsc_configure(intel_dp, crtc_state);
		intel_dp_start_link_train(intel_dp, crtc_state);
		intel_dp_stop_link_train(intel_dp, crtc_state);
		break;
	}

	for_each_intel_crtc_mask(&dev_priv->drm, crtc, crtc_mask) {
		const struct intel_crtc_state *crtc_state =
			to_intel_crtc_state(crtc->base.state);

		/* Keep underrun reporting disabled until things are stable */
		intel_crtc_wait_for_next_vblank(crtc);

		intel_set_cpu_fifo_underrun_reporting(dev_priv, crtc->pipe, true);
		if (crtc_state->has_pch_encoder)
			intel_set_pch_fifo_underrun_reporting(dev_priv,
							      intel_crtc_pch_transcoder(crtc), true);
	}

	return 0;
}

static int intel_dp_prep_phy_test(struct intel_dp *intel_dp,
				  struct drm_modeset_acquire_ctx *ctx,
				  u32 *crtc_mask)
{
	struct drm_i915_private *i915 = dp_to_i915(intel_dp);
	struct drm_connector_list_iter conn_iter;
	struct intel_connector *connector;
	int ret = 0;

	*crtc_mask = 0;

	drm_connector_list_iter_begin(&i915->drm, &conn_iter);
	for_each_intel_connector_iter(connector, &conn_iter) {
		struct drm_connector_state *conn_state =
			connector->base.state;
		struct intel_crtc_state *crtc_state;
		struct intel_crtc *crtc;

		if (!intel_dp_has_connector(intel_dp, conn_state))
			continue;

		crtc = to_intel_crtc(conn_state->crtc);
		if (!crtc)
			continue;

		ret = drm_modeset_lock(&crtc->base.mutex, ctx);
		if (ret)
			break;

		crtc_state = to_intel_crtc_state(crtc->base.state);

		drm_WARN_ON(&i915->drm, !intel_crtc_has_dp_encoder(crtc_state));

		if (!crtc_state->hw.active)
			continue;

		if (conn_state->commit &&
		    !try_wait_for_completion(&conn_state->commit->hw_done))
			continue;

		*crtc_mask |= drm_crtc_mask(&crtc->base);
	}
	drm_connector_list_iter_end(&conn_iter);

	return ret;
}

static int intel_dp_do_phy_test(struct intel_encoder *encoder,
				struct drm_modeset_acquire_ctx *ctx)
{
	struct drm_i915_private *dev_priv = to_i915(encoder->base.dev);
	struct intel_dp *intel_dp = enc_to_intel_dp(encoder);
	struct intel_crtc *crtc;
	u32 crtc_mask;
	int ret;

	ret = drm_modeset_lock(&dev_priv->drm.mode_config.connection_mutex,
			       ctx);
	if (ret)
		return ret;

	ret = intel_dp_prep_phy_test(intel_dp, ctx, &crtc_mask);
	if (ret)
		return ret;

	if (crtc_mask == 0)
		return 0;

	drm_dbg_kms(&dev_priv->drm, "[ENCODER:%d:%s] PHY test\n",
		    encoder->base.base.id, encoder->base.name);

	for_each_intel_crtc_mask(&dev_priv->drm, crtc, crtc_mask) {
		const struct intel_crtc_state *crtc_state =
			to_intel_crtc_state(crtc->base.state);

		/* test on the MST master transcoder */
		if (DISPLAY_VER(dev_priv) >= 12 &&
		    intel_crtc_has_type(crtc_state, INTEL_OUTPUT_DP_MST) &&
		    !intel_dp_mst_is_master_trans(crtc_state))
			continue;

		intel_dp_process_phy_request(intel_dp, crtc_state);
		break;
	}

	return 0;
}

void intel_dp_phy_test(struct intel_encoder *encoder)
{
	struct drm_modeset_acquire_ctx ctx;
	int ret;

	drm_modeset_acquire_init(&ctx, 0);

	for (;;) {
		ret = intel_dp_do_phy_test(encoder, &ctx);

		if (ret == -EDEADLK) {
			drm_modeset_backoff(&ctx);
			continue;
		}

		break;
	}

	drm_modeset_drop_locks(&ctx);
	drm_modeset_acquire_fini(&ctx);
	drm_WARN(encoder->base.dev, ret,
		 "Acquiring modeset locks failed with %i\n", ret);
}

static void intel_dp_check_device_service_irq(struct intel_dp *intel_dp)
{
	struct drm_i915_private *i915 = dp_to_i915(intel_dp);
	u8 val;

	if (intel_dp->dpcd[DP_DPCD_REV] < 0x11)
		return;

	if (drm_dp_dpcd_readb(&intel_dp->aux,
			      DP_DEVICE_SERVICE_IRQ_VECTOR, &val) != 1 || !val)
		return;

	drm_dp_dpcd_writeb(&intel_dp->aux, DP_DEVICE_SERVICE_IRQ_VECTOR, val);

	if (val & DP_AUTOMATED_TEST_REQUEST)
		intel_dp_handle_test_request(intel_dp);

	if (val & DP_CP_IRQ)
		intel_hdcp_handle_cp_irq(intel_dp->attached_connector);

	if (val & DP_SINK_SPECIFIC_IRQ)
		drm_dbg_kms(&i915->drm, "Sink specific irq unhandled\n");
}

static void intel_dp_check_link_service_irq(struct intel_dp *intel_dp)
{
	u8 val;

	if (intel_dp->dpcd[DP_DPCD_REV] < 0x11)
		return;

	if (drm_dp_dpcd_readb(&intel_dp->aux,
			      DP_LINK_SERVICE_IRQ_VECTOR_ESI0, &val) != 1 || !val)
		return;

	if (drm_dp_dpcd_writeb(&intel_dp->aux,
			       DP_LINK_SERVICE_IRQ_VECTOR_ESI0, val) != 1)
		return;

	if (val & HDMI_LINK_STATUS_CHANGED)
		intel_dp_handle_hdmi_link_status_change(intel_dp);
}

/*
 * According to DP spec
 * 5.1.2:
 *  1. Read DPCD
 *  2. Configure link according to Receiver Capabilities
 *  3. Use Link Training from 2.5.3.3 and 3.5.1.3
 *  4. Check link status on receipt of hot-plug interrupt
 *
 * intel_dp_short_pulse -  handles short pulse interrupts
 * when full detection is not required.
 * Returns %true if short pulse is handled and full detection
 * is NOT required and %false otherwise.
 */
static bool
intel_dp_short_pulse(struct intel_dp *intel_dp)
{
	struct drm_i915_private *dev_priv = dp_to_i915(intel_dp);
	u8 old_sink_count = intel_dp->sink_count;
	bool ret;

	/*
	 * Clearing compliance test variables to allow capturing
	 * of values for next automated test request.
	 */
	memset(&intel_dp->compliance, 0, sizeof(intel_dp->compliance));

	/*
	 * Now read the DPCD to see if it's actually running
	 * If the current value of sink count doesn't match with
	 * the value that was stored earlier or dpcd read failed
	 * we need to do full detection
	 */
	ret = intel_dp_get_dpcd(intel_dp);

	if ((old_sink_count != intel_dp->sink_count) || !ret) {
		/* No need to proceed if we are going to do full detect */
		return false;
	}

	intel_dp_check_device_service_irq(intel_dp);
	intel_dp_check_link_service_irq(intel_dp);

	/* Handle CEC interrupts, if any */
	drm_dp_cec_irq(&intel_dp->aux);

	/* defer to the hotplug work for link retraining if needed */
	if (intel_dp_needs_link_retrain(intel_dp))
		return false;

	intel_psr_short_pulse(intel_dp);

	switch (intel_dp->compliance.test_type) {
	case DP_TEST_LINK_TRAINING:
		drm_dbg_kms(&dev_priv->drm,
			    "Link Training Compliance Test requested\n");
		/* Send a Hotplug Uevent to userspace to start modeset */
		drm_kms_helper_hotplug_event(&dev_priv->drm);
		break;
	case DP_TEST_LINK_PHY_TEST_PATTERN:
		drm_dbg_kms(&dev_priv->drm,
			    "PHY test pattern Compliance Test requested\n");
		/*
		 * Schedule long hpd to do the test
		 *
		 * FIXME get rid of the ad-hoc phy test modeset code
		 * and properly incorporate it into the normal modeset.
		 */
		return false;
	}

	return true;
}

/* XXX this is probably wrong for multiple downstream ports */
static enum drm_connector_status
intel_dp_detect_dpcd(struct intel_dp *intel_dp)
{
	struct drm_i915_private *i915 = dp_to_i915(intel_dp);
	struct intel_digital_port *dig_port = dp_to_dig_port(intel_dp);
	u8 *dpcd = intel_dp->dpcd;
	u8 type;

	if (drm_WARN_ON(&i915->drm, intel_dp_is_edp(intel_dp)))
		return connector_status_connected;

	lspcon_resume(dig_port);

	if (!intel_dp_get_dpcd(intel_dp))
		return connector_status_disconnected;

	/* if there's no downstream port, we're done */
	if (!drm_dp_is_branch(dpcd))
		return connector_status_connected;

	/* If we're HPD-aware, SINK_COUNT changes dynamically */
	if (intel_dp_has_sink_count(intel_dp) &&
	    intel_dp->downstream_ports[0] & DP_DS_PORT_HPD) {
		return intel_dp->sink_count ?
		connector_status_connected : connector_status_disconnected;
	}

	if (intel_dp_can_mst(intel_dp))
		return connector_status_connected;

	/* If no HPD, poke DDC gently */
	if (drm_probe_ddc(&intel_dp->aux.ddc))
		return connector_status_connected;

	/* Well we tried, say unknown for unreliable port types */
	if (intel_dp->dpcd[DP_DPCD_REV] >= 0x11) {
		type = intel_dp->downstream_ports[0] & DP_DS_PORT_TYPE_MASK;
		if (type == DP_DS_PORT_TYPE_VGA ||
		    type == DP_DS_PORT_TYPE_NON_EDID)
			return connector_status_unknown;
	} else {
		type = intel_dp->dpcd[DP_DOWNSTREAMPORT_PRESENT] &
			DP_DWN_STRM_PORT_TYPE_MASK;
		if (type == DP_DWN_STRM_PORT_TYPE_ANALOG ||
		    type == DP_DWN_STRM_PORT_TYPE_OTHER)
			return connector_status_unknown;
	}

	/* Anything else is out of spec, warn and ignore */
	drm_dbg_kms(&i915->drm, "Broken DP branch device, ignoring\n");
	return connector_status_disconnected;
}

static enum drm_connector_status
edp_detect(struct intel_dp *intel_dp)
{
	return connector_status_connected;
}

/*
 * intel_digital_port_connected - is the specified port connected?
 * @encoder: intel_encoder
 *
 * In cases where there's a connector physically connected but it can't be used
 * by our hardware we also return false, since the rest of the driver should
 * pretty much treat the port as disconnected. This is relevant for type-C
 * (starting on ICL) where there's ownership involved.
 *
 * Return %true if port is connected, %false otherwise.
 */
bool intel_digital_port_connected(struct intel_encoder *encoder)
{
	struct drm_i915_private *dev_priv = to_i915(encoder->base.dev);
	struct intel_digital_port *dig_port = enc_to_dig_port(encoder);
	bool is_connected = false;
	intel_wakeref_t wakeref;

	with_intel_display_power(dev_priv, POWER_DOMAIN_DISPLAY_CORE, wakeref)
		is_connected = dig_port->connected(encoder);

	return is_connected;
}

static struct edid *
intel_dp_get_edid(struct intel_dp *intel_dp)
{
	struct intel_connector *intel_connector = intel_dp->attached_connector;

	/* use cached edid if we have one */
	if (intel_connector->edid) {
		/* invalid edid */
		if (IS_ERR(intel_connector->edid))
			return NULL;

		return drm_edid_duplicate(intel_connector->edid);
	} else
		return drm_get_edid(&intel_connector->base,
				    &intel_dp->aux.ddc);
}

static void
intel_dp_update_dfp(struct intel_dp *intel_dp,
		    const struct edid *edid)
{
	struct drm_i915_private *i915 = dp_to_i915(intel_dp);
	struct intel_connector *connector = intel_dp->attached_connector;

	intel_dp->dfp.max_bpc =
		drm_dp_downstream_max_bpc(intel_dp->dpcd,
					  intel_dp->downstream_ports, edid);

	intel_dp->dfp.max_dotclock =
		drm_dp_downstream_max_dotclock(intel_dp->dpcd,
					       intel_dp->downstream_ports);

	intel_dp->dfp.min_tmds_clock =
		drm_dp_downstream_min_tmds_clock(intel_dp->dpcd,
						 intel_dp->downstream_ports,
						 edid);
	intel_dp->dfp.max_tmds_clock =
		drm_dp_downstream_max_tmds_clock(intel_dp->dpcd,
						 intel_dp->downstream_ports,
						 edid);

	intel_dp->dfp.pcon_max_frl_bw =
		drm_dp_get_pcon_max_frl_bw(intel_dp->dpcd,
					   intel_dp->downstream_ports);

	drm_dbg_kms(&i915->drm,
		    "[CONNECTOR:%d:%s] DFP max bpc %d, max dotclock %d, TMDS clock %d-%d, PCON Max FRL BW %dGbps\n",
		    connector->base.base.id, connector->base.name,
		    intel_dp->dfp.max_bpc,
		    intel_dp->dfp.max_dotclock,
		    intel_dp->dfp.min_tmds_clock,
		    intel_dp->dfp.max_tmds_clock,
		    intel_dp->dfp.pcon_max_frl_bw);

	intel_dp_get_pcon_dsc_cap(intel_dp);
}

static void
intel_dp_update_420(struct intel_dp *intel_dp)
{
	struct drm_i915_private *i915 = dp_to_i915(intel_dp);
	struct intel_connector *connector = intel_dp->attached_connector;
	bool is_branch, ycbcr_420_passthrough, ycbcr_444_to_420, rgb_to_ycbcr;

	/* No YCbCr output support on gmch platforms */
	if (HAS_GMCH(i915))
		return;

	/*
	 * ILK doesn't seem capable of DP YCbCr output. The
	 * displayed image is severly corrupted. SNB+ is fine.
	 */
	if (IS_IRONLAKE(i915))
		return;

	is_branch = drm_dp_is_branch(intel_dp->dpcd);
	ycbcr_420_passthrough =
		drm_dp_downstream_420_passthrough(intel_dp->dpcd,
						  intel_dp->downstream_ports);
	/* on-board LSPCON always assumed to support 4:4:4->4:2:0 conversion */
	ycbcr_444_to_420 =
		dp_to_dig_port(intel_dp)->lspcon.active ||
		drm_dp_downstream_444_to_420_conversion(intel_dp->dpcd,
							intel_dp->downstream_ports);
	rgb_to_ycbcr = drm_dp_downstream_rgb_to_ycbcr_conversion(intel_dp->dpcd,
								 intel_dp->downstream_ports,
								 DP_DS_HDMI_BT601_RGB_YCBCR_CONV |
								 DP_DS_HDMI_BT709_RGB_YCBCR_CONV |
								 DP_DS_HDMI_BT2020_RGB_YCBCR_CONV);

	if (DISPLAY_VER(i915) >= 11) {
		/* Let PCON convert from RGB->YCbCr if possible */
		if (is_branch && rgb_to_ycbcr && ycbcr_444_to_420) {
			intel_dp->dfp.rgb_to_ycbcr = true;
			intel_dp->dfp.ycbcr_444_to_420 = true;
			connector->base.ycbcr_420_allowed = true;
		} else {
		/* Prefer 4:2:0 passthrough over 4:4:4->4:2:0 conversion */
			intel_dp->dfp.ycbcr_444_to_420 =
				ycbcr_444_to_420 && !ycbcr_420_passthrough;

			connector->base.ycbcr_420_allowed =
				!is_branch || ycbcr_444_to_420 || ycbcr_420_passthrough;
		}
	} else {
		/* 4:4:4->4:2:0 conversion is the only way */
		intel_dp->dfp.ycbcr_444_to_420 = ycbcr_444_to_420;

		connector->base.ycbcr_420_allowed = ycbcr_444_to_420;
	}

	drm_dbg_kms(&i915->drm,
		    "[CONNECTOR:%d:%s] RGB->YcbCr conversion? %s, YCbCr 4:2:0 allowed? %s, YCbCr 4:4:4->4:2:0 conversion? %s\n",
		    connector->base.base.id, connector->base.name,
		    yesno(intel_dp->dfp.rgb_to_ycbcr),
		    yesno(connector->base.ycbcr_420_allowed),
		    yesno(intel_dp->dfp.ycbcr_444_to_420));
}

static void
intel_dp_set_edid(struct intel_dp *intel_dp)
{
	struct intel_connector *connector = intel_dp->attached_connector;
	struct edid *edid;

	intel_dp_unset_edid(intel_dp);
	edid = intel_dp_get_edid(intel_dp);
	connector->detect_edid = edid;

	intel_dp_update_dfp(intel_dp, edid);
	intel_dp_update_420(intel_dp);

	if (edid && edid->input & DRM_EDID_INPUT_DIGITAL) {
		intel_dp->has_hdmi_sink = drm_detect_hdmi_monitor(edid);
		intel_dp->has_audio = drm_detect_monitor_audio(edid);
	}

	drm_dp_cec_set_edid(&intel_dp->aux, edid);
}

static void
intel_dp_unset_edid(struct intel_dp *intel_dp)
{
	struct intel_connector *connector = intel_dp->attached_connector;

	drm_dp_cec_unset_edid(&intel_dp->aux);
	kfree(connector->detect_edid);
	connector->detect_edid = NULL;

	intel_dp->has_hdmi_sink = false;
	intel_dp->has_audio = false;

	intel_dp->dfp.max_bpc = 0;
	intel_dp->dfp.max_dotclock = 0;
	intel_dp->dfp.min_tmds_clock = 0;
	intel_dp->dfp.max_tmds_clock = 0;

	intel_dp->dfp.pcon_max_frl_bw = 0;

	intel_dp->dfp.ycbcr_444_to_420 = false;
	connector->base.ycbcr_420_allowed = false;
}

static int
intel_dp_detect(struct drm_connector *connector,
		struct drm_modeset_acquire_ctx *ctx,
		bool force)
{
	struct drm_i915_private *dev_priv = to_i915(connector->dev);
	struct intel_dp *intel_dp = intel_attached_dp(to_intel_connector(connector));
	struct intel_digital_port *dig_port = dp_to_dig_port(intel_dp);
	struct intel_encoder *encoder = &dig_port->base;
	enum drm_connector_status status;

	drm_dbg_kms(&dev_priv->drm, "[CONNECTOR:%d:%s]\n",
		    connector->base.id, connector->name);
	drm_WARN_ON(&dev_priv->drm,
		    !drm_modeset_is_locked(&dev_priv->drm.mode_config.connection_mutex));

	if (!INTEL_DISPLAY_ENABLED(dev_priv))
		return connector_status_disconnected;

	/* Can't disconnect eDP */
	if (intel_dp_is_edp(intel_dp))
		status = edp_detect(intel_dp);
	else if (intel_digital_port_connected(encoder))
		status = intel_dp_detect_dpcd(intel_dp);
	else
		status = connector_status_disconnected;

	if (status == connector_status_disconnected) {
		memset(&intel_dp->compliance, 0, sizeof(intel_dp->compliance));
		memset(intel_dp->dsc_dpcd, 0, sizeof(intel_dp->dsc_dpcd));

		if (intel_dp->is_mst) {
			drm_dbg_kms(&dev_priv->drm,
				    "MST device may have disappeared %d vs %d\n",
				    intel_dp->is_mst,
				    intel_dp->mst_mgr.mst_state);
			intel_dp->is_mst = false;
			drm_dp_mst_topology_mgr_set_mst(&intel_dp->mst_mgr,
							intel_dp->is_mst);
		}

		goto out;
	}

	/* Read DP Sink DSC Cap DPCD regs for DP v1.4 */
	if (DISPLAY_VER(dev_priv) >= 11)
		intel_dp_get_dsc_sink_cap(intel_dp);

	intel_dp_configure_mst(intel_dp);

	/*
	 * TODO: Reset link params when switching to MST mode, until MST
	 * supports link training fallback params.
	 */
	if (intel_dp->reset_link_params || intel_dp->is_mst) {
		intel_dp_reset_max_link_params(intel_dp);
		intel_dp->reset_link_params = false;
	}

	intel_dp_print_rates(intel_dp);

	if (intel_dp->is_mst) {
		/*
		 * If we are in MST mode then this connector
		 * won't appear connected or have anything
		 * with EDID on it
		 */
		status = connector_status_disconnected;
		goto out;
	}

	/*
	 * Some external monitors do not signal loss of link synchronization
	 * with an IRQ_HPD, so force a link status check.
	 */
	if (!intel_dp_is_edp(intel_dp)) {
		int ret;

		ret = intel_dp_retrain_link(encoder, ctx);
		if (ret)
			return ret;
	}

	/*
	 * Clearing NACK and defer counts to get their exact values
	 * while reading EDID which are required by Compliance tests
	 * 4.2.2.4 and 4.2.2.5
	 */
	intel_dp->aux.i2c_nack_count = 0;
	intel_dp->aux.i2c_defer_count = 0;

	intel_dp_set_edid(intel_dp);
	if (intel_dp_is_edp(intel_dp) ||
	    to_intel_connector(connector)->detect_edid)
		status = connector_status_connected;

	intel_dp_check_device_service_irq(intel_dp);

out:
	if (status != connector_status_connected && !intel_dp->is_mst)
		intel_dp_unset_edid(intel_dp);

	/*
	 * Make sure the refs for power wells enabled during detect are
	 * dropped to avoid a new detect cycle triggered by HPD polling.
	 */
	intel_display_power_flush_work(dev_priv);

	if (!intel_dp_is_edp(intel_dp))
		drm_dp_set_subconnector_property(connector,
						 status,
						 intel_dp->dpcd,
						 intel_dp->downstream_ports);
	return status;
}

static void
intel_dp_force(struct drm_connector *connector)
{
	struct intel_dp *intel_dp = intel_attached_dp(to_intel_connector(connector));
	struct intel_digital_port *dig_port = dp_to_dig_port(intel_dp);
	struct intel_encoder *intel_encoder = &dig_port->base;
	struct drm_i915_private *dev_priv = to_i915(intel_encoder->base.dev);
	enum intel_display_power_domain aux_domain =
		intel_aux_power_domain(dig_port);
	intel_wakeref_t wakeref;

	drm_dbg_kms(&dev_priv->drm, "[CONNECTOR:%d:%s]\n",
		    connector->base.id, connector->name);
	intel_dp_unset_edid(intel_dp);

	if (connector->status != connector_status_connected)
		return;

	wakeref = intel_display_power_get(dev_priv, aux_domain);

	intel_dp_set_edid(intel_dp);

	intel_display_power_put(dev_priv, aux_domain, wakeref);
}

static int intel_dp_get_modes(struct drm_connector *connector)
{
	struct intel_connector *intel_connector = to_intel_connector(connector);
	struct edid *edid;
	int num_modes = 0;

	edid = intel_connector->detect_edid;
	if (edid) {
		num_modes = intel_connector_update_modes(connector, edid);

		if (intel_vrr_is_capable(connector))
			drm_connector_set_vrr_capable_property(connector,
							       true);
	}

	/* Also add fixed mode, which may or may not be present in EDID */
	if (intel_dp_is_edp(intel_attached_dp(intel_connector)) &&
	    intel_connector->panel.fixed_mode) {
		struct drm_display_mode *mode;

		mode = drm_mode_duplicate(connector->dev,
					  intel_connector->panel.fixed_mode);
		if (mode) {
			drm_mode_probed_add(connector, mode);
			num_modes++;
		}
	}

	if (num_modes)
		return num_modes;

	if (!edid) {
		struct intel_dp *intel_dp = intel_attached_dp(intel_connector);
		struct drm_display_mode *mode;

		mode = drm_dp_downstream_mode(connector->dev,
					      intel_dp->dpcd,
					      intel_dp->downstream_ports);
		if (mode) {
			drm_mode_probed_add(connector, mode);
			num_modes++;
		}
	}

	return num_modes;
}

static int
intel_dp_connector_register(struct drm_connector *connector)
{
	struct drm_i915_private *i915 = to_i915(connector->dev);
	struct intel_dp *intel_dp = intel_attached_dp(to_intel_connector(connector));
	struct intel_digital_port *dig_port = dp_to_dig_port(intel_dp);
	struct intel_lspcon *lspcon = &dig_port->lspcon;
	int ret;

	ret = intel_connector_register(connector);
	if (ret)
		return ret;

	drm_dbg_kms(&i915->drm, "registering %s bus for %s\n",
		    intel_dp->aux.name, connector->kdev->kobj.name);

	intel_dp->aux.dev = connector->kdev;
	ret = drm_dp_aux_register(&intel_dp->aux);
	if (!ret)
		drm_dp_cec_register_connector(&intel_dp->aux, connector);

	if (!intel_bios_is_lspcon_present(i915, dig_port->base.port))
		return ret;

	/*
	 * ToDo: Clean this up to handle lspcon init and resume more
	 * efficiently and streamlined.
	 */
	if (lspcon_init(dig_port)) {
		lspcon_detect_hdr_capability(lspcon);
		if (lspcon->hdr_supported)
			drm_object_attach_property(&connector->base,
						   connector->dev->mode_config.hdr_output_metadata_property,
						   0);
	}

	return ret;
}

static void
intel_dp_connector_unregister(struct drm_connector *connector)
{
	struct intel_dp *intel_dp = intel_attached_dp(to_intel_connector(connector));

	drm_dp_cec_unregister_connector(&intel_dp->aux);
	drm_dp_aux_unregister(&intel_dp->aux);
	intel_connector_unregister(connector);
}

void intel_dp_encoder_flush_work(struct drm_encoder *encoder)
{
	struct intel_digital_port *dig_port = enc_to_dig_port(to_intel_encoder(encoder));
	struct intel_dp *intel_dp = &dig_port->dp;

	intel_dp_mst_encoder_cleanup(dig_port);

	intel_pps_vdd_off_sync(intel_dp);

	intel_dp_aux_fini(intel_dp);
}

void intel_dp_encoder_suspend(struct intel_encoder *intel_encoder)
{
	struct intel_dp *intel_dp = enc_to_intel_dp(intel_encoder);

	intel_pps_vdd_off_sync(intel_dp);
}

void intel_dp_encoder_shutdown(struct intel_encoder *intel_encoder)
{
	struct intel_dp *intel_dp = enc_to_intel_dp(intel_encoder);

	intel_pps_wait_power_cycle(intel_dp);
}

static int intel_modeset_tile_group(struct intel_atomic_state *state,
				    int tile_group_id)
{
	struct drm_i915_private *dev_priv = to_i915(state->base.dev);
	struct drm_connector_list_iter conn_iter;
	struct drm_connector *connector;
	int ret = 0;

	drm_connector_list_iter_begin(&dev_priv->drm, &conn_iter);
	drm_for_each_connector_iter(connector, &conn_iter) {
		struct drm_connector_state *conn_state;
		struct intel_crtc_state *crtc_state;
		struct intel_crtc *crtc;

		if (!connector->has_tile ||
		    connector->tile_group->id != tile_group_id)
			continue;

		conn_state = drm_atomic_get_connector_state(&state->base,
							    connector);
		if (IS_ERR(conn_state)) {
			ret = PTR_ERR(conn_state);
			break;
		}

		crtc = to_intel_crtc(conn_state->crtc);

		if (!crtc)
			continue;

		crtc_state = intel_atomic_get_new_crtc_state(state, crtc);
		crtc_state->uapi.mode_changed = true;

		ret = drm_atomic_add_affected_planes(&state->base, &crtc->base);
		if (ret)
			break;
	}
	drm_connector_list_iter_end(&conn_iter);

	return ret;
}

static int intel_modeset_affected_transcoders(struct intel_atomic_state *state, u8 transcoders)
{
	struct drm_i915_private *dev_priv = to_i915(state->base.dev);
	struct intel_crtc *crtc;

	if (transcoders == 0)
		return 0;

	for_each_intel_crtc(&dev_priv->drm, crtc) {
		struct intel_crtc_state *crtc_state;
		int ret;

		crtc_state = intel_atomic_get_crtc_state(&state->base, crtc);
		if (IS_ERR(crtc_state))
			return PTR_ERR(crtc_state);

		if (!crtc_state->hw.enable)
			continue;

		if (!(transcoders & BIT(crtc_state->cpu_transcoder)))
			continue;

		crtc_state->uapi.mode_changed = true;

		ret = drm_atomic_add_affected_connectors(&state->base, &crtc->base);
		if (ret)
			return ret;

		ret = drm_atomic_add_affected_planes(&state->base, &crtc->base);
		if (ret)
			return ret;

		transcoders &= ~BIT(crtc_state->cpu_transcoder);
	}

	drm_WARN_ON(&dev_priv->drm, transcoders != 0);

	return 0;
}

static int intel_modeset_synced_crtcs(struct intel_atomic_state *state,
				      struct drm_connector *connector)
{
	const struct drm_connector_state *old_conn_state =
		drm_atomic_get_old_connector_state(&state->base, connector);
	const struct intel_crtc_state *old_crtc_state;
	struct intel_crtc *crtc;
	u8 transcoders;

	crtc = to_intel_crtc(old_conn_state->crtc);
	if (!crtc)
		return 0;

	old_crtc_state = intel_atomic_get_old_crtc_state(state, crtc);

	if (!old_crtc_state->hw.active)
		return 0;

	transcoders = old_crtc_state->sync_mode_slaves_mask;
	if (old_crtc_state->master_transcoder != INVALID_TRANSCODER)
		transcoders |= BIT(old_crtc_state->master_transcoder);

	return intel_modeset_affected_transcoders(state,
						  transcoders);
}

static int intel_dp_connector_atomic_check(struct drm_connector *conn,
					   struct drm_atomic_state *_state)
{
	struct drm_i915_private *dev_priv = to_i915(conn->dev);
	struct intel_atomic_state *state = to_intel_atomic_state(_state);
	int ret;

	ret = intel_digital_connector_atomic_check(conn, &state->base);
	if (ret)
		return ret;

	/*
	 * We don't enable port sync on BDW due to missing w/as and
	 * due to not having adjusted the modeset sequence appropriately.
	 */
	if (DISPLAY_VER(dev_priv) < 9)
		return 0;

	if (!intel_connector_needs_modeset(state, conn))
		return 0;

	if (conn->has_tile) {
		ret = intel_modeset_tile_group(state, conn->tile_group->id);
		if (ret)
			return ret;
	}

	return intel_modeset_synced_crtcs(state, conn);
}

static void intel_dp_oob_hotplug_event(struct drm_connector *connector)
{
	struct intel_encoder *encoder = intel_attached_encoder(to_intel_connector(connector));
	struct drm_i915_private *i915 = to_i915(connector->dev);

	spin_lock_irq(&i915->irq_lock);
	i915->hotplug.event_bits |= BIT(encoder->hpd_pin);
	spin_unlock_irq(&i915->irq_lock);
	queue_delayed_work(system_wq, &i915->hotplug.hotplug_work, 0);
}

static const struct drm_connector_funcs intel_dp_connector_funcs = {
	.force = intel_dp_force,
	.fill_modes = drm_helper_probe_single_connector_modes,
	.atomic_get_property = intel_digital_connector_atomic_get_property,
	.atomic_set_property = intel_digital_connector_atomic_set_property,
	.late_register = intel_dp_connector_register,
	.early_unregister = intel_dp_connector_unregister,
	.destroy = intel_connector_destroy,
	.atomic_destroy_state = drm_atomic_helper_connector_destroy_state,
	.atomic_duplicate_state = intel_digital_connector_duplicate_state,
	.oob_hotplug_event = intel_dp_oob_hotplug_event,
};

static const struct drm_connector_helper_funcs intel_dp_connector_helper_funcs = {
	.detect_ctx = intel_dp_detect,
	.get_modes = intel_dp_get_modes,
	.mode_valid = intel_dp_mode_valid,
	.atomic_check = intel_dp_connector_atomic_check,
};

enum irqreturn
intel_dp_hpd_pulse(struct intel_digital_port *dig_port, bool long_hpd)
{
	struct drm_i915_private *i915 = to_i915(dig_port->base.base.dev);
	struct intel_dp *intel_dp = &dig_port->dp;

	if (dig_port->base.type == INTEL_OUTPUT_EDP &&
	    (long_hpd || !intel_pps_have_power(intel_dp))) {
		/*
		 * vdd off can generate a long/short pulse on eDP which
		 * would require vdd on to handle it, and thus we
		 * would end up in an endless cycle of
		 * "vdd off -> long/short hpd -> vdd on -> detect -> vdd off -> ..."
		 */
		drm_dbg_kms(&i915->drm,
			    "ignoring %s hpd on eDP [ENCODER:%d:%s]\n",
			    long_hpd ? "long" : "short",
			    dig_port->base.base.base.id,
			    dig_port->base.base.name);
		return IRQ_HANDLED;
	}

	drm_dbg_kms(&i915->drm, "got hpd irq on [ENCODER:%d:%s] - %s\n",
		    dig_port->base.base.base.id,
		    dig_port->base.base.name,
		    long_hpd ? "long" : "short");

	if (long_hpd) {
		intel_dp->reset_link_params = true;
		return IRQ_NONE;
	}

	if (intel_dp->is_mst) {
		if (!intel_dp_check_mst_status(intel_dp))
			return IRQ_NONE;
	} else if (!intel_dp_short_pulse(intel_dp)) {
		return IRQ_NONE;
	}

	return IRQ_HANDLED;
}

/* check the VBT to see whether the eDP is on another port */
bool intel_dp_is_port_edp(struct drm_i915_private *dev_priv, enum port port)
{
	/*
	 * eDP not supported on g4x. so bail out early just
	 * for a bit extra safety in case the VBT is bonkers.
	 */
	if (DISPLAY_VER(dev_priv) < 5)
		return false;

	if (DISPLAY_VER(dev_priv) < 9 && port == PORT_A)
		return true;

	return intel_bios_is_port_edp(dev_priv, port);
}

static void
intel_dp_add_properties(struct intel_dp *intel_dp, struct drm_connector *connector)
{
	struct drm_i915_private *dev_priv = to_i915(connector->dev);
	enum port port = dp_to_dig_port(intel_dp)->base.port;

	if (!intel_dp_is_edp(intel_dp))
		drm_connector_attach_dp_subconnector_property(connector);

	if (!IS_G4X(dev_priv) && port != PORT_A)
		intel_attach_force_audio_property(connector);

	intel_attach_broadcast_rgb_property(connector);
	if (HAS_GMCH(dev_priv))
		drm_connector_attach_max_bpc_property(connector, 6, 10);
	else if (DISPLAY_VER(dev_priv) >= 5)
		drm_connector_attach_max_bpc_property(connector, 6, 12);

	/* Register HDMI colorspace for case of lspcon */
	if (intel_bios_is_lspcon_present(dev_priv, port)) {
		drm_connector_attach_content_type_property(connector);
		intel_attach_hdmi_colorspace_property(connector);
	} else {
		intel_attach_dp_colorspace_property(connector);
	}

	if (IS_GEMINILAKE(dev_priv) || DISPLAY_VER(dev_priv) >= 11)
		drm_object_attach_property(&connector->base,
					   connector->dev->mode_config.hdr_output_metadata_property,
					   0);

	if (intel_dp_is_edp(intel_dp)) {
		u32 allowed_scalers;

		allowed_scalers = BIT(DRM_MODE_SCALE_ASPECT) | BIT(DRM_MODE_SCALE_FULLSCREEN);
		if (!HAS_GMCH(dev_priv))
			allowed_scalers |= BIT(DRM_MODE_SCALE_CENTER);

		drm_connector_attach_scaling_mode_property(connector, allowed_scalers);

		connector->state->scaling_mode = DRM_MODE_SCALE_ASPECT;

	}

	if (HAS_VRR(dev_priv))
		drm_connector_attach_vrr_capable_property(connector);
}

static bool intel_edp_init_connector(struct intel_dp *intel_dp,
				     struct intel_connector *intel_connector)
{
	struct drm_i915_private *dev_priv = dp_to_i915(intel_dp);
	struct drm_device *dev = &dev_priv->drm;
	struct drm_connector *connector = &intel_connector->base;
	struct drm_display_mode *fixed_mode = NULL;
	struct drm_display_mode *downclock_mode = NULL;
	bool has_dpcd;
	enum pipe pipe = INVALID_PIPE;
	struct edid *edid;

	if (!intel_dp_is_edp(intel_dp))
		return true;

	/*
	 * On IBX/CPT we may get here with LVDS already registered. Since the
	 * driver uses the only internal power sequencer available for both
	 * eDP and LVDS bail out early in this case to prevent interfering
	 * with an already powered-on LVDS power sequencer.
	 */
	if (intel_get_lvds_encoder(dev_priv)) {
		drm_WARN_ON(dev,
			    !(HAS_PCH_IBX(dev_priv) || HAS_PCH_CPT(dev_priv)));
		drm_info(&dev_priv->drm,
			 "LVDS was detected, not registering eDP\n");

		return false;
	}

	intel_pps_init(intel_dp);

	/* Cache DPCD and EDID for edp. */
	has_dpcd = intel_edp_init_dpcd(intel_dp);

	if (!has_dpcd) {
		/* if this fails, presume the device is a ghost */
		drm_info(&dev_priv->drm,
			 "failed to retrieve link info, disabling eDP\n");
		goto out_vdd_off;
	}

	mutex_lock(&dev->mode_config.mutex);
	edid = drm_get_edid(connector, &intel_dp->aux.ddc);
	if (edid) {
		if (drm_add_edid_modes(connector, edid)) {
			drm_connector_update_edid_property(connector, edid);
		} else {
			kfree(edid);
			edid = ERR_PTR(-EINVAL);
		}
	} else {
		edid = ERR_PTR(-ENOENT);
	}
	intel_connector->edid = edid;

	fixed_mode = intel_panel_edid_fixed_mode(intel_connector);
	if (fixed_mode)
		downclock_mode = intel_drrs_init(intel_connector, fixed_mode);

	/* MSO requires information from the EDID */
	intel_edp_mso_init(intel_dp);

	/* multiply the mode clock and horizontal timings for MSO */
	intel_edp_mso_mode_fixup(intel_connector, fixed_mode);
	intel_edp_mso_mode_fixup(intel_connector, downclock_mode);

	/* fallback to VBT if available for eDP */
	if (!fixed_mode)
		fixed_mode = intel_panel_vbt_fixed_mode(intel_connector);
	mutex_unlock(&dev->mode_config.mutex);

	if (IS_VALLEYVIEW(dev_priv) || IS_CHERRYVIEW(dev_priv)) {
		/*
		 * Figure out the current pipe for the initial backlight setup.
		 * If the current pipe isn't valid, try the PPS pipe, and if that
		 * fails just assume pipe A.
		 */
		pipe = vlv_active_pipe(intel_dp);

		if (pipe != PIPE_A && pipe != PIPE_B)
			pipe = intel_dp->pps.pps_pipe;

		if (pipe != PIPE_A && pipe != PIPE_B)
			pipe = PIPE_A;

		drm_dbg_kms(&dev_priv->drm,
			    "using pipe %c for initial backlight setup\n",
			    pipe_name(pipe));
	}

	intel_panel_init(&intel_connector->panel, fixed_mode, downclock_mode);
	if (!(dev_priv->quirks & QUIRK_NO_PPS_BACKLIGHT_POWER_HOOK))
		intel_connector->panel.backlight.power = intel_pps_backlight_power;
	intel_backlight_setup(intel_connector, pipe);

	if (fixed_mode) {
		drm_connector_set_panel_orientation_with_quirk(connector,
				dev_priv->vbt.orientation,
				fixed_mode->hdisplay, fixed_mode->vdisplay);
	}

	return true;

out_vdd_off:
	intel_pps_vdd_off_sync(intel_dp);

	return false;
}

static void intel_dp_modeset_retry_work_fn(struct work_struct *work)
{
	struct intel_connector *intel_connector;
	struct drm_connector *connector;

	intel_connector = container_of(work, typeof(*intel_connector),
				       modeset_retry_work);
	connector = &intel_connector->base;
	DRM_DEBUG_KMS("[CONNECTOR:%d:%s]\n", connector->base.id,
		      connector->name);

	/* Grab the locks before changing connector property*/
	mutex_lock(&connector->dev->mode_config.mutex);
	/* Set connector link status to BAD and send a Uevent to notify
	 * userspace to do a modeset.
	 */
	drm_connector_set_link_status_property(connector,
					       DRM_MODE_LINK_STATUS_BAD);
	mutex_unlock(&connector->dev->mode_config.mutex);
	/* Send Hotplug uevent so userspace can reprobe */
	drm_kms_helper_connector_hotplug_event(connector);
}

bool
intel_dp_init_connector(struct intel_digital_port *dig_port,
			struct intel_connector *intel_connector)
{
	struct drm_connector *connector = &intel_connector->base;
	struct intel_dp *intel_dp = &dig_port->dp;
	struct intel_encoder *intel_encoder = &dig_port->base;
	struct drm_device *dev = intel_encoder->base.dev;
	struct drm_i915_private *dev_priv = to_i915(dev);
	enum port port = intel_encoder->port;
	enum phy phy = intel_port_to_phy(dev_priv, port);
	int type;

	/* Initialize the work for modeset in case of link train failure */
	INIT_WORK(&intel_connector->modeset_retry_work,
		  intel_dp_modeset_retry_work_fn);

	if (drm_WARN(dev, dig_port->max_lanes < 1,
		     "Not enough lanes (%d) for DP on [ENCODER:%d:%s]\n",
		     dig_port->max_lanes, intel_encoder->base.base.id,
		     intel_encoder->base.name))
		return false;

	intel_dp->reset_link_params = true;
	intel_dp->pps.pps_pipe = INVALID_PIPE;
	intel_dp->pps.active_pipe = INVALID_PIPE;

	/* Preserve the current hw state. */
	intel_dp->DP = intel_de_read(dev_priv, intel_dp->output_reg);
	intel_dp->attached_connector = intel_connector;

	if (intel_dp_is_port_edp(dev_priv, port)) {
		/*
		 * Currently we don't support eDP on TypeC ports, although in
		 * theory it could work on TypeC legacy ports.
		 */
		drm_WARN_ON(dev, intel_phy_is_tc(dev_priv, phy));
		type = DRM_MODE_CONNECTOR_eDP;
		intel_encoder->type = INTEL_OUTPUT_EDP;

		/* eDP only on port B and/or C on vlv/chv */
		if (drm_WARN_ON(dev, (IS_VALLEYVIEW(dev_priv) ||
				      IS_CHERRYVIEW(dev_priv)) &&
				port != PORT_B && port != PORT_C))
			return false;
	} else {
		type = DRM_MODE_CONNECTOR_DisplayPort;
	}

	intel_dp_set_source_rates(intel_dp);
	intel_dp_set_default_sink_rates(intel_dp);
<<<<<<< HEAD
=======
	intel_dp_set_default_max_sink_lane_count(intel_dp);
>>>>>>> 754e0b0e
	intel_dp_set_common_rates(intel_dp);
	intel_dp_reset_max_link_params(intel_dp);

	if (IS_VALLEYVIEW(dev_priv) || IS_CHERRYVIEW(dev_priv))
		intel_dp->pps.active_pipe = vlv_active_pipe(intel_dp);

	drm_dbg_kms(&dev_priv->drm,
		    "Adding %s connector on [ENCODER:%d:%s]\n",
		    type == DRM_MODE_CONNECTOR_eDP ? "eDP" : "DP",
		    intel_encoder->base.base.id, intel_encoder->base.name);

	drm_connector_init(dev, connector, &intel_dp_connector_funcs, type);
	drm_connector_helper_add(connector, &intel_dp_connector_helper_funcs);

	if (!HAS_GMCH(dev_priv))
		connector->interlace_allowed = true;
	connector->doublescan_allowed = 0;

	intel_connector->polled = DRM_CONNECTOR_POLL_HPD;

	intel_dp_aux_init(intel_dp);

	intel_connector_attach_encoder(intel_connector, intel_encoder);

	if (HAS_DDI(dev_priv))
		intel_connector->get_hw_state = intel_ddi_connector_get_hw_state;
	else
		intel_connector->get_hw_state = intel_connector_get_hw_state;

	/* init MST on ports that can support it */
	intel_dp_mst_encoder_init(dig_port,
				  intel_connector->base.base.id);

	if (!intel_edp_init_connector(intel_dp, intel_connector)) {
		intel_dp_aux_fini(intel_dp);
		intel_dp_mst_encoder_cleanup(dig_port);
		goto fail;
	}

	intel_dp_add_properties(intel_dp, connector);

	if (is_hdcp_supported(dev_priv, port) && !intel_dp_is_edp(intel_dp)) {
		int ret = intel_dp_hdcp_init(dig_port, intel_connector);
		if (ret)
			drm_dbg_kms(&dev_priv->drm,
				    "HDCP init failed, skipping.\n");
	}

	/* For G4X desktop chip, PEG_BAND_GAP_DATA 3:0 must first be written
	 * 0xd.  Failure to do so will result in spurious interrupts being
	 * generated on the port when a cable is not attached.
	 */
	if (IS_G45(dev_priv)) {
		u32 temp = intel_de_read(dev_priv, PEG_BAND_GAP_DATA);
		intel_de_write(dev_priv, PEG_BAND_GAP_DATA,
			       (temp & ~0xf) | 0xd);
	}

	intel_dp->frl.is_trained = false;
	intel_dp->frl.trained_rate_gbps = 0;

	intel_psr_init(intel_dp);

	return true;

fail:
	drm_connector_cleanup(connector);

	return false;
}

void intel_dp_mst_suspend(struct drm_i915_private *dev_priv)
{
	struct intel_encoder *encoder;

	if (!HAS_DISPLAY(dev_priv))
		return;

	for_each_intel_encoder(&dev_priv->drm, encoder) {
		struct intel_dp *intel_dp;

		if (encoder->type != INTEL_OUTPUT_DDI)
			continue;

		intel_dp = enc_to_intel_dp(encoder);

		if (!intel_dp_mst_source_support(intel_dp))
			continue;

		if (intel_dp->is_mst)
			drm_dp_mst_topology_mgr_suspend(&intel_dp->mst_mgr);
	}
}

void intel_dp_mst_resume(struct drm_i915_private *dev_priv)
{
	struct intel_encoder *encoder;

	if (!HAS_DISPLAY(dev_priv))
		return;

	for_each_intel_encoder(&dev_priv->drm, encoder) {
		struct intel_dp *intel_dp;
		int ret;

		if (encoder->type != INTEL_OUTPUT_DDI)
			continue;

		intel_dp = enc_to_intel_dp(encoder);

		if (!intel_dp_mst_source_support(intel_dp))
			continue;

		ret = drm_dp_mst_topology_mgr_resume(&intel_dp->mst_mgr,
						     true);
		if (ret) {
			intel_dp->is_mst = false;
			drm_dp_mst_topology_mgr_set_mst(&intel_dp->mst_mgr,
							false);
		}
	}
}<|MERGE_RESOLUTION|>--- conflicted
+++ resolved
@@ -1268,11 +1268,7 @@
 						   output_bpp);
 
 		for (i = 0; i < intel_dp->num_common_rates; i++) {
-<<<<<<< HEAD
-			link_rate = intel_dp->common_rates[i];
-=======
 			link_rate = intel_dp_common_rate(intel_dp, i);
->>>>>>> 754e0b0e
 			if (link_rate < limits->min_rate ||
 			    link_rate > limits->max_rate)
 				continue;
@@ -1522,19 +1518,8 @@
 	struct link_config_limits limits;
 	int ret;
 
-<<<<<<< HEAD
-	common_len = intel_dp_common_len_rate_limit(intel_dp,
-						    intel_dp->max_link_rate);
-
-	/* No common link rates between source and sink */
-	drm_WARN_ON(encoder->base.dev, common_len <= 0);
-
-	limits.min_rate = intel_dp->common_rates[0];
-	limits.max_rate = intel_dp->common_rates[common_len - 1];
-=======
 	limits.min_rate = intel_dp_common_rate(intel_dp, 0);
 	limits.max_rate = intel_dp_max_link_rate(intel_dp);
->>>>>>> 754e0b0e
 
 	limits.min_lane_count = 1;
 	limits.max_lane_count = intel_dp_max_lane_count(intel_dp);
@@ -5129,10 +5114,7 @@
 
 	intel_dp_set_source_rates(intel_dp);
 	intel_dp_set_default_sink_rates(intel_dp);
-<<<<<<< HEAD
-=======
 	intel_dp_set_default_max_sink_lane_count(intel_dp);
->>>>>>> 754e0b0e
 	intel_dp_set_common_rates(intel_dp);
 	intel_dp_reset_max_link_params(intel_dp);
 
