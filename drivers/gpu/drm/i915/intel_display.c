/*
 * Copyright © 2006-2007 Intel Corporation
 *
 * Permission is hereby granted, free of charge, to any person obtaining a
 * copy of this software and associated documentation files (the "Software"),
 * to deal in the Software without restriction, including without limitation
 * the rights to use, copy, modify, merge, publish, distribute, sublicense,
 * and/or sell copies of the Software, and to permit persons to whom the
 * Software is furnished to do so, subject to the following conditions:
 *
 * The above copyright notice and this permission notice (including the next
 * paragraph) shall be included in all copies or substantial portions of the
 * Software.
 *
 * THE SOFTWARE IS PROVIDED "AS IS", WITHOUT WARRANTY OF ANY KIND, EXPRESS OR
 * IMPLIED, INCLUDING BUT NOT LIMITED TO THE WARRANTIES OF MERCHANTABILITY,
 * FITNESS FOR A PARTICULAR PURPOSE AND NONINFRINGEMENT.  IN NO EVENT SHALL
 * THE AUTHORS OR COPYRIGHT HOLDERS BE LIABLE FOR ANY CLAIM, DAMAGES OR OTHER
 * LIABILITY, WHETHER IN AN ACTION OF CONTRACT, TORT OR OTHERWISE, ARISING
 * FROM, OUT OF OR IN CONNECTION WITH THE SOFTWARE OR THE USE OR OTHER
 * DEALINGS IN THE SOFTWARE.
 *
 * Authors:
 *	Eric Anholt <eric@anholt.net>
 */

#include <linux/dmi.h>
#include <linux/module.h>
#include <linux/input.h>
#include <linux/i2c.h>
#include <linux/kernel.h>
#include <linux/slab.h>
#include <linux/vgaarb.h>
#include <drm/drm_edid.h>
#include <drm/drmP.h>
#include "intel_drv.h"
#include <drm/i915_drm.h>
#include "i915_drv.h"
#include "i915_trace.h"
#include <drm/drm_dp_helper.h>
#include <drm/drm_crtc_helper.h>
#include <drm/drm_plane_helper.h>
#include <drm/drm_rect.h>
#include <linux/dma_remapping.h>

/* Primary plane formats supported by all gen */
#define COMMON_PRIMARY_FORMATS \
	DRM_FORMAT_C8, \
	DRM_FORMAT_RGB565, \
	DRM_FORMAT_XRGB8888, \
	DRM_FORMAT_ARGB8888

/* Primary plane formats for gen <= 3 */
static const uint32_t intel_primary_formats_gen2[] = {
	COMMON_PRIMARY_FORMATS,
	DRM_FORMAT_XRGB1555,
	DRM_FORMAT_ARGB1555,
};

/* Primary plane formats for gen >= 4 */
static const uint32_t intel_primary_formats_gen4[] = {
	COMMON_PRIMARY_FORMATS, \
	DRM_FORMAT_XBGR8888,
	DRM_FORMAT_ABGR8888,
	DRM_FORMAT_XRGB2101010,
	DRM_FORMAT_ARGB2101010,
	DRM_FORMAT_XBGR2101010,
	DRM_FORMAT_ABGR2101010,
};

/* Cursor formats */
static const uint32_t intel_cursor_formats[] = {
	DRM_FORMAT_ARGB8888,
};

#define DIV_ROUND_CLOSEST_ULL(ll, d)	\
({ unsigned long long _tmp = (ll)+(d)/2; do_div(_tmp, d); _tmp; })

static void intel_increase_pllclock(struct drm_device *dev,
				    enum pipe pipe);
static void intel_crtc_update_cursor(struct drm_crtc *crtc, bool on);

static void i9xx_crtc_clock_get(struct intel_crtc *crtc,
				struct intel_crtc_config *pipe_config);
static void ironlake_pch_clock_get(struct intel_crtc *crtc,
				   struct intel_crtc_config *pipe_config);

static int intel_set_mode(struct drm_crtc *crtc, struct drm_display_mode *mode,
			  int x, int y, struct drm_framebuffer *old_fb);
static int intel_framebuffer_init(struct drm_device *dev,
				  struct intel_framebuffer *ifb,
				  struct drm_mode_fb_cmd2 *mode_cmd,
				  struct drm_i915_gem_object *obj);
static void intel_dp_set_m_n(struct intel_crtc *crtc);
static void i9xx_set_pipeconf(struct intel_crtc *intel_crtc);
static void intel_set_pipe_timings(struct intel_crtc *intel_crtc);
static void intel_cpu_transcoder_set_m_n(struct intel_crtc *crtc,
					 struct intel_link_m_n *m_n);
static void ironlake_set_pipeconf(struct drm_crtc *crtc);
static void haswell_set_pipeconf(struct drm_crtc *crtc);
static void intel_set_pipe_csc(struct drm_crtc *crtc);
static void vlv_prepare_pll(struct intel_crtc *crtc);

static struct intel_encoder *intel_find_encoder(struct intel_connector *connector, int pipe)
{
	if (!connector->mst_port)
		return connector->encoder;
	else
		return &connector->mst_port->mst_encoders[pipe]->base;
}

typedef struct {
	int	min, max;
} intel_range_t;

typedef struct {
	int	dot_limit;
	int	p2_slow, p2_fast;
} intel_p2_t;

typedef struct intel_limit intel_limit_t;
struct intel_limit {
	intel_range_t   dot, vco, n, m, m1, m2, p, p1;
	intel_p2_t	    p2;
};

int
intel_pch_rawclk(struct drm_device *dev)
{
	struct drm_i915_private *dev_priv = dev->dev_private;

	WARN_ON(!HAS_PCH_SPLIT(dev));

	return I915_READ(PCH_RAWCLK_FREQ) & RAWCLK_FREQ_MASK;
}

static inline u32 /* units of 100MHz */
intel_fdi_link_freq(struct drm_device *dev)
{
	if (IS_GEN5(dev)) {
		struct drm_i915_private *dev_priv = dev->dev_private;
		return (I915_READ(FDI_PLL_BIOS_0) & FDI_PLL_FB_CLOCK_MASK) + 2;
	} else
		return 27;
}

static const intel_limit_t intel_limits_i8xx_dac = {
	.dot = { .min = 25000, .max = 350000 },
	.vco = { .min = 908000, .max = 1512000 },
	.n = { .min = 2, .max = 16 },
	.m = { .min = 96, .max = 140 },
	.m1 = { .min = 18, .max = 26 },
	.m2 = { .min = 6, .max = 16 },
	.p = { .min = 4, .max = 128 },
	.p1 = { .min = 2, .max = 33 },
	.p2 = { .dot_limit = 165000,
		.p2_slow = 4, .p2_fast = 2 },
};

static const intel_limit_t intel_limits_i8xx_dvo = {
	.dot = { .min = 25000, .max = 350000 },
	.vco = { .min = 908000, .max = 1512000 },
	.n = { .min = 2, .max = 16 },
	.m = { .min = 96, .max = 140 },
	.m1 = { .min = 18, .max = 26 },
	.m2 = { .min = 6, .max = 16 },
	.p = { .min = 4, .max = 128 },
	.p1 = { .min = 2, .max = 33 },
	.p2 = { .dot_limit = 165000,
		.p2_slow = 4, .p2_fast = 4 },
};

static const intel_limit_t intel_limits_i8xx_lvds = {
	.dot = { .min = 25000, .max = 350000 },
	.vco = { .min = 908000, .max = 1512000 },
	.n = { .min = 2, .max = 16 },
	.m = { .min = 96, .max = 140 },
	.m1 = { .min = 18, .max = 26 },
	.m2 = { .min = 6, .max = 16 },
	.p = { .min = 4, .max = 128 },
	.p1 = { .min = 1, .max = 6 },
	.p2 = { .dot_limit = 165000,
		.p2_slow = 14, .p2_fast = 7 },
};

static const intel_limit_t intel_limits_i9xx_sdvo = {
	.dot = { .min = 20000, .max = 400000 },
	.vco = { .min = 1400000, .max = 2800000 },
	.n = { .min = 1, .max = 6 },
	.m = { .min = 70, .max = 120 },
	.m1 = { .min = 8, .max = 18 },
	.m2 = { .min = 3, .max = 7 },
	.p = { .min = 5, .max = 80 },
	.p1 = { .min = 1, .max = 8 },
	.p2 = { .dot_limit = 200000,
		.p2_slow = 10, .p2_fast = 5 },
};

static const intel_limit_t intel_limits_i9xx_lvds = {
	.dot = { .min = 20000, .max = 400000 },
	.vco = { .min = 1400000, .max = 2800000 },
	.n = { .min = 1, .max = 6 },
	.m = { .min = 70, .max = 120 },
	.m1 = { .min = 8, .max = 18 },
	.m2 = { .min = 3, .max = 7 },
	.p = { .min = 7, .max = 98 },
	.p1 = { .min = 1, .max = 8 },
	.p2 = { .dot_limit = 112000,
		.p2_slow = 14, .p2_fast = 7 },
};


static const intel_limit_t intel_limits_g4x_sdvo = {
	.dot = { .min = 25000, .max = 270000 },
	.vco = { .min = 1750000, .max = 3500000},
	.n = { .min = 1, .max = 4 },
	.m = { .min = 104, .max = 138 },
	.m1 = { .min = 17, .max = 23 },
	.m2 = { .min = 5, .max = 11 },
	.p = { .min = 10, .max = 30 },
	.p1 = { .min = 1, .max = 3},
	.p2 = { .dot_limit = 270000,
		.p2_slow = 10,
		.p2_fast = 10
	},
};

static const intel_limit_t intel_limits_g4x_hdmi = {
	.dot = { .min = 22000, .max = 400000 },
	.vco = { .min = 1750000, .max = 3500000},
	.n = { .min = 1, .max = 4 },
	.m = { .min = 104, .max = 138 },
	.m1 = { .min = 16, .max = 23 },
	.m2 = { .min = 5, .max = 11 },
	.p = { .min = 5, .max = 80 },
	.p1 = { .min = 1, .max = 8},
	.p2 = { .dot_limit = 165000,
		.p2_slow = 10, .p2_fast = 5 },
};

static const intel_limit_t intel_limits_g4x_single_channel_lvds = {
	.dot = { .min = 20000, .max = 115000 },
	.vco = { .min = 1750000, .max = 3500000 },
	.n = { .min = 1, .max = 3 },
	.m = { .min = 104, .max = 138 },
	.m1 = { .min = 17, .max = 23 },
	.m2 = { .min = 5, .max = 11 },
	.p = { .min = 28, .max = 112 },
	.p1 = { .min = 2, .max = 8 },
	.p2 = { .dot_limit = 0,
		.p2_slow = 14, .p2_fast = 14
	},
};

static const intel_limit_t intel_limits_g4x_dual_channel_lvds = {
	.dot = { .min = 80000, .max = 224000 },
	.vco = { .min = 1750000, .max = 3500000 },
	.n = { .min = 1, .max = 3 },
	.m = { .min = 104, .max = 138 },
	.m1 = { .min = 17, .max = 23 },
	.m2 = { .min = 5, .max = 11 },
	.p = { .min = 14, .max = 42 },
	.p1 = { .min = 2, .max = 6 },
	.p2 = { .dot_limit = 0,
		.p2_slow = 7, .p2_fast = 7
	},
};

static const intel_limit_t intel_limits_pineview_sdvo = {
	.dot = { .min = 20000, .max = 400000},
	.vco = { .min = 1700000, .max = 3500000 },
	/* Pineview's Ncounter is a ring counter */
	.n = { .min = 3, .max = 6 },
	.m = { .min = 2, .max = 256 },
	/* Pineview only has one combined m divider, which we treat as m2. */
	.m1 = { .min = 0, .max = 0 },
	.m2 = { .min = 0, .max = 254 },
	.p = { .min = 5, .max = 80 },
	.p1 = { .min = 1, .max = 8 },
	.p2 = { .dot_limit = 200000,
		.p2_slow = 10, .p2_fast = 5 },
};

static const intel_limit_t intel_limits_pineview_lvds = {
	.dot = { .min = 20000, .max = 400000 },
	.vco = { .min = 1700000, .max = 3500000 },
	.n = { .min = 3, .max = 6 },
	.m = { .min = 2, .max = 256 },
	.m1 = { .min = 0, .max = 0 },
	.m2 = { .min = 0, .max = 254 },
	.p = { .min = 7, .max = 112 },
	.p1 = { .min = 1, .max = 8 },
	.p2 = { .dot_limit = 112000,
		.p2_slow = 14, .p2_fast = 14 },
};

/* Ironlake / Sandybridge
 *
 * We calculate clock using (register_value + 2) for N/M1/M2, so here
 * the range value for them is (actual_value - 2).
 */
static const intel_limit_t intel_limits_ironlake_dac = {
	.dot = { .min = 25000, .max = 350000 },
	.vco = { .min = 1760000, .max = 3510000 },
	.n = { .min = 1, .max = 5 },
	.m = { .min = 79, .max = 127 },
	.m1 = { .min = 12, .max = 22 },
	.m2 = { .min = 5, .max = 9 },
	.p = { .min = 5, .max = 80 },
	.p1 = { .min = 1, .max = 8 },
	.p2 = { .dot_limit = 225000,
		.p2_slow = 10, .p2_fast = 5 },
};

static const intel_limit_t intel_limits_ironlake_single_lvds = {
	.dot = { .min = 25000, .max = 350000 },
	.vco = { .min = 1760000, .max = 3510000 },
	.n = { .min = 1, .max = 3 },
	.m = { .min = 79, .max = 118 },
	.m1 = { .min = 12, .max = 22 },
	.m2 = { .min = 5, .max = 9 },
	.p = { .min = 28, .max = 112 },
	.p1 = { .min = 2, .max = 8 },
	.p2 = { .dot_limit = 225000,
		.p2_slow = 14, .p2_fast = 14 },
};

static const intel_limit_t intel_limits_ironlake_dual_lvds = {
	.dot = { .min = 25000, .max = 350000 },
	.vco = { .min = 1760000, .max = 3510000 },
	.n = { .min = 1, .max = 3 },
	.m = { .min = 79, .max = 127 },
	.m1 = { .min = 12, .max = 22 },
	.m2 = { .min = 5, .max = 9 },
	.p = { .min = 14, .max = 56 },
	.p1 = { .min = 2, .max = 8 },
	.p2 = { .dot_limit = 225000,
		.p2_slow = 7, .p2_fast = 7 },
};

/* LVDS 100mhz refclk limits. */
static const intel_limit_t intel_limits_ironlake_single_lvds_100m = {
	.dot = { .min = 25000, .max = 350000 },
	.vco = { .min = 1760000, .max = 3510000 },
	.n = { .min = 1, .max = 2 },
	.m = { .min = 79, .max = 126 },
	.m1 = { .min = 12, .max = 22 },
	.m2 = { .min = 5, .max = 9 },
	.p = { .min = 28, .max = 112 },
	.p1 = { .min = 2, .max = 8 },
	.p2 = { .dot_limit = 225000,
		.p2_slow = 14, .p2_fast = 14 },
};

static const intel_limit_t intel_limits_ironlake_dual_lvds_100m = {
	.dot = { .min = 25000, .max = 350000 },
	.vco = { .min = 1760000, .max = 3510000 },
	.n = { .min = 1, .max = 3 },
	.m = { .min = 79, .max = 126 },
	.m1 = { .min = 12, .max = 22 },
	.m2 = { .min = 5, .max = 9 },
	.p = { .min = 14, .max = 42 },
	.p1 = { .min = 2, .max = 6 },
	.p2 = { .dot_limit = 225000,
		.p2_slow = 7, .p2_fast = 7 },
};

static const intel_limit_t intel_limits_vlv = {
	 /*
	  * These are the data rate limits (measured in fast clocks)
	  * since those are the strictest limits we have. The fast
	  * clock and actual rate limits are more relaxed, so checking
	  * them would make no difference.
	  */
	.dot = { .min = 25000 * 5, .max = 270000 * 5 },
	.vco = { .min = 4000000, .max = 6000000 },
	.n = { .min = 1, .max = 7 },
	.m1 = { .min = 2, .max = 3 },
	.m2 = { .min = 11, .max = 156 },
	.p1 = { .min = 2, .max = 3 },
	.p2 = { .p2_slow = 2, .p2_fast = 20 }, /* slow=min, fast=max */
};

static const intel_limit_t intel_limits_chv = {
	/*
	 * These are the data rate limits (measured in fast clocks)
	 * since those are the strictest limits we have.  The fast
	 * clock and actual rate limits are more relaxed, so checking
	 * them would make no difference.
	 */
	.dot = { .min = 25000 * 5, .max = 540000 * 5},
	.vco = { .min = 4860000, .max = 6700000 },
	.n = { .min = 1, .max = 1 },
	.m1 = { .min = 2, .max = 2 },
	.m2 = { .min = 24 << 22, .max = 175 << 22 },
	.p1 = { .min = 2, .max = 4 },
	.p2 = {	.p2_slow = 1, .p2_fast = 14 },
};

static void vlv_clock(int refclk, intel_clock_t *clock)
{
	clock->m = clock->m1 * clock->m2;
	clock->p = clock->p1 * clock->p2;
	if (WARN_ON(clock->n == 0 || clock->p == 0))
		return;
	clock->vco = DIV_ROUND_CLOSEST(refclk * clock->m, clock->n);
	clock->dot = DIV_ROUND_CLOSEST(clock->vco, clock->p);
}

/**
 * Returns whether any output on the specified pipe is of the specified type
 */
static bool intel_pipe_has_type(struct drm_crtc *crtc, int type)
{
	struct drm_device *dev = crtc->dev;
	struct intel_encoder *encoder;

	for_each_encoder_on_crtc(dev, crtc, encoder)
		if (encoder->type == type)
			return true;

	return false;
}

static const intel_limit_t *intel_ironlake_limit(struct drm_crtc *crtc,
						int refclk)
{
	struct drm_device *dev = crtc->dev;
	const intel_limit_t *limit;

	if (intel_pipe_has_type(crtc, INTEL_OUTPUT_LVDS)) {
		if (intel_is_dual_link_lvds(dev)) {
			if (refclk == 100000)
				limit = &intel_limits_ironlake_dual_lvds_100m;
			else
				limit = &intel_limits_ironlake_dual_lvds;
		} else {
			if (refclk == 100000)
				limit = &intel_limits_ironlake_single_lvds_100m;
			else
				limit = &intel_limits_ironlake_single_lvds;
		}
	} else
		limit = &intel_limits_ironlake_dac;

	return limit;
}

static const intel_limit_t *intel_g4x_limit(struct drm_crtc *crtc)
{
	struct drm_device *dev = crtc->dev;
	const intel_limit_t *limit;

	if (intel_pipe_has_type(crtc, INTEL_OUTPUT_LVDS)) {
		if (intel_is_dual_link_lvds(dev))
			limit = &intel_limits_g4x_dual_channel_lvds;
		else
			limit = &intel_limits_g4x_single_channel_lvds;
	} else if (intel_pipe_has_type(crtc, INTEL_OUTPUT_HDMI) ||
		   intel_pipe_has_type(crtc, INTEL_OUTPUT_ANALOG)) {
		limit = &intel_limits_g4x_hdmi;
	} else if (intel_pipe_has_type(crtc, INTEL_OUTPUT_SDVO)) {
		limit = &intel_limits_g4x_sdvo;
	} else /* The option is for other outputs */
		limit = &intel_limits_i9xx_sdvo;

	return limit;
}

static const intel_limit_t *intel_limit(struct drm_crtc *crtc, int refclk)
{
	struct drm_device *dev = crtc->dev;
	const intel_limit_t *limit;

	if (HAS_PCH_SPLIT(dev))
		limit = intel_ironlake_limit(crtc, refclk);
	else if (IS_G4X(dev)) {
		limit = intel_g4x_limit(crtc);
	} else if (IS_PINEVIEW(dev)) {
		if (intel_pipe_has_type(crtc, INTEL_OUTPUT_LVDS))
			limit = &intel_limits_pineview_lvds;
		else
			limit = &intel_limits_pineview_sdvo;
	} else if (IS_CHERRYVIEW(dev)) {
		limit = &intel_limits_chv;
	} else if (IS_VALLEYVIEW(dev)) {
		limit = &intel_limits_vlv;
	} else if (!IS_GEN2(dev)) {
		if (intel_pipe_has_type(crtc, INTEL_OUTPUT_LVDS))
			limit = &intel_limits_i9xx_lvds;
		else
			limit = &intel_limits_i9xx_sdvo;
	} else {
		if (intel_pipe_has_type(crtc, INTEL_OUTPUT_LVDS))
			limit = &intel_limits_i8xx_lvds;
		else if (intel_pipe_has_type(crtc, INTEL_OUTPUT_DVO))
			limit = &intel_limits_i8xx_dvo;
		else
			limit = &intel_limits_i8xx_dac;
	}
	return limit;
}

/* m1 is reserved as 0 in Pineview, n is a ring counter */
static void pineview_clock(int refclk, intel_clock_t *clock)
{
	clock->m = clock->m2 + 2;
	clock->p = clock->p1 * clock->p2;
	if (WARN_ON(clock->n == 0 || clock->p == 0))
		return;
	clock->vco = DIV_ROUND_CLOSEST(refclk * clock->m, clock->n);
	clock->dot = DIV_ROUND_CLOSEST(clock->vco, clock->p);
}

static uint32_t i9xx_dpll_compute_m(struct dpll *dpll)
{
	return 5 * (dpll->m1 + 2) + (dpll->m2 + 2);
}

static void i9xx_clock(int refclk, intel_clock_t *clock)
{
	clock->m = i9xx_dpll_compute_m(clock);
	clock->p = clock->p1 * clock->p2;
	if (WARN_ON(clock->n + 2 == 0 || clock->p == 0))
		return;
	clock->vco = DIV_ROUND_CLOSEST(refclk * clock->m, clock->n + 2);
	clock->dot = DIV_ROUND_CLOSEST(clock->vco, clock->p);
}

static void chv_clock(int refclk, intel_clock_t *clock)
{
	clock->m = clock->m1 * clock->m2;
	clock->p = clock->p1 * clock->p2;
	if (WARN_ON(clock->n == 0 || clock->p == 0))
		return;
	clock->vco = DIV_ROUND_CLOSEST_ULL((uint64_t)refclk * clock->m,
			clock->n << 22);
	clock->dot = DIV_ROUND_CLOSEST(clock->vco, clock->p);
}

#define INTELPllInvalid(s)   do { /* DRM_DEBUG(s); */ return false; } while (0)
/**
 * Returns whether the given set of divisors are valid for a given refclk with
 * the given connectors.
 */

static bool intel_PLL_is_valid(struct drm_device *dev,
			       const intel_limit_t *limit,
			       const intel_clock_t *clock)
{
	if (clock->n   < limit->n.min   || limit->n.max   < clock->n)
		INTELPllInvalid("n out of range\n");
	if (clock->p1  < limit->p1.min  || limit->p1.max  < clock->p1)
		INTELPllInvalid("p1 out of range\n");
	if (clock->m2  < limit->m2.min  || limit->m2.max  < clock->m2)
		INTELPllInvalid("m2 out of range\n");
	if (clock->m1  < limit->m1.min  || limit->m1.max  < clock->m1)
		INTELPllInvalid("m1 out of range\n");

	if (!IS_PINEVIEW(dev) && !IS_VALLEYVIEW(dev))
		if (clock->m1 <= clock->m2)
			INTELPllInvalid("m1 <= m2\n");

	if (!IS_VALLEYVIEW(dev)) {
		if (clock->p < limit->p.min || limit->p.max < clock->p)
			INTELPllInvalid("p out of range\n");
		if (clock->m < limit->m.min || limit->m.max < clock->m)
			INTELPllInvalid("m out of range\n");
	}

	if (clock->vco < limit->vco.min || limit->vco.max < clock->vco)
		INTELPllInvalid("vco out of range\n");
	/* XXX: We may need to be checking "Dot clock" depending on the multiplier,
	 * connector, etc., rather than just a single range.
	 */
	if (clock->dot < limit->dot.min || limit->dot.max < clock->dot)
		INTELPllInvalid("dot out of range\n");

	return true;
}

static bool
i9xx_find_best_dpll(const intel_limit_t *limit, struct drm_crtc *crtc,
		    int target, int refclk, intel_clock_t *match_clock,
		    intel_clock_t *best_clock)
{
	struct drm_device *dev = crtc->dev;
	intel_clock_t clock;
	int err = target;

	if (intel_pipe_has_type(crtc, INTEL_OUTPUT_LVDS)) {
		/*
		 * For LVDS just rely on its current settings for dual-channel.
		 * We haven't figured out how to reliably set up different
		 * single/dual channel state, if we even can.
		 */
		if (intel_is_dual_link_lvds(dev))
			clock.p2 = limit->p2.p2_fast;
		else
			clock.p2 = limit->p2.p2_slow;
	} else {
		if (target < limit->p2.dot_limit)
			clock.p2 = limit->p2.p2_slow;
		else
			clock.p2 = limit->p2.p2_fast;
	}

	memset(best_clock, 0, sizeof(*best_clock));

	for (clock.m1 = limit->m1.min; clock.m1 <= limit->m1.max;
	     clock.m1++) {
		for (clock.m2 = limit->m2.min;
		     clock.m2 <= limit->m2.max; clock.m2++) {
			if (clock.m2 >= clock.m1)
				break;
			for (clock.n = limit->n.min;
			     clock.n <= limit->n.max; clock.n++) {
				for (clock.p1 = limit->p1.min;
					clock.p1 <= limit->p1.max; clock.p1++) {
					int this_err;

					i9xx_clock(refclk, &clock);
					if (!intel_PLL_is_valid(dev, limit,
								&clock))
						continue;
					if (match_clock &&
					    clock.p != match_clock->p)
						continue;

					this_err = abs(clock.dot - target);
					if (this_err < err) {
						*best_clock = clock;
						err = this_err;
					}
				}
			}
		}
	}

	return (err != target);
}

static bool
pnv_find_best_dpll(const intel_limit_t *limit, struct drm_crtc *crtc,
		   int target, int refclk, intel_clock_t *match_clock,
		   intel_clock_t *best_clock)
{
	struct drm_device *dev = crtc->dev;
	intel_clock_t clock;
	int err = target;

	if (intel_pipe_has_type(crtc, INTEL_OUTPUT_LVDS)) {
		/*
		 * For LVDS just rely on its current settings for dual-channel.
		 * We haven't figured out how to reliably set up different
		 * single/dual channel state, if we even can.
		 */
		if (intel_is_dual_link_lvds(dev))
			clock.p2 = limit->p2.p2_fast;
		else
			clock.p2 = limit->p2.p2_slow;
	} else {
		if (target < limit->p2.dot_limit)
			clock.p2 = limit->p2.p2_slow;
		else
			clock.p2 = limit->p2.p2_fast;
	}

	memset(best_clock, 0, sizeof(*best_clock));

	for (clock.m1 = limit->m1.min; clock.m1 <= limit->m1.max;
	     clock.m1++) {
		for (clock.m2 = limit->m2.min;
		     clock.m2 <= limit->m2.max; clock.m2++) {
			for (clock.n = limit->n.min;
			     clock.n <= limit->n.max; clock.n++) {
				for (clock.p1 = limit->p1.min;
					clock.p1 <= limit->p1.max; clock.p1++) {
					int this_err;

					pineview_clock(refclk, &clock);
					if (!intel_PLL_is_valid(dev, limit,
								&clock))
						continue;
					if (match_clock &&
					    clock.p != match_clock->p)
						continue;

					this_err = abs(clock.dot - target);
					if (this_err < err) {
						*best_clock = clock;
						err = this_err;
					}
				}
			}
		}
	}

	return (err != target);
}

static bool
g4x_find_best_dpll(const intel_limit_t *limit, struct drm_crtc *crtc,
		   int target, int refclk, intel_clock_t *match_clock,
		   intel_clock_t *best_clock)
{
	struct drm_device *dev = crtc->dev;
	intel_clock_t clock;
	int max_n;
	bool found;
	/* approximately equals target * 0.00585 */
	int err_most = (target >> 8) + (target >> 9);
	found = false;

	if (intel_pipe_has_type(crtc, INTEL_OUTPUT_LVDS)) {
		if (intel_is_dual_link_lvds(dev))
			clock.p2 = limit->p2.p2_fast;
		else
			clock.p2 = limit->p2.p2_slow;
	} else {
		if (target < limit->p2.dot_limit)
			clock.p2 = limit->p2.p2_slow;
		else
			clock.p2 = limit->p2.p2_fast;
	}

	memset(best_clock, 0, sizeof(*best_clock));
	max_n = limit->n.max;
	/* based on hardware requirement, prefer smaller n to precision */
	for (clock.n = limit->n.min; clock.n <= max_n; clock.n++) {
		/* based on hardware requirement, prefere larger m1,m2 */
		for (clock.m1 = limit->m1.max;
		     clock.m1 >= limit->m1.min; clock.m1--) {
			for (clock.m2 = limit->m2.max;
			     clock.m2 >= limit->m2.min; clock.m2--) {
				for (clock.p1 = limit->p1.max;
				     clock.p1 >= limit->p1.min; clock.p1--) {
					int this_err;

					i9xx_clock(refclk, &clock);
					if (!intel_PLL_is_valid(dev, limit,
								&clock))
						continue;

					this_err = abs(clock.dot - target);
					if (this_err < err_most) {
						*best_clock = clock;
						err_most = this_err;
						max_n = clock.n;
						found = true;
					}
				}
			}
		}
	}
	return found;
}

static bool
vlv_find_best_dpll(const intel_limit_t *limit, struct drm_crtc *crtc,
		   int target, int refclk, intel_clock_t *match_clock,
		   intel_clock_t *best_clock)
{
	struct drm_device *dev = crtc->dev;
	intel_clock_t clock;
	unsigned int bestppm = 1000000;
	/* min update 19.2 MHz */
	int max_n = min(limit->n.max, refclk / 19200);
	bool found = false;

	target *= 5; /* fast clock */

	memset(best_clock, 0, sizeof(*best_clock));

	/* based on hardware requirement, prefer smaller n to precision */
	for (clock.n = limit->n.min; clock.n <= max_n; clock.n++) {
		for (clock.p1 = limit->p1.max; clock.p1 >= limit->p1.min; clock.p1--) {
			for (clock.p2 = limit->p2.p2_fast; clock.p2 >= limit->p2.p2_slow;
			     clock.p2 -= clock.p2 > 10 ? 2 : 1) {
				clock.p = clock.p1 * clock.p2;
				/* based on hardware requirement, prefer bigger m1,m2 values */
				for (clock.m1 = limit->m1.min; clock.m1 <= limit->m1.max; clock.m1++) {
					unsigned int ppm, diff;

					clock.m2 = DIV_ROUND_CLOSEST(target * clock.p * clock.n,
								     refclk * clock.m1);

					vlv_clock(refclk, &clock);

					if (!intel_PLL_is_valid(dev, limit,
								&clock))
						continue;

					diff = abs(clock.dot - target);
					ppm = div_u64(1000000ULL * diff, target);

					if (ppm < 100 && clock.p > best_clock->p) {
						bestppm = 0;
						*best_clock = clock;
						found = true;
					}

					if (bestppm >= 10 && ppm < bestppm - 10) {
						bestppm = ppm;
						*best_clock = clock;
						found = true;
					}
				}
			}
		}
	}

	return found;
}

static bool
chv_find_best_dpll(const intel_limit_t *limit, struct drm_crtc *crtc,
		   int target, int refclk, intel_clock_t *match_clock,
		   intel_clock_t *best_clock)
{
	struct drm_device *dev = crtc->dev;
	intel_clock_t clock;
	uint64_t m2;
	int found = false;

	memset(best_clock, 0, sizeof(*best_clock));

	/*
	 * Based on hardware doc, the n always set to 1, and m1 always
	 * set to 2.  If requires to support 200Mhz refclk, we need to
	 * revisit this because n may not 1 anymore.
	 */
	clock.n = 1, clock.m1 = 2;
	target *= 5;	/* fast clock */

	for (clock.p1 = limit->p1.max; clock.p1 >= limit->p1.min; clock.p1--) {
		for (clock.p2 = limit->p2.p2_fast;
				clock.p2 >= limit->p2.p2_slow;
				clock.p2 -= clock.p2 > 10 ? 2 : 1) {

			clock.p = clock.p1 * clock.p2;

			m2 = DIV_ROUND_CLOSEST_ULL(((uint64_t)target * clock.p *
					clock.n) << 22, refclk * clock.m1);

			if (m2 > INT_MAX/clock.m1)
				continue;

			clock.m2 = m2;

			chv_clock(refclk, &clock);

			if (!intel_PLL_is_valid(dev, limit, &clock))
				continue;

			/* based on hardware requirement, prefer bigger p
			 */
			if (clock.p > best_clock->p) {
				*best_clock = clock;
				found = true;
			}
		}
	}

	return found;
}

bool intel_crtc_active(struct drm_crtc *crtc)
{
	struct intel_crtc *intel_crtc = to_intel_crtc(crtc);

	/* Be paranoid as we can arrive here with only partial
	 * state retrieved from the hardware during setup.
	 *
	 * We can ditch the adjusted_mode.crtc_clock check as soon
	 * as Haswell has gained clock readout/fastboot support.
	 *
	 * We can ditch the crtc->primary->fb check as soon as we can
	 * properly reconstruct framebuffers.
	 */
	return intel_crtc->active && crtc->primary->fb &&
		intel_crtc->config.adjusted_mode.crtc_clock;
}

enum transcoder intel_pipe_to_cpu_transcoder(struct drm_i915_private *dev_priv,
					     enum pipe pipe)
{
	struct drm_crtc *crtc = dev_priv->pipe_to_crtc_mapping[pipe];
	struct intel_crtc *intel_crtc = to_intel_crtc(crtc);

	return intel_crtc->config.cpu_transcoder;
}

static void g4x_wait_for_vblank(struct drm_device *dev, int pipe)
{
	struct drm_i915_private *dev_priv = dev->dev_private;
	u32 frame, frame_reg = PIPE_FRMCOUNT_GM45(pipe);

	frame = I915_READ(frame_reg);

	if (wait_for(I915_READ_NOTRACE(frame_reg) != frame, 50))
		WARN(1, "vblank wait timed out\n");
}

/**
 * intel_wait_for_vblank - wait for vblank on a given pipe
 * @dev: drm device
 * @pipe: pipe to wait for
 *
 * Wait for vblank to occur on a given pipe.  Needed for various bits of
 * mode setting code.
 */
void intel_wait_for_vblank(struct drm_device *dev, int pipe)
{
	struct drm_i915_private *dev_priv = dev->dev_private;
	int pipestat_reg = PIPESTAT(pipe);

	if (IS_G4X(dev) || INTEL_INFO(dev)->gen >= 5) {
		g4x_wait_for_vblank(dev, pipe);
		return;
	}

	/* Clear existing vblank status. Note this will clear any other
	 * sticky status fields as well.
	 *
	 * This races with i915_driver_irq_handler() with the result
	 * that either function could miss a vblank event.  Here it is not
	 * fatal, as we will either wait upon the next vblank interrupt or
	 * timeout.  Generally speaking intel_wait_for_vblank() is only
	 * called during modeset at which time the GPU should be idle and
	 * should *not* be performing page flips and thus not waiting on
	 * vblanks...
	 * Currently, the result of us stealing a vblank from the irq
	 * handler is that a single frame will be skipped during swapbuffers.
	 */
	I915_WRITE(pipestat_reg,
		   I915_READ(pipestat_reg) | PIPE_VBLANK_INTERRUPT_STATUS);

	/* Wait for vblank interrupt bit to set */
	if (wait_for(I915_READ(pipestat_reg) &
		     PIPE_VBLANK_INTERRUPT_STATUS,
		     50))
		DRM_DEBUG_KMS("vblank wait timed out\n");
}

static bool pipe_dsl_stopped(struct drm_device *dev, enum pipe pipe)
{
	struct drm_i915_private *dev_priv = dev->dev_private;
	u32 reg = PIPEDSL(pipe);
	u32 line1, line2;
	u32 line_mask;

	if (IS_GEN2(dev))
		line_mask = DSL_LINEMASK_GEN2;
	else
		line_mask = DSL_LINEMASK_GEN3;

	line1 = I915_READ(reg) & line_mask;
	mdelay(5);
	line2 = I915_READ(reg) & line_mask;

	return line1 == line2;
}

/*
 * intel_wait_for_pipe_off - wait for pipe to turn off
 * @dev: drm device
 * @pipe: pipe to wait for
 *
 * After disabling a pipe, we can't wait for vblank in the usual way,
 * spinning on the vblank interrupt status bit, since we won't actually
 * see an interrupt when the pipe is disabled.
 *
 * On Gen4 and above:
 *   wait for the pipe register state bit to turn off
 *
 * Otherwise:
 *   wait for the display line value to settle (it usually
 *   ends up stopping at the start of the next frame).
 *
 */
void intel_wait_for_pipe_off(struct drm_device *dev, int pipe)
{
	struct drm_i915_private *dev_priv = dev->dev_private;
	enum transcoder cpu_transcoder = intel_pipe_to_cpu_transcoder(dev_priv,
								      pipe);

	if (INTEL_INFO(dev)->gen >= 4) {
		int reg = PIPECONF(cpu_transcoder);

		/* Wait for the Pipe State to go off */
		if (wait_for((I915_READ(reg) & I965_PIPECONF_ACTIVE) == 0,
			     100))
			WARN(1, "pipe_off wait timed out\n");
	} else {
		/* Wait for the display line to settle */
		if (wait_for(pipe_dsl_stopped(dev, pipe), 100))
			WARN(1, "pipe_off wait timed out\n");
	}
}

/*
 * ibx_digital_port_connected - is the specified port connected?
 * @dev_priv: i915 private structure
 * @port: the port to test
 *
 * Returns true if @port is connected, false otherwise.
 */
bool ibx_digital_port_connected(struct drm_i915_private *dev_priv,
				struct intel_digital_port *port)
{
	u32 bit;

	if (HAS_PCH_IBX(dev_priv->dev)) {
		switch (port->port) {
		case PORT_B:
			bit = SDE_PORTB_HOTPLUG;
			break;
		case PORT_C:
			bit = SDE_PORTC_HOTPLUG;
			break;
		case PORT_D:
			bit = SDE_PORTD_HOTPLUG;
			break;
		default:
			return true;
		}
	} else {
		switch (port->port) {
		case PORT_B:
			bit = SDE_PORTB_HOTPLUG_CPT;
			break;
		case PORT_C:
			bit = SDE_PORTC_HOTPLUG_CPT;
			break;
		case PORT_D:
			bit = SDE_PORTD_HOTPLUG_CPT;
			break;
		default:
			return true;
		}
	}

	return I915_READ(SDEISR) & bit;
}

static const char *state_string(bool enabled)
{
	return enabled ? "on" : "off";
}

/* Only for pre-ILK configs */
void assert_pll(struct drm_i915_private *dev_priv,
		enum pipe pipe, bool state)
{
	int reg;
	u32 val;
	bool cur_state;

	reg = DPLL(pipe);
	val = I915_READ(reg);
	cur_state = !!(val & DPLL_VCO_ENABLE);
	WARN(cur_state != state,
	     "PLL state assertion failure (expected %s, current %s)\n",
	     state_string(state), state_string(cur_state));
}

/* XXX: the dsi pll is shared between MIPI DSI ports */
static void assert_dsi_pll(struct drm_i915_private *dev_priv, bool state)
{
	u32 val;
	bool cur_state;

	mutex_lock(&dev_priv->dpio_lock);
	val = vlv_cck_read(dev_priv, CCK_REG_DSI_PLL_CONTROL);
	mutex_unlock(&dev_priv->dpio_lock);

	cur_state = val & DSI_PLL_VCO_EN;
	WARN(cur_state != state,
	     "DSI PLL state assertion failure (expected %s, current %s)\n",
	     state_string(state), state_string(cur_state));
}
#define assert_dsi_pll_enabled(d) assert_dsi_pll(d, true)
#define assert_dsi_pll_disabled(d) assert_dsi_pll(d, false)

struct intel_shared_dpll *
intel_crtc_to_shared_dpll(struct intel_crtc *crtc)
{
	struct drm_i915_private *dev_priv = crtc->base.dev->dev_private;

	if (crtc->config.shared_dpll < 0)
		return NULL;

	return &dev_priv->shared_dplls[crtc->config.shared_dpll];
}

/* For ILK+ */
void assert_shared_dpll(struct drm_i915_private *dev_priv,
			struct intel_shared_dpll *pll,
			bool state)
{
	bool cur_state;
	struct intel_dpll_hw_state hw_state;

	if (WARN (!pll,
		  "asserting DPLL %s with no DPLL\n", state_string(state)))
		return;

	cur_state = pll->get_hw_state(dev_priv, pll, &hw_state);
	WARN(cur_state != state,
	     "%s assertion failure (expected %s, current %s)\n",
	     pll->name, state_string(state), state_string(cur_state));
}

static void assert_fdi_tx(struct drm_i915_private *dev_priv,
			  enum pipe pipe, bool state)
{
	int reg;
	u32 val;
	bool cur_state;
	enum transcoder cpu_transcoder = intel_pipe_to_cpu_transcoder(dev_priv,
								      pipe);

	if (HAS_DDI(dev_priv->dev)) {
		/* DDI does not have a specific FDI_TX register */
		reg = TRANS_DDI_FUNC_CTL(cpu_transcoder);
		val = I915_READ(reg);
		cur_state = !!(val & TRANS_DDI_FUNC_ENABLE);
	} else {
		reg = FDI_TX_CTL(pipe);
		val = I915_READ(reg);
		cur_state = !!(val & FDI_TX_ENABLE);
	}
	WARN(cur_state != state,
	     "FDI TX state assertion failure (expected %s, current %s)\n",
	     state_string(state), state_string(cur_state));
}
#define assert_fdi_tx_enabled(d, p) assert_fdi_tx(d, p, true)
#define assert_fdi_tx_disabled(d, p) assert_fdi_tx(d, p, false)

static void assert_fdi_rx(struct drm_i915_private *dev_priv,
			  enum pipe pipe, bool state)
{
	int reg;
	u32 val;
	bool cur_state;

	reg = FDI_RX_CTL(pipe);
	val = I915_READ(reg);
	cur_state = !!(val & FDI_RX_ENABLE);
	WARN(cur_state != state,
	     "FDI RX state assertion failure (expected %s, current %s)\n",
	     state_string(state), state_string(cur_state));
}
#define assert_fdi_rx_enabled(d, p) assert_fdi_rx(d, p, true)
#define assert_fdi_rx_disabled(d, p) assert_fdi_rx(d, p, false)

static void assert_fdi_tx_pll_enabled(struct drm_i915_private *dev_priv,
				      enum pipe pipe)
{
	int reg;
	u32 val;

	/* ILK FDI PLL is always enabled */
	if (INTEL_INFO(dev_priv->dev)->gen == 5)
		return;

	/* On Haswell, DDI ports are responsible for the FDI PLL setup */
	if (HAS_DDI(dev_priv->dev))
		return;

	reg = FDI_TX_CTL(pipe);
	val = I915_READ(reg);
	WARN(!(val & FDI_TX_PLL_ENABLE), "FDI TX PLL assertion failure, should be active but is disabled\n");
}

void assert_fdi_rx_pll(struct drm_i915_private *dev_priv,
		       enum pipe pipe, bool state)
{
	int reg;
	u32 val;
	bool cur_state;

	reg = FDI_RX_CTL(pipe);
	val = I915_READ(reg);
	cur_state = !!(val & FDI_RX_PLL_ENABLE);
	WARN(cur_state != state,
	     "FDI RX PLL assertion failure (expected %s, current %s)\n",
	     state_string(state), state_string(cur_state));
}

static void assert_panel_unlocked(struct drm_i915_private *dev_priv,
				  enum pipe pipe)
{
	int pp_reg, lvds_reg;
	u32 val;
	enum pipe panel_pipe = PIPE_A;
	bool locked = true;

	if (HAS_PCH_SPLIT(dev_priv->dev)) {
		pp_reg = PCH_PP_CONTROL;
		lvds_reg = PCH_LVDS;
	} else {
		pp_reg = PP_CONTROL;
		lvds_reg = LVDS;
	}

	val = I915_READ(pp_reg);
	if (!(val & PANEL_POWER_ON) ||
	    ((val & PANEL_UNLOCK_REGS) == PANEL_UNLOCK_REGS))
		locked = false;

	if (I915_READ(lvds_reg) & LVDS_PIPEB_SELECT)
		panel_pipe = PIPE_B;

	WARN(panel_pipe == pipe && locked,
	     "panel assertion failure, pipe %c regs locked\n",
	     pipe_name(pipe));
}

static void assert_cursor(struct drm_i915_private *dev_priv,
			  enum pipe pipe, bool state)
{
	struct drm_device *dev = dev_priv->dev;
	bool cur_state;

	if (IS_845G(dev) || IS_I865G(dev))
		cur_state = I915_READ(_CURACNTR) & CURSOR_ENABLE;
	else
		cur_state = I915_READ(CURCNTR(pipe)) & CURSOR_MODE;

	WARN(cur_state != state,
	     "cursor on pipe %c assertion failure (expected %s, current %s)\n",
	     pipe_name(pipe), state_string(state), state_string(cur_state));
}
#define assert_cursor_enabled(d, p) assert_cursor(d, p, true)
#define assert_cursor_disabled(d, p) assert_cursor(d, p, false)

void assert_pipe(struct drm_i915_private *dev_priv,
		 enum pipe pipe, bool state)
{
	int reg;
	u32 val;
	bool cur_state;
	enum transcoder cpu_transcoder = intel_pipe_to_cpu_transcoder(dev_priv,
								      pipe);

	/* if we need the pipe A quirk it must be always on */
	if (pipe == PIPE_A && dev_priv->quirks & QUIRK_PIPEA_FORCE)
		state = true;

	if (!intel_display_power_enabled(dev_priv,
				POWER_DOMAIN_TRANSCODER(cpu_transcoder))) {
		cur_state = false;
	} else {
		reg = PIPECONF(cpu_transcoder);
		val = I915_READ(reg);
		cur_state = !!(val & PIPECONF_ENABLE);
	}

	WARN(cur_state != state,
	     "pipe %c assertion failure (expected %s, current %s)\n",
	     pipe_name(pipe), state_string(state), state_string(cur_state));
}

static void assert_plane(struct drm_i915_private *dev_priv,
			 enum plane plane, bool state)
{
	int reg;
	u32 val;
	bool cur_state;

	reg = DSPCNTR(plane);
	val = I915_READ(reg);
	cur_state = !!(val & DISPLAY_PLANE_ENABLE);
	WARN(cur_state != state,
	     "plane %c assertion failure (expected %s, current %s)\n",
	     plane_name(plane), state_string(state), state_string(cur_state));
}

#define assert_plane_enabled(d, p) assert_plane(d, p, true)
#define assert_plane_disabled(d, p) assert_plane(d, p, false)

static void assert_planes_disabled(struct drm_i915_private *dev_priv,
				   enum pipe pipe)
{
	struct drm_device *dev = dev_priv->dev;
	int reg, i;
	u32 val;
	int cur_pipe;

	/* Primary planes are fixed to pipes on gen4+ */
	if (INTEL_INFO(dev)->gen >= 4) {
		reg = DSPCNTR(pipe);
		val = I915_READ(reg);
		WARN(val & DISPLAY_PLANE_ENABLE,
		     "plane %c assertion failure, should be disabled but not\n",
		     plane_name(pipe));
		return;
	}

	/* Need to check both planes against the pipe */
	for_each_pipe(i) {
		reg = DSPCNTR(i);
		val = I915_READ(reg);
		cur_pipe = (val & DISPPLANE_SEL_PIPE_MASK) >>
			DISPPLANE_SEL_PIPE_SHIFT;
		WARN((val & DISPLAY_PLANE_ENABLE) && pipe == cur_pipe,
		     "plane %c assertion failure, should be off on pipe %c but is still active\n",
		     plane_name(i), pipe_name(pipe));
	}
}

static void assert_sprites_disabled(struct drm_i915_private *dev_priv,
				    enum pipe pipe)
{
	struct drm_device *dev = dev_priv->dev;
	int reg, sprite;
	u32 val;

	if (IS_VALLEYVIEW(dev)) {
		for_each_sprite(pipe, sprite) {
			reg = SPCNTR(pipe, sprite);
			val = I915_READ(reg);
			WARN(val & SP_ENABLE,
			     "sprite %c assertion failure, should be off on pipe %c but is still active\n",
			     sprite_name(pipe, sprite), pipe_name(pipe));
		}
	} else if (INTEL_INFO(dev)->gen >= 7) {
		reg = SPRCTL(pipe);
		val = I915_READ(reg);
		WARN(val & SPRITE_ENABLE,
		     "sprite %c assertion failure, should be off on pipe %c but is still active\n",
		     plane_name(pipe), pipe_name(pipe));
	} else if (INTEL_INFO(dev)->gen >= 5) {
		reg = DVSCNTR(pipe);
		val = I915_READ(reg);
		WARN(val & DVS_ENABLE,
		     "sprite %c assertion failure, should be off on pipe %c but is still active\n",
		     plane_name(pipe), pipe_name(pipe));
	}
}

static void ibx_assert_pch_refclk_enabled(struct drm_i915_private *dev_priv)
{
	u32 val;
	bool enabled;

	WARN_ON(!(HAS_PCH_IBX(dev_priv->dev) || HAS_PCH_CPT(dev_priv->dev)));

	val = I915_READ(PCH_DREF_CONTROL);
	enabled = !!(val & (DREF_SSC_SOURCE_MASK | DREF_NONSPREAD_SOURCE_MASK |
			    DREF_SUPERSPREAD_SOURCE_MASK));
	WARN(!enabled, "PCH refclk assertion failure, should be active but is disabled\n");
}

static void assert_pch_transcoder_disabled(struct drm_i915_private *dev_priv,
					   enum pipe pipe)
{
	int reg;
	u32 val;
	bool enabled;

	reg = PCH_TRANSCONF(pipe);
	val = I915_READ(reg);
	enabled = !!(val & TRANS_ENABLE);
	WARN(enabled,
	     "transcoder assertion failed, should be off on pipe %c but is still active\n",
	     pipe_name(pipe));
}

static bool dp_pipe_enabled(struct drm_i915_private *dev_priv,
			    enum pipe pipe, u32 port_sel, u32 val)
{
	if ((val & DP_PORT_EN) == 0)
		return false;

	if (HAS_PCH_CPT(dev_priv->dev)) {
		u32	trans_dp_ctl_reg = TRANS_DP_CTL(pipe);
		u32	trans_dp_ctl = I915_READ(trans_dp_ctl_reg);
		if ((trans_dp_ctl & TRANS_DP_PORT_SEL_MASK) != port_sel)
			return false;
	} else if (IS_CHERRYVIEW(dev_priv->dev)) {
		if ((val & DP_PIPE_MASK_CHV) != DP_PIPE_SELECT_CHV(pipe))
			return false;
	} else {
		if ((val & DP_PIPE_MASK) != (pipe << 30))
			return false;
	}
	return true;
}

static bool hdmi_pipe_enabled(struct drm_i915_private *dev_priv,
			      enum pipe pipe, u32 val)
{
	if ((val & SDVO_ENABLE) == 0)
		return false;

	if (HAS_PCH_CPT(dev_priv->dev)) {
		if ((val & SDVO_PIPE_SEL_MASK_CPT) != SDVO_PIPE_SEL_CPT(pipe))
			return false;
	} else if (IS_CHERRYVIEW(dev_priv->dev)) {
		if ((val & SDVO_PIPE_SEL_MASK_CHV) != SDVO_PIPE_SEL_CHV(pipe))
			return false;
	} else {
		if ((val & SDVO_PIPE_SEL_MASK) != SDVO_PIPE_SEL(pipe))
			return false;
	}
	return true;
}

static bool lvds_pipe_enabled(struct drm_i915_private *dev_priv,
			      enum pipe pipe, u32 val)
{
	if ((val & LVDS_PORT_EN) == 0)
		return false;

	if (HAS_PCH_CPT(dev_priv->dev)) {
		if ((val & PORT_TRANS_SEL_MASK) != PORT_TRANS_SEL_CPT(pipe))
			return false;
	} else {
		if ((val & LVDS_PIPE_MASK) != LVDS_PIPE(pipe))
			return false;
	}
	return true;
}

static bool adpa_pipe_enabled(struct drm_i915_private *dev_priv,
			      enum pipe pipe, u32 val)
{
	if ((val & ADPA_DAC_ENABLE) == 0)
		return false;
	if (HAS_PCH_CPT(dev_priv->dev)) {
		if ((val & PORT_TRANS_SEL_MASK) != PORT_TRANS_SEL_CPT(pipe))
			return false;
	} else {
		if ((val & ADPA_PIPE_SELECT_MASK) != ADPA_PIPE_SELECT(pipe))
			return false;
	}
	return true;
}

static void assert_pch_dp_disabled(struct drm_i915_private *dev_priv,
				   enum pipe pipe, int reg, u32 port_sel)
{
	u32 val = I915_READ(reg);
	WARN(dp_pipe_enabled(dev_priv, pipe, port_sel, val),
	     "PCH DP (0x%08x) enabled on transcoder %c, should be disabled\n",
	     reg, pipe_name(pipe));

	WARN(HAS_PCH_IBX(dev_priv->dev) && (val & DP_PORT_EN) == 0
	     && (val & DP_PIPEB_SELECT),
	     "IBX PCH dp port still using transcoder B\n");
}

static void assert_pch_hdmi_disabled(struct drm_i915_private *dev_priv,
				     enum pipe pipe, int reg)
{
	u32 val = I915_READ(reg);
	WARN(hdmi_pipe_enabled(dev_priv, pipe, val),
	     "PCH HDMI (0x%08x) enabled on transcoder %c, should be disabled\n",
	     reg, pipe_name(pipe));

	WARN(HAS_PCH_IBX(dev_priv->dev) && (val & SDVO_ENABLE) == 0
	     && (val & SDVO_PIPE_B_SELECT),
	     "IBX PCH hdmi port still using transcoder B\n");
}

static void assert_pch_ports_disabled(struct drm_i915_private *dev_priv,
				      enum pipe pipe)
{
	int reg;
	u32 val;

	assert_pch_dp_disabled(dev_priv, pipe, PCH_DP_B, TRANS_DP_PORT_SEL_B);
	assert_pch_dp_disabled(dev_priv, pipe, PCH_DP_C, TRANS_DP_PORT_SEL_C);
	assert_pch_dp_disabled(dev_priv, pipe, PCH_DP_D, TRANS_DP_PORT_SEL_D);

	reg = PCH_ADPA;
	val = I915_READ(reg);
	WARN(adpa_pipe_enabled(dev_priv, pipe, val),
	     "PCH VGA enabled on transcoder %c, should be disabled\n",
	     pipe_name(pipe));

	reg = PCH_LVDS;
	val = I915_READ(reg);
	WARN(lvds_pipe_enabled(dev_priv, pipe, val),
	     "PCH LVDS enabled on transcoder %c, should be disabled\n",
	     pipe_name(pipe));

	assert_pch_hdmi_disabled(dev_priv, pipe, PCH_HDMIB);
	assert_pch_hdmi_disabled(dev_priv, pipe, PCH_HDMIC);
	assert_pch_hdmi_disabled(dev_priv, pipe, PCH_HDMID);
}

static void intel_init_dpio(struct drm_device *dev)
{
	struct drm_i915_private *dev_priv = dev->dev_private;

	if (!IS_VALLEYVIEW(dev))
		return;

	/*
	 * IOSF_PORT_DPIO is used for VLV x2 PHY (DP/HDMI B and C),
	 * CHV x1 PHY (DP/HDMI D)
	 * IOSF_PORT_DPIO_2 is used for CHV x2 PHY (DP/HDMI B and C)
	 */
	if (IS_CHERRYVIEW(dev)) {
		DPIO_PHY_IOSF_PORT(DPIO_PHY0) = IOSF_PORT_DPIO_2;
		DPIO_PHY_IOSF_PORT(DPIO_PHY1) = IOSF_PORT_DPIO;
	} else {
		DPIO_PHY_IOSF_PORT(DPIO_PHY0) = IOSF_PORT_DPIO;
	}
}

static void intel_reset_dpio(struct drm_device *dev)
{
	struct drm_i915_private *dev_priv = dev->dev_private;

	if (IS_CHERRYVIEW(dev)) {
		enum dpio_phy phy;
		u32 val;

		for (phy = DPIO_PHY0; phy < I915_NUM_PHYS_VLV; phy++) {
			/* Poll for phypwrgood signal */
			if (wait_for(I915_READ(DISPLAY_PHY_STATUS) &
						PHY_POWERGOOD(phy), 1))
				DRM_ERROR("Display PHY %d is not power up\n", phy);

			/*
			 * Deassert common lane reset for PHY.
			 *
			 * This should only be done on init and resume from S3
			 * with both PLLs disabled, or we risk losing DPIO and
			 * PLL synchronization.
			 */
			val = I915_READ(DISPLAY_PHY_CONTROL);
			I915_WRITE(DISPLAY_PHY_CONTROL,
				PHY_COM_LANE_RESET_DEASSERT(phy, val));
		}
	}
}

static void vlv_enable_pll(struct intel_crtc *crtc)
{
	struct drm_device *dev = crtc->base.dev;
	struct drm_i915_private *dev_priv = dev->dev_private;
	int reg = DPLL(crtc->pipe);
	u32 dpll = crtc->config.dpll_hw_state.dpll;

	assert_pipe_disabled(dev_priv, crtc->pipe);

	/* No really, not for ILK+ */
	BUG_ON(!IS_VALLEYVIEW(dev_priv->dev));

	/* PLL is protected by panel, make sure we can write it */
	if (IS_MOBILE(dev_priv->dev) && !IS_I830(dev_priv->dev))
		assert_panel_unlocked(dev_priv, crtc->pipe);

	I915_WRITE(reg, dpll);
	POSTING_READ(reg);
	udelay(150);

	if (wait_for(((I915_READ(reg) & DPLL_LOCK_VLV) == DPLL_LOCK_VLV), 1))
		DRM_ERROR("DPLL %d failed to lock\n", crtc->pipe);

	I915_WRITE(DPLL_MD(crtc->pipe), crtc->config.dpll_hw_state.dpll_md);
	POSTING_READ(DPLL_MD(crtc->pipe));

	/* We do this three times for luck */
	I915_WRITE(reg, dpll);
	POSTING_READ(reg);
	udelay(150); /* wait for warmup */
	I915_WRITE(reg, dpll);
	POSTING_READ(reg);
	udelay(150); /* wait for warmup */
	I915_WRITE(reg, dpll);
	POSTING_READ(reg);
	udelay(150); /* wait for warmup */
}

static void chv_enable_pll(struct intel_crtc *crtc)
{
	struct drm_device *dev = crtc->base.dev;
	struct drm_i915_private *dev_priv = dev->dev_private;
	int pipe = crtc->pipe;
	enum dpio_channel port = vlv_pipe_to_channel(pipe);
	u32 tmp;

	assert_pipe_disabled(dev_priv, crtc->pipe);

	BUG_ON(!IS_CHERRYVIEW(dev_priv->dev));

	mutex_lock(&dev_priv->dpio_lock);

	/* Enable back the 10bit clock to display controller */
	tmp = vlv_dpio_read(dev_priv, pipe, CHV_CMN_DW14(port));
	tmp |= DPIO_DCLKP_EN;
	vlv_dpio_write(dev_priv, pipe, CHV_CMN_DW14(port), tmp);

	/*
	 * Need to wait > 100ns between dclkp clock enable bit and PLL enable.
	 */
	udelay(1);

	/* Enable PLL */
	I915_WRITE(DPLL(pipe), crtc->config.dpll_hw_state.dpll);

	/* Check PLL is locked */
	if (wait_for(((I915_READ(DPLL(pipe)) & DPLL_LOCK_VLV) == DPLL_LOCK_VLV), 1))
		DRM_ERROR("PLL %d failed to lock\n", pipe);

	/* not sure when this should be written */
	I915_WRITE(DPLL_MD(pipe), crtc->config.dpll_hw_state.dpll_md);
	POSTING_READ(DPLL_MD(pipe));

	mutex_unlock(&dev_priv->dpio_lock);
}

static void i9xx_enable_pll(struct intel_crtc *crtc)
{
	struct drm_device *dev = crtc->base.dev;
	struct drm_i915_private *dev_priv = dev->dev_private;
	int reg = DPLL(crtc->pipe);
	u32 dpll = crtc->config.dpll_hw_state.dpll;

	assert_pipe_disabled(dev_priv, crtc->pipe);

	/* No really, not for ILK+ */
	BUG_ON(INTEL_INFO(dev)->gen >= 5);

	/* PLL is protected by panel, make sure we can write it */
	if (IS_MOBILE(dev) && !IS_I830(dev))
		assert_panel_unlocked(dev_priv, crtc->pipe);

	I915_WRITE(reg, dpll);

	/* Wait for the clocks to stabilize. */
	POSTING_READ(reg);
	udelay(150);

	if (INTEL_INFO(dev)->gen >= 4) {
		I915_WRITE(DPLL_MD(crtc->pipe),
			   crtc->config.dpll_hw_state.dpll_md);
	} else {
		/* The pixel multiplier can only be updated once the
		 * DPLL is enabled and the clocks are stable.
		 *
		 * So write it again.
		 */
		I915_WRITE(reg, dpll);
	}

	/* We do this three times for luck */
	I915_WRITE(reg, dpll);
	POSTING_READ(reg);
	udelay(150); /* wait for warmup */
	I915_WRITE(reg, dpll);
	POSTING_READ(reg);
	udelay(150); /* wait for warmup */
	I915_WRITE(reg, dpll);
	POSTING_READ(reg);
	udelay(150); /* wait for warmup */
}

/**
 * i9xx_disable_pll - disable a PLL
 * @dev_priv: i915 private structure
 * @pipe: pipe PLL to disable
 *
 * Disable the PLL for @pipe, making sure the pipe is off first.
 *
 * Note!  This is for pre-ILK only.
 */
static void i9xx_disable_pll(struct drm_i915_private *dev_priv, enum pipe pipe)
{
	/* Don't disable pipe A or pipe A PLLs if needed */
	if (pipe == PIPE_A && (dev_priv->quirks & QUIRK_PIPEA_FORCE))
		return;

	/* Make sure the pipe isn't still relying on us */
	assert_pipe_disabled(dev_priv, pipe);

	I915_WRITE(DPLL(pipe), 0);
	POSTING_READ(DPLL(pipe));
}

static void vlv_disable_pll(struct drm_i915_private *dev_priv, enum pipe pipe)
{
	u32 val = 0;

	/* Make sure the pipe isn't still relying on us */
	assert_pipe_disabled(dev_priv, pipe);

	/*
	 * Leave integrated clock source and reference clock enabled for pipe B.
	 * The latter is needed for VGA hotplug / manual detection.
	 */
	if (pipe == PIPE_B)
		val = DPLL_INTEGRATED_CRI_CLK_VLV | DPLL_REFA_CLK_ENABLE_VLV;
	I915_WRITE(DPLL(pipe), val);
	POSTING_READ(DPLL(pipe));

}

static void chv_disable_pll(struct drm_i915_private *dev_priv, enum pipe pipe)
{
	enum dpio_channel port = vlv_pipe_to_channel(pipe);
	u32 val;

	/* Make sure the pipe isn't still relying on us */
	assert_pipe_disabled(dev_priv, pipe);

	/* Set PLL en = 0 */
	val = DPLL_SSC_REF_CLOCK_CHV;
	if (pipe != PIPE_A)
		val |= DPLL_INTEGRATED_CRI_CLK_VLV;
	I915_WRITE(DPLL(pipe), val);
	POSTING_READ(DPLL(pipe));

	mutex_lock(&dev_priv->dpio_lock);

	/* Disable 10bit clock to display controller */
	val = vlv_dpio_read(dev_priv, pipe, CHV_CMN_DW14(port));
	val &= ~DPIO_DCLKP_EN;
	vlv_dpio_write(dev_priv, pipe, CHV_CMN_DW14(port), val);

	/* disable left/right clock distribution */
	if (pipe != PIPE_B) {
		val = vlv_dpio_read(dev_priv, pipe, _CHV_CMN_DW5_CH0);
		val &= ~(CHV_BUFLEFTENA1_MASK | CHV_BUFRIGHTENA1_MASK);
		vlv_dpio_write(dev_priv, pipe, _CHV_CMN_DW5_CH0, val);
	} else {
		val = vlv_dpio_read(dev_priv, pipe, _CHV_CMN_DW1_CH1);
		val &= ~(CHV_BUFLEFTENA2_MASK | CHV_BUFRIGHTENA2_MASK);
		vlv_dpio_write(dev_priv, pipe, _CHV_CMN_DW1_CH1, val);
	}

	mutex_unlock(&dev_priv->dpio_lock);
}

void vlv_wait_port_ready(struct drm_i915_private *dev_priv,
		struct intel_digital_port *dport)
{
	u32 port_mask;
	int dpll_reg;

	switch (dport->port) {
	case PORT_B:
		port_mask = DPLL_PORTB_READY_MASK;
		dpll_reg = DPLL(0);
		break;
	case PORT_C:
		port_mask = DPLL_PORTC_READY_MASK;
		dpll_reg = DPLL(0);
		break;
	case PORT_D:
		port_mask = DPLL_PORTD_READY_MASK;
		dpll_reg = DPIO_PHY_STATUS;
		break;
	default:
		BUG();
	}

	if (wait_for((I915_READ(dpll_reg) & port_mask) == 0, 1000))
		WARN(1, "timed out waiting for port %c ready: 0x%08x\n",
		     port_name(dport->port), I915_READ(dpll_reg));
}

static void intel_prepare_shared_dpll(struct intel_crtc *crtc)
{
	struct drm_device *dev = crtc->base.dev;
	struct drm_i915_private *dev_priv = dev->dev_private;
	struct intel_shared_dpll *pll = intel_crtc_to_shared_dpll(crtc);

	if (WARN_ON(pll == NULL))
		return;

	WARN_ON(!pll->refcount);
	if (pll->active == 0) {
		DRM_DEBUG_DRIVER("setting up %s\n", pll->name);
		WARN_ON(pll->on);
		assert_shared_dpll_disabled(dev_priv, pll);

		pll->mode_set(dev_priv, pll);
	}
}

/**
 * intel_enable_shared_dpll - enable PCH PLL
 * @dev_priv: i915 private structure
 * @pipe: pipe PLL to enable
 *
 * The PCH PLL needs to be enabled before the PCH transcoder, since it
 * drives the transcoder clock.
 */
static void intel_enable_shared_dpll(struct intel_crtc *crtc)
{
	struct drm_device *dev = crtc->base.dev;
	struct drm_i915_private *dev_priv = dev->dev_private;
	struct intel_shared_dpll *pll = intel_crtc_to_shared_dpll(crtc);

	if (WARN_ON(pll == NULL))
		return;

	if (WARN_ON(pll->refcount == 0))
		return;

	DRM_DEBUG_KMS("enable %s (active %d, on? %d)for crtc %d\n",
		      pll->name, pll->active, pll->on,
		      crtc->base.base.id);

	if (pll->active++) {
		WARN_ON(!pll->on);
		assert_shared_dpll_enabled(dev_priv, pll);
		return;
	}
	WARN_ON(pll->on);

	intel_display_power_get(dev_priv, POWER_DOMAIN_PLLS);

	DRM_DEBUG_KMS("enabling %s\n", pll->name);
	pll->enable(dev_priv, pll);
	pll->on = true;
}

void intel_disable_shared_dpll(struct intel_crtc *crtc)
{
	struct drm_device *dev = crtc->base.dev;
	struct drm_i915_private *dev_priv = dev->dev_private;
	struct intel_shared_dpll *pll = intel_crtc_to_shared_dpll(crtc);

	/* PCH only available on ILK+ */
	BUG_ON(INTEL_INFO(dev)->gen < 5);
	if (WARN_ON(pll == NULL))
	       return;

	if (WARN_ON(pll->refcount == 0))
		return;

	DRM_DEBUG_KMS("disable %s (active %d, on? %d) for crtc %d\n",
		      pll->name, pll->active, pll->on,
		      crtc->base.base.id);

	if (WARN_ON(pll->active == 0)) {
		assert_shared_dpll_disabled(dev_priv, pll);
		return;
	}

	assert_shared_dpll_enabled(dev_priv, pll);
	WARN_ON(!pll->on);
	if (--pll->active)
		return;

	DRM_DEBUG_KMS("disabling %s\n", pll->name);
	pll->disable(dev_priv, pll);
	pll->on = false;

	intel_display_power_put(dev_priv, POWER_DOMAIN_PLLS);
}

static void ironlake_enable_pch_transcoder(struct drm_i915_private *dev_priv,
					   enum pipe pipe)
{
	struct drm_device *dev = dev_priv->dev;
	struct drm_crtc *crtc = dev_priv->pipe_to_crtc_mapping[pipe];
	struct intel_crtc *intel_crtc = to_intel_crtc(crtc);
	uint32_t reg, val, pipeconf_val;

	/* PCH only available on ILK+ */
	BUG_ON(INTEL_INFO(dev)->gen < 5);

	/* Make sure PCH DPLL is enabled */
	assert_shared_dpll_enabled(dev_priv,
				   intel_crtc_to_shared_dpll(intel_crtc));

	/* FDI must be feeding us bits for PCH ports */
	assert_fdi_tx_enabled(dev_priv, pipe);
	assert_fdi_rx_enabled(dev_priv, pipe);

	if (HAS_PCH_CPT(dev)) {
		/* Workaround: Set the timing override bit before enabling the
		 * pch transcoder. */
		reg = TRANS_CHICKEN2(pipe);
		val = I915_READ(reg);
		val |= TRANS_CHICKEN2_TIMING_OVERRIDE;
		I915_WRITE(reg, val);
	}

	reg = PCH_TRANSCONF(pipe);
	val = I915_READ(reg);
	pipeconf_val = I915_READ(PIPECONF(pipe));

	if (HAS_PCH_IBX(dev_priv->dev)) {
		/*
		 * make the BPC in transcoder be consistent with
		 * that in pipeconf reg.
		 */
		val &= ~PIPECONF_BPC_MASK;
		val |= pipeconf_val & PIPECONF_BPC_MASK;
	}

	val &= ~TRANS_INTERLACE_MASK;
	if ((pipeconf_val & PIPECONF_INTERLACE_MASK) == PIPECONF_INTERLACED_ILK)
		if (HAS_PCH_IBX(dev_priv->dev) &&
		    intel_pipe_has_type(crtc, INTEL_OUTPUT_SDVO))
			val |= TRANS_LEGACY_INTERLACED_ILK;
		else
			val |= TRANS_INTERLACED;
	else
		val |= TRANS_PROGRESSIVE;

	I915_WRITE(reg, val | TRANS_ENABLE);
	if (wait_for(I915_READ(reg) & TRANS_STATE_ENABLE, 100))
		DRM_ERROR("failed to enable transcoder %c\n", pipe_name(pipe));
}

static void lpt_enable_pch_transcoder(struct drm_i915_private *dev_priv,
				      enum transcoder cpu_transcoder)
{
	u32 val, pipeconf_val;

	/* PCH only available on ILK+ */
	BUG_ON(INTEL_INFO(dev_priv->dev)->gen < 5);

	/* FDI must be feeding us bits for PCH ports */
	assert_fdi_tx_enabled(dev_priv, (enum pipe) cpu_transcoder);
	assert_fdi_rx_enabled(dev_priv, TRANSCODER_A);

	/* Workaround: set timing override bit. */
	val = I915_READ(_TRANSA_CHICKEN2);
	val |= TRANS_CHICKEN2_TIMING_OVERRIDE;
	I915_WRITE(_TRANSA_CHICKEN2, val);

	val = TRANS_ENABLE;
	pipeconf_val = I915_READ(PIPECONF(cpu_transcoder));

	if ((pipeconf_val & PIPECONF_INTERLACE_MASK_HSW) ==
	    PIPECONF_INTERLACED_ILK)
		val |= TRANS_INTERLACED;
	else
		val |= TRANS_PROGRESSIVE;

	I915_WRITE(LPT_TRANSCONF, val);
	if (wait_for(I915_READ(LPT_TRANSCONF) & TRANS_STATE_ENABLE, 100))
		DRM_ERROR("Failed to enable PCH transcoder\n");
}

static void ironlake_disable_pch_transcoder(struct drm_i915_private *dev_priv,
					    enum pipe pipe)
{
	struct drm_device *dev = dev_priv->dev;
	uint32_t reg, val;

	/* FDI relies on the transcoder */
	assert_fdi_tx_disabled(dev_priv, pipe);
	assert_fdi_rx_disabled(dev_priv, pipe);

	/* Ports must be off as well */
	assert_pch_ports_disabled(dev_priv, pipe);

	reg = PCH_TRANSCONF(pipe);
	val = I915_READ(reg);
	val &= ~TRANS_ENABLE;
	I915_WRITE(reg, val);
	/* wait for PCH transcoder off, transcoder state */
	if (wait_for((I915_READ(reg) & TRANS_STATE_ENABLE) == 0, 50))
		DRM_ERROR("failed to disable transcoder %c\n", pipe_name(pipe));

	if (!HAS_PCH_IBX(dev)) {
		/* Workaround: Clear the timing override chicken bit again. */
		reg = TRANS_CHICKEN2(pipe);
		val = I915_READ(reg);
		val &= ~TRANS_CHICKEN2_TIMING_OVERRIDE;
		I915_WRITE(reg, val);
	}
}

static void lpt_disable_pch_transcoder(struct drm_i915_private *dev_priv)
{
	u32 val;

	val = I915_READ(LPT_TRANSCONF);
	val &= ~TRANS_ENABLE;
	I915_WRITE(LPT_TRANSCONF, val);
	/* wait for PCH transcoder off, transcoder state */
	if (wait_for((I915_READ(LPT_TRANSCONF) & TRANS_STATE_ENABLE) == 0, 50))
		DRM_ERROR("Failed to disable PCH transcoder\n");

	/* Workaround: clear timing override bit. */
	val = I915_READ(_TRANSA_CHICKEN2);
	val &= ~TRANS_CHICKEN2_TIMING_OVERRIDE;
	I915_WRITE(_TRANSA_CHICKEN2, val);
}

/**
 * intel_enable_pipe - enable a pipe, asserting requirements
 * @crtc: crtc responsible for the pipe
 *
 * Enable @crtc's pipe, making sure that various hardware specific requirements
 * are met, if applicable, e.g. PLL enabled, LVDS pairs enabled, etc.
 */
static void intel_enable_pipe(struct intel_crtc *crtc)
{
	struct drm_device *dev = crtc->base.dev;
	struct drm_i915_private *dev_priv = dev->dev_private;
	enum pipe pipe = crtc->pipe;
	enum transcoder cpu_transcoder = intel_pipe_to_cpu_transcoder(dev_priv,
								      pipe);
	enum pipe pch_transcoder;
	int reg;
	u32 val;

	assert_planes_disabled(dev_priv, pipe);
	assert_cursor_disabled(dev_priv, pipe);
	assert_sprites_disabled(dev_priv, pipe);

	if (HAS_PCH_LPT(dev_priv->dev))
		pch_transcoder = TRANSCODER_A;
	else
		pch_transcoder = pipe;

	/*
	 * A pipe without a PLL won't actually be able to drive bits from
	 * a plane.  On ILK+ the pipe PLLs are integrated, so we don't
	 * need the check.
	 */
	if (!HAS_PCH_SPLIT(dev_priv->dev))
		if (intel_pipe_has_type(&crtc->base, INTEL_OUTPUT_DSI))
			assert_dsi_pll_enabled(dev_priv);
		else
			assert_pll_enabled(dev_priv, pipe);
	else {
		if (crtc->config.has_pch_encoder) {
			/* if driving the PCH, we need FDI enabled */
			assert_fdi_rx_pll_enabled(dev_priv, pch_transcoder);
			assert_fdi_tx_pll_enabled(dev_priv,
						  (enum pipe) cpu_transcoder);
		}
		/* FIXME: assert CPU port conditions for SNB+ */
	}

	reg = PIPECONF(cpu_transcoder);
	val = I915_READ(reg);
	if (val & PIPECONF_ENABLE) {
		WARN_ON(!(pipe == PIPE_A &&
			  dev_priv->quirks & QUIRK_PIPEA_FORCE));
		return;
	}

	I915_WRITE(reg, val | PIPECONF_ENABLE);
	POSTING_READ(reg);
}

/**
 * intel_disable_pipe - disable a pipe, asserting requirements
 * @dev_priv: i915 private structure
 * @pipe: pipe to disable
 *
 * Disable @pipe, making sure that various hardware specific requirements
 * are met, if applicable, e.g. plane disabled, panel fitter off, etc.
 *
 * @pipe should be %PIPE_A or %PIPE_B.
 *
 * Will wait until the pipe has shut down before returning.
 */
static void intel_disable_pipe(struct drm_i915_private *dev_priv,
			       enum pipe pipe)
{
	enum transcoder cpu_transcoder = intel_pipe_to_cpu_transcoder(dev_priv,
								      pipe);
	int reg;
	u32 val;

	/*
	 * Make sure planes won't keep trying to pump pixels to us,
	 * or we might hang the display.
	 */
	assert_planes_disabled(dev_priv, pipe);
	assert_cursor_disabled(dev_priv, pipe);
	assert_sprites_disabled(dev_priv, pipe);

	/* Don't disable pipe A or pipe A PLLs if needed */
	if (pipe == PIPE_A && (dev_priv->quirks & QUIRK_PIPEA_FORCE))
		return;

	reg = PIPECONF(cpu_transcoder);
	val = I915_READ(reg);
	if ((val & PIPECONF_ENABLE) == 0)
		return;

	I915_WRITE(reg, val & ~PIPECONF_ENABLE);
	intel_wait_for_pipe_off(dev_priv->dev, pipe);
}

/*
 * Plane regs are double buffered, going from enabled->disabled needs a
 * trigger in order to latch.  The display address reg provides this.
 */
void intel_flush_primary_plane(struct drm_i915_private *dev_priv,
			       enum plane plane)
{
	struct drm_device *dev = dev_priv->dev;
	u32 reg = INTEL_INFO(dev)->gen >= 4 ? DSPSURF(plane) : DSPADDR(plane);

	I915_WRITE(reg, I915_READ(reg));
	POSTING_READ(reg);
}

/**
 * intel_enable_primary_hw_plane - enable the primary plane on a given pipe
 * @dev_priv: i915 private structure
 * @plane: plane to enable
 * @pipe: pipe being fed
 *
 * Enable @plane on @pipe, making sure that @pipe is running first.
 */
static void intel_enable_primary_hw_plane(struct drm_i915_private *dev_priv,
					  enum plane plane, enum pipe pipe)
{
	struct drm_device *dev = dev_priv->dev;
	struct intel_crtc *intel_crtc =
		to_intel_crtc(dev_priv->pipe_to_crtc_mapping[pipe]);
	int reg;
	u32 val;

	/* If the pipe isn't enabled, we can't pump pixels and may hang */
	assert_pipe_enabled(dev_priv, pipe);

	if (intel_crtc->primary_enabled)
		return;

	intel_crtc->primary_enabled = true;

	reg = DSPCNTR(plane);
	val = I915_READ(reg);
	WARN_ON(val & DISPLAY_PLANE_ENABLE);

	I915_WRITE(reg, val | DISPLAY_PLANE_ENABLE);
	intel_flush_primary_plane(dev_priv, plane);

	/*
	 * BDW signals flip done immediately if the plane
	 * is disabled, even if the plane enable is already
	 * armed to occur at the next vblank :(
	 */
	if (IS_BROADWELL(dev))
		intel_wait_for_vblank(dev, intel_crtc->pipe);
}

/**
 * intel_disable_primary_hw_plane - disable the primary hardware plane
 * @dev_priv: i915 private structure
 * @plane: plane to disable
 * @pipe: pipe consuming the data
 *
 * Disable @plane; should be an independent operation.
 */
static void intel_disable_primary_hw_plane(struct drm_i915_private *dev_priv,
					   enum plane plane, enum pipe pipe)
{
	struct intel_crtc *intel_crtc =
		to_intel_crtc(dev_priv->pipe_to_crtc_mapping[pipe]);
	int reg;
	u32 val;

	if (!intel_crtc->primary_enabled)
		return;

	intel_crtc->primary_enabled = false;

	reg = DSPCNTR(plane);
	val = I915_READ(reg);
	WARN_ON((val & DISPLAY_PLANE_ENABLE) == 0);

	I915_WRITE(reg, val & ~DISPLAY_PLANE_ENABLE);
	intel_flush_primary_plane(dev_priv, plane);
}

static bool need_vtd_wa(struct drm_device *dev)
{
#ifdef CONFIG_INTEL_IOMMU
	if (INTEL_INFO(dev)->gen >= 6 && intel_iommu_gfx_mapped)
		return true;
#endif
	return false;
}

static int intel_align_height(struct drm_device *dev, int height, bool tiled)
{
	int tile_height;

	tile_height = tiled ? (IS_GEN2(dev) ? 16 : 8) : 1;
	return ALIGN(height, tile_height);
}

int
intel_pin_and_fence_fb_obj(struct drm_device *dev,
			   struct drm_i915_gem_object *obj,
			   struct intel_engine_cs *pipelined)
{
	struct drm_i915_private *dev_priv = dev->dev_private;
	u32 alignment;
	int ret;

	WARN_ON(!mutex_is_locked(&dev->struct_mutex));

	switch (obj->tiling_mode) {
	case I915_TILING_NONE:
		if (IS_BROADWATER(dev) || IS_CRESTLINE(dev))
			alignment = 128 * 1024;
		else if (INTEL_INFO(dev)->gen >= 4)
			alignment = 4 * 1024;
		else
			alignment = 64 * 1024;
		break;
	case I915_TILING_X:
		/* pin() will align the object as required by fence */
		alignment = 0;
		break;
	case I915_TILING_Y:
		WARN(1, "Y tiled bo slipped through, driver bug!\n");
		return -EINVAL;
	default:
		BUG();
	}

	/* Note that the w/a also requires 64 PTE of padding following the
	 * bo. We currently fill all unused PTE with the shadow page and so
	 * we should always have valid PTE following the scanout preventing
	 * the VT-d warning.
	 */
	if (need_vtd_wa(dev) && alignment < 256 * 1024)
		alignment = 256 * 1024;

	dev_priv->mm.interruptible = false;
	ret = i915_gem_object_pin_to_display_plane(obj, alignment, pipelined);
	if (ret)
		goto err_interruptible;

	/* Install a fence for tiled scan-out. Pre-i965 always needs a
	 * fence, whereas 965+ only requires a fence if using
	 * framebuffer compression.  For simplicity, we always install
	 * a fence as the cost is not that onerous.
	 */
	ret = i915_gem_object_get_fence(obj);
	if (ret)
		goto err_unpin;

	i915_gem_object_pin_fence(obj);

	dev_priv->mm.interruptible = true;
	return 0;

err_unpin:
	i915_gem_object_unpin_from_display_plane(obj);
err_interruptible:
	dev_priv->mm.interruptible = true;
	return ret;
}

void intel_unpin_fb_obj(struct drm_i915_gem_object *obj)
{
	WARN_ON(!mutex_is_locked(&obj->base.dev->struct_mutex));

	i915_gem_object_unpin_fence(obj);
	i915_gem_object_unpin_from_display_plane(obj);
}

/* Computes the linear offset to the base tile and adjusts x, y. bytes per pixel
 * is assumed to be a power-of-two. */
unsigned long intel_gen4_compute_page_offset(int *x, int *y,
					     unsigned int tiling_mode,
					     unsigned int cpp,
					     unsigned int pitch)
{
	if (tiling_mode != I915_TILING_NONE) {
		unsigned int tile_rows, tiles;

		tile_rows = *y / 8;
		*y %= 8;

		tiles = *x / (512/cpp);
		*x %= 512/cpp;

		return tile_rows * pitch * 8 + tiles * 4096;
	} else {
		unsigned int offset;

		offset = *y * pitch + *x * cpp;
		*y = 0;
		*x = (offset & 4095) / cpp;
		return offset & -4096;
	}
}

int intel_format_to_fourcc(int format)
{
	switch (format) {
	case DISPPLANE_8BPP:
		return DRM_FORMAT_C8;
	case DISPPLANE_BGRX555:
		return DRM_FORMAT_XRGB1555;
	case DISPPLANE_BGRX565:
		return DRM_FORMAT_RGB565;
	default:
	case DISPPLANE_BGRX888:
		return DRM_FORMAT_XRGB8888;
	case DISPPLANE_RGBX888:
		return DRM_FORMAT_XBGR8888;
	case DISPPLANE_BGRX101010:
		return DRM_FORMAT_XRGB2101010;
	case DISPPLANE_RGBX101010:
		return DRM_FORMAT_XBGR2101010;
	}
}

static bool intel_alloc_plane_obj(struct intel_crtc *crtc,
				  struct intel_plane_config *plane_config)
{
	struct drm_device *dev = crtc->base.dev;
	struct drm_i915_gem_object *obj = NULL;
	struct drm_mode_fb_cmd2 mode_cmd = { 0 };
	u32 base = plane_config->base;

	if (plane_config->size == 0)
		return false;

	obj = i915_gem_object_create_stolen_for_preallocated(dev, base, base,
							     plane_config->size);
	if (!obj)
		return false;

	if (plane_config->tiled) {
		obj->tiling_mode = I915_TILING_X;
		obj->stride = crtc->base.primary->fb->pitches[0];
	}

	mode_cmd.pixel_format = crtc->base.primary->fb->pixel_format;
	mode_cmd.width = crtc->base.primary->fb->width;
	mode_cmd.height = crtc->base.primary->fb->height;
	mode_cmd.pitches[0] = crtc->base.primary->fb->pitches[0];

	mutex_lock(&dev->struct_mutex);

	if (intel_framebuffer_init(dev, to_intel_framebuffer(crtc->base.primary->fb),
				   &mode_cmd, obj)) {
		DRM_DEBUG_KMS("intel fb init failed\n");
		goto out_unref_obj;
	}

	obj->frontbuffer_bits = INTEL_FRONTBUFFER_PRIMARY(crtc->pipe);
	mutex_unlock(&dev->struct_mutex);

	DRM_DEBUG_KMS("plane fb obj %p\n", obj);
	return true;

out_unref_obj:
	drm_gem_object_unreference(&obj->base);
	mutex_unlock(&dev->struct_mutex);
	return false;
}

static void intel_find_plane_obj(struct intel_crtc *intel_crtc,
				 struct intel_plane_config *plane_config)
{
	struct drm_device *dev = intel_crtc->base.dev;
	struct drm_crtc *c;
	struct intel_crtc *i;
	struct drm_i915_gem_object *obj;

	if (!intel_crtc->base.primary->fb)
		return;

	if (intel_alloc_plane_obj(intel_crtc, plane_config))
		return;

	kfree(intel_crtc->base.primary->fb);
	intel_crtc->base.primary->fb = NULL;

	/*
	 * Failed to alloc the obj, check to see if we should share
	 * an fb with another CRTC instead
	 */
	for_each_crtc(dev, c) {
		i = to_intel_crtc(c);

		if (c == &intel_crtc->base)
			continue;

		if (!i->active)
			continue;

		obj = intel_fb_obj(c->primary->fb);
		if (obj == NULL)
			continue;

		if (i915_gem_obj_ggtt_offset(obj) == plane_config->base) {
			drm_framebuffer_reference(c->primary->fb);
			intel_crtc->base.primary->fb = c->primary->fb;
			obj->frontbuffer_bits |= INTEL_FRONTBUFFER_PRIMARY(intel_crtc->pipe);
			break;
		}
	}
}

static void i9xx_update_primary_plane(struct drm_crtc *crtc,
				      struct drm_framebuffer *fb,
				      int x, int y)
{
	struct drm_device *dev = crtc->dev;
	struct drm_i915_private *dev_priv = dev->dev_private;
	struct intel_crtc *intel_crtc = to_intel_crtc(crtc);
	struct drm_i915_gem_object *obj = intel_fb_obj(fb);
	int plane = intel_crtc->plane;
	unsigned long linear_offset;
	u32 dspcntr;
	u32 reg;

	reg = DSPCNTR(plane);
	dspcntr = I915_READ(reg);
	/* Mask out pixel format bits in case we change it */
	dspcntr &= ~DISPPLANE_PIXFORMAT_MASK;
	switch (fb->pixel_format) {
	case DRM_FORMAT_C8:
		dspcntr |= DISPPLANE_8BPP;
		break;
	case DRM_FORMAT_XRGB1555:
	case DRM_FORMAT_ARGB1555:
		dspcntr |= DISPPLANE_BGRX555;
		break;
	case DRM_FORMAT_RGB565:
		dspcntr |= DISPPLANE_BGRX565;
		break;
	case DRM_FORMAT_XRGB8888:
	case DRM_FORMAT_ARGB8888:
		dspcntr |= DISPPLANE_BGRX888;
		break;
	case DRM_FORMAT_XBGR8888:
	case DRM_FORMAT_ABGR8888:
		dspcntr |= DISPPLANE_RGBX888;
		break;
	case DRM_FORMAT_XRGB2101010:
	case DRM_FORMAT_ARGB2101010:
		dspcntr |= DISPPLANE_BGRX101010;
		break;
	case DRM_FORMAT_XBGR2101010:
	case DRM_FORMAT_ABGR2101010:
		dspcntr |= DISPPLANE_RGBX101010;
		break;
	default:
		BUG();
	}

	if (INTEL_INFO(dev)->gen >= 4) {
		if (obj->tiling_mode != I915_TILING_NONE)
			dspcntr |= DISPPLANE_TILED;
		else
			dspcntr &= ~DISPPLANE_TILED;
	}

	if (IS_G4X(dev))
		dspcntr |= DISPPLANE_TRICKLE_FEED_DISABLE;

	I915_WRITE(reg, dspcntr);

	linear_offset = y * fb->pitches[0] + x * (fb->bits_per_pixel / 8);

	if (INTEL_INFO(dev)->gen >= 4) {
		intel_crtc->dspaddr_offset =
			intel_gen4_compute_page_offset(&x, &y, obj->tiling_mode,
						       fb->bits_per_pixel / 8,
						       fb->pitches[0]);
		linear_offset -= intel_crtc->dspaddr_offset;
	} else {
		intel_crtc->dspaddr_offset = linear_offset;
	}

	DRM_DEBUG_KMS("Writing base %08lX %08lX %d %d %d\n",
		      i915_gem_obj_ggtt_offset(obj), linear_offset, x, y,
		      fb->pitches[0]);
	I915_WRITE(DSPSTRIDE(plane), fb->pitches[0]);
	if (INTEL_INFO(dev)->gen >= 4) {
		I915_WRITE(DSPSURF(plane),
			   i915_gem_obj_ggtt_offset(obj) + intel_crtc->dspaddr_offset);
		I915_WRITE(DSPTILEOFF(plane), (y << 16) | x);
		I915_WRITE(DSPLINOFF(plane), linear_offset);
	} else
		I915_WRITE(DSPADDR(plane), i915_gem_obj_ggtt_offset(obj) + linear_offset);
	POSTING_READ(reg);
}

static void ironlake_update_primary_plane(struct drm_crtc *crtc,
					  struct drm_framebuffer *fb,
					  int x, int y)
{
	struct drm_device *dev = crtc->dev;
	struct drm_i915_private *dev_priv = dev->dev_private;
	struct intel_crtc *intel_crtc = to_intel_crtc(crtc);
	struct drm_i915_gem_object *obj = intel_fb_obj(fb);
	int plane = intel_crtc->plane;
	unsigned long linear_offset;
	u32 dspcntr;
	u32 reg;

	reg = DSPCNTR(plane);
	dspcntr = I915_READ(reg);
	/* Mask out pixel format bits in case we change it */
	dspcntr &= ~DISPPLANE_PIXFORMAT_MASK;
	switch (fb->pixel_format) {
	case DRM_FORMAT_C8:
		dspcntr |= DISPPLANE_8BPP;
		break;
	case DRM_FORMAT_RGB565:
		dspcntr |= DISPPLANE_BGRX565;
		break;
	case DRM_FORMAT_XRGB8888:
	case DRM_FORMAT_ARGB8888:
		dspcntr |= DISPPLANE_BGRX888;
		break;
	case DRM_FORMAT_XBGR8888:
	case DRM_FORMAT_ABGR8888:
		dspcntr |= DISPPLANE_RGBX888;
		break;
	case DRM_FORMAT_XRGB2101010:
	case DRM_FORMAT_ARGB2101010:
		dspcntr |= DISPPLANE_BGRX101010;
		break;
	case DRM_FORMAT_XBGR2101010:
	case DRM_FORMAT_ABGR2101010:
		dspcntr |= DISPPLANE_RGBX101010;
		break;
	default:
		BUG();
	}

	if (obj->tiling_mode != I915_TILING_NONE)
		dspcntr |= DISPPLANE_TILED;
	else
		dspcntr &= ~DISPPLANE_TILED;

	if (IS_HASWELL(dev) || IS_BROADWELL(dev))
		dspcntr &= ~DISPPLANE_TRICKLE_FEED_DISABLE;
	else
		dspcntr |= DISPPLANE_TRICKLE_FEED_DISABLE;

	I915_WRITE(reg, dspcntr);

	linear_offset = y * fb->pitches[0] + x * (fb->bits_per_pixel / 8);
	intel_crtc->dspaddr_offset =
		intel_gen4_compute_page_offset(&x, &y, obj->tiling_mode,
					       fb->bits_per_pixel / 8,
					       fb->pitches[0]);
	linear_offset -= intel_crtc->dspaddr_offset;

	DRM_DEBUG_KMS("Writing base %08lX %08lX %d %d %d\n",
		      i915_gem_obj_ggtt_offset(obj), linear_offset, x, y,
		      fb->pitches[0]);
	I915_WRITE(DSPSTRIDE(plane), fb->pitches[0]);
	I915_WRITE(DSPSURF(plane),
		   i915_gem_obj_ggtt_offset(obj) + intel_crtc->dspaddr_offset);
	if (IS_HASWELL(dev) || IS_BROADWELL(dev)) {
		I915_WRITE(DSPOFFSET(plane), (y << 16) | x);
	} else {
		I915_WRITE(DSPTILEOFF(plane), (y << 16) | x);
		I915_WRITE(DSPLINOFF(plane), linear_offset);
	}
	POSTING_READ(reg);
}

/* Assume fb object is pinned & idle & fenced and just update base pointers */
static int
intel_pipe_set_base_atomic(struct drm_crtc *crtc, struct drm_framebuffer *fb,
			   int x, int y, enum mode_set_atomic state)
{
	struct drm_device *dev = crtc->dev;
	struct drm_i915_private *dev_priv = dev->dev_private;

	if (dev_priv->display.disable_fbc)
		dev_priv->display.disable_fbc(dev);
	intel_increase_pllclock(dev, to_intel_crtc(crtc)->pipe);

	dev_priv->display.update_primary_plane(crtc, fb, x, y);

	return 0;
}

void intel_display_handle_reset(struct drm_device *dev)
{
	struct drm_i915_private *dev_priv = dev->dev_private;
	struct drm_crtc *crtc;

	/*
	 * Flips in the rings have been nuked by the reset,
	 * so complete all pending flips so that user space
	 * will get its events and not get stuck.
	 *
	 * Also update the base address of all primary
	 * planes to the the last fb to make sure we're
	 * showing the correct fb after a reset.
	 *
	 * Need to make two loops over the crtcs so that we
	 * don't try to grab a crtc mutex before the
	 * pending_flip_queue really got woken up.
	 */

	for_each_crtc(dev, crtc) {
		struct intel_crtc *intel_crtc = to_intel_crtc(crtc);
		enum plane plane = intel_crtc->plane;

		intel_prepare_page_flip(dev, plane);
		intel_finish_page_flip_plane(dev, plane);
	}

	for_each_crtc(dev, crtc) {
		struct intel_crtc *intel_crtc = to_intel_crtc(crtc);

		drm_modeset_lock(&crtc->mutex, NULL);
		/*
		 * FIXME: Once we have proper support for primary planes (and
		 * disabling them without disabling the entire crtc) allow again
		 * a NULL crtc->primary->fb.
		 */
		if (intel_crtc->active && crtc->primary->fb)
			dev_priv->display.update_primary_plane(crtc,
							       crtc->primary->fb,
							       crtc->x,
							       crtc->y);
		drm_modeset_unlock(&crtc->mutex);
	}
}

static int
intel_finish_fb(struct drm_framebuffer *old_fb)
{
	struct drm_i915_gem_object *obj = intel_fb_obj(old_fb);
	struct drm_i915_private *dev_priv = obj->base.dev->dev_private;
	bool was_interruptible = dev_priv->mm.interruptible;
	int ret;

	/* Big Hammer, we also need to ensure that any pending
	 * MI_WAIT_FOR_EVENT inside a user batch buffer on the
	 * current scanout is retired before unpinning the old
	 * framebuffer.
	 *
	 * This should only fail upon a hung GPU, in which case we
	 * can safely continue.
	 */
	dev_priv->mm.interruptible = false;
	ret = i915_gem_object_finish_gpu(obj);
	dev_priv->mm.interruptible = was_interruptible;

	return ret;
}

static bool intel_crtc_has_pending_flip(struct drm_crtc *crtc)
{
	struct drm_device *dev = crtc->dev;
	struct drm_i915_private *dev_priv = dev->dev_private;
	struct intel_crtc *intel_crtc = to_intel_crtc(crtc);
	unsigned long flags;
	bool pending;

	if (i915_reset_in_progress(&dev_priv->gpu_error) ||
	    intel_crtc->reset_counter != atomic_read(&dev_priv->gpu_error.reset_counter))
		return false;

	spin_lock_irqsave(&dev->event_lock, flags);
	pending = to_intel_crtc(crtc)->unpin_work != NULL;
	spin_unlock_irqrestore(&dev->event_lock, flags);

	return pending;
}

static int
intel_pipe_set_base(struct drm_crtc *crtc, int x, int y,
		    struct drm_framebuffer *fb)
{
	struct drm_device *dev = crtc->dev;
	struct drm_i915_private *dev_priv = dev->dev_private;
	struct intel_crtc *intel_crtc = to_intel_crtc(crtc);
	enum pipe pipe = intel_crtc->pipe;
	struct drm_framebuffer *old_fb = crtc->primary->fb;
	struct drm_i915_gem_object *obj = intel_fb_obj(fb);
	struct drm_i915_gem_object *old_obj = intel_fb_obj(old_fb);
	int ret;

	if (intel_crtc_has_pending_flip(crtc)) {
		DRM_ERROR("pipe is still busy with an old pageflip\n");
		return -EBUSY;
	}

	/* no fb bound */
	if (!fb) {
		DRM_ERROR("No FB bound\n");
		return 0;
	}

	if (intel_crtc->plane > INTEL_INFO(dev)->num_pipes) {
		DRM_ERROR("no plane for crtc: plane %c, num_pipes %d\n",
			  plane_name(intel_crtc->plane),
			  INTEL_INFO(dev)->num_pipes);
		return -EINVAL;
	}

	mutex_lock(&dev->struct_mutex);
	ret = intel_pin_and_fence_fb_obj(dev, obj, NULL);
	if (ret == 0)
		i915_gem_track_fb(old_obj, obj,
				  INTEL_FRONTBUFFER_PRIMARY(pipe));
	mutex_unlock(&dev->struct_mutex);
	if (ret != 0) {
		DRM_ERROR("pin & fence failed\n");
		return ret;
	}

	/*
	 * Update pipe size and adjust fitter if needed: the reason for this is
	 * that in compute_mode_changes we check the native mode (not the pfit
	 * mode) to see if we can flip rather than do a full mode set. In the
	 * fastboot case, we'll flip, but if we don't update the pipesrc and
	 * pfit state, we'll end up with a big fb scanned out into the wrong
	 * sized surface.
	 *
	 * To fix this properly, we need to hoist the checks up into
	 * compute_mode_changes (or above), check the actual pfit state and
	 * whether the platform allows pfit disable with pipe active, and only
	 * then update the pipesrc and pfit state, even on the flip path.
	 */
	if (i915.fastboot) {
		const struct drm_display_mode *adjusted_mode =
			&intel_crtc->config.adjusted_mode;

		I915_WRITE(PIPESRC(intel_crtc->pipe),
			   ((adjusted_mode->crtc_hdisplay - 1) << 16) |
			   (adjusted_mode->crtc_vdisplay - 1));
		if (!intel_crtc->config.pch_pfit.enabled &&
		    (intel_pipe_has_type(crtc, INTEL_OUTPUT_LVDS) ||
		     intel_pipe_has_type(crtc, INTEL_OUTPUT_EDP))) {
			I915_WRITE(PF_CTL(intel_crtc->pipe), 0);
			I915_WRITE(PF_WIN_POS(intel_crtc->pipe), 0);
			I915_WRITE(PF_WIN_SZ(intel_crtc->pipe), 0);
		}
		intel_crtc->config.pipe_src_w = adjusted_mode->crtc_hdisplay;
		intel_crtc->config.pipe_src_h = adjusted_mode->crtc_vdisplay;
	}

	dev_priv->display.update_primary_plane(crtc, fb, x, y);

	if (intel_crtc->active)
		intel_frontbuffer_flip(dev, INTEL_FRONTBUFFER_PRIMARY(pipe));

	crtc->primary->fb = fb;
	crtc->x = x;
	crtc->y = y;

	if (old_fb) {
		if (intel_crtc->active && old_fb != fb)
			intel_wait_for_vblank(dev, intel_crtc->pipe);
		mutex_lock(&dev->struct_mutex);
		intel_unpin_fb_obj(old_obj);
		mutex_unlock(&dev->struct_mutex);
	}

	mutex_lock(&dev->struct_mutex);
	intel_update_fbc(dev);
	mutex_unlock(&dev->struct_mutex);

	return 0;
}

static void intel_fdi_normal_train(struct drm_crtc *crtc)
{
	struct drm_device *dev = crtc->dev;
	struct drm_i915_private *dev_priv = dev->dev_private;
	struct intel_crtc *intel_crtc = to_intel_crtc(crtc);
	int pipe = intel_crtc->pipe;
	u32 reg, temp;

	/* enable normal train */
	reg = FDI_TX_CTL(pipe);
	temp = I915_READ(reg);
	if (IS_IVYBRIDGE(dev)) {
		temp &= ~FDI_LINK_TRAIN_NONE_IVB;
		temp |= FDI_LINK_TRAIN_NONE_IVB | FDI_TX_ENHANCE_FRAME_ENABLE;
	} else {
		temp &= ~FDI_LINK_TRAIN_NONE;
		temp |= FDI_LINK_TRAIN_NONE | FDI_TX_ENHANCE_FRAME_ENABLE;
	}
	I915_WRITE(reg, temp);

	reg = FDI_RX_CTL(pipe);
	temp = I915_READ(reg);
	if (HAS_PCH_CPT(dev)) {
		temp &= ~FDI_LINK_TRAIN_PATTERN_MASK_CPT;
		temp |= FDI_LINK_TRAIN_NORMAL_CPT;
	} else {
		temp &= ~FDI_LINK_TRAIN_NONE;
		temp |= FDI_LINK_TRAIN_NONE;
	}
	I915_WRITE(reg, temp | FDI_RX_ENHANCE_FRAME_ENABLE);

	/* wait one idle pattern time */
	POSTING_READ(reg);
	udelay(1000);

	/* IVB wants error correction enabled */
	if (IS_IVYBRIDGE(dev))
		I915_WRITE(reg, I915_READ(reg) | FDI_FS_ERRC_ENABLE |
			   FDI_FE_ERRC_ENABLE);
}

static bool pipe_has_enabled_pch(struct intel_crtc *crtc)
{
	return crtc->base.enabled && crtc->active &&
		crtc->config.has_pch_encoder;
}

static void ivb_modeset_global_resources(struct drm_device *dev)
{
	struct drm_i915_private *dev_priv = dev->dev_private;
	struct intel_crtc *pipe_B_crtc =
		to_intel_crtc(dev_priv->pipe_to_crtc_mapping[PIPE_B]);
	struct intel_crtc *pipe_C_crtc =
		to_intel_crtc(dev_priv->pipe_to_crtc_mapping[PIPE_C]);
	uint32_t temp;

	/*
	 * When everything is off disable fdi C so that we could enable fdi B
	 * with all lanes. Note that we don't care about enabled pipes without
	 * an enabled pch encoder.
	 */
	if (!pipe_has_enabled_pch(pipe_B_crtc) &&
	    !pipe_has_enabled_pch(pipe_C_crtc)) {
		WARN_ON(I915_READ(FDI_RX_CTL(PIPE_B)) & FDI_RX_ENABLE);
		WARN_ON(I915_READ(FDI_RX_CTL(PIPE_C)) & FDI_RX_ENABLE);

		temp = I915_READ(SOUTH_CHICKEN1);
		temp &= ~FDI_BC_BIFURCATION_SELECT;
		DRM_DEBUG_KMS("disabling fdi C rx\n");
		I915_WRITE(SOUTH_CHICKEN1, temp);
	}
}

/* The FDI link training functions for ILK/Ibexpeak. */
static void ironlake_fdi_link_train(struct drm_crtc *crtc)
{
	struct drm_device *dev = crtc->dev;
	struct drm_i915_private *dev_priv = dev->dev_private;
	struct intel_crtc *intel_crtc = to_intel_crtc(crtc);
	int pipe = intel_crtc->pipe;
	u32 reg, temp, tries;

	/* FDI needs bits from pipe first */
	assert_pipe_enabled(dev_priv, pipe);

	/* Train 1: umask FDI RX Interrupt symbol_lock and bit_lock bit
	   for train result */
	reg = FDI_RX_IMR(pipe);
	temp = I915_READ(reg);
	temp &= ~FDI_RX_SYMBOL_LOCK;
	temp &= ~FDI_RX_BIT_LOCK;
	I915_WRITE(reg, temp);
	I915_READ(reg);
	udelay(150);

	/* enable CPU FDI TX and PCH FDI RX */
	reg = FDI_TX_CTL(pipe);
	temp = I915_READ(reg);
	temp &= ~FDI_DP_PORT_WIDTH_MASK;
	temp |= FDI_DP_PORT_WIDTH(intel_crtc->config.fdi_lanes);
	temp &= ~FDI_LINK_TRAIN_NONE;
	temp |= FDI_LINK_TRAIN_PATTERN_1;
	I915_WRITE(reg, temp | FDI_TX_ENABLE);

	reg = FDI_RX_CTL(pipe);
	temp = I915_READ(reg);
	temp &= ~FDI_LINK_TRAIN_NONE;
	temp |= FDI_LINK_TRAIN_PATTERN_1;
	I915_WRITE(reg, temp | FDI_RX_ENABLE);

	POSTING_READ(reg);
	udelay(150);

	/* Ironlake workaround, enable clock pointer after FDI enable*/
	I915_WRITE(FDI_RX_CHICKEN(pipe), FDI_RX_PHASE_SYNC_POINTER_OVR);
	I915_WRITE(FDI_RX_CHICKEN(pipe), FDI_RX_PHASE_SYNC_POINTER_OVR |
		   FDI_RX_PHASE_SYNC_POINTER_EN);

	reg = FDI_RX_IIR(pipe);
	for (tries = 0; tries < 5; tries++) {
		temp = I915_READ(reg);
		DRM_DEBUG_KMS("FDI_RX_IIR 0x%x\n", temp);

		if ((temp & FDI_RX_BIT_LOCK)) {
			DRM_DEBUG_KMS("FDI train 1 done.\n");
			I915_WRITE(reg, temp | FDI_RX_BIT_LOCK);
			break;
		}
	}
	if (tries == 5)
		DRM_ERROR("FDI train 1 fail!\n");

	/* Train 2 */
	reg = FDI_TX_CTL(pipe);
	temp = I915_READ(reg);
	temp &= ~FDI_LINK_TRAIN_NONE;
	temp |= FDI_LINK_TRAIN_PATTERN_2;
	I915_WRITE(reg, temp);

	reg = FDI_RX_CTL(pipe);
	temp = I915_READ(reg);
	temp &= ~FDI_LINK_TRAIN_NONE;
	temp |= FDI_LINK_TRAIN_PATTERN_2;
	I915_WRITE(reg, temp);

	POSTING_READ(reg);
	udelay(150);

	reg = FDI_RX_IIR(pipe);
	for (tries = 0; tries < 5; tries++) {
		temp = I915_READ(reg);
		DRM_DEBUG_KMS("FDI_RX_IIR 0x%x\n", temp);

		if (temp & FDI_RX_SYMBOL_LOCK) {
			I915_WRITE(reg, temp | FDI_RX_SYMBOL_LOCK);
			DRM_DEBUG_KMS("FDI train 2 done.\n");
			break;
		}
	}
	if (tries == 5)
		DRM_ERROR("FDI train 2 fail!\n");

	DRM_DEBUG_KMS("FDI train done\n");

}

static const int snb_b_fdi_train_param[] = {
	FDI_LINK_TRAIN_400MV_0DB_SNB_B,
	FDI_LINK_TRAIN_400MV_6DB_SNB_B,
	FDI_LINK_TRAIN_600MV_3_5DB_SNB_B,
	FDI_LINK_TRAIN_800MV_0DB_SNB_B,
};

/* The FDI link training functions for SNB/Cougarpoint. */
static void gen6_fdi_link_train(struct drm_crtc *crtc)
{
	struct drm_device *dev = crtc->dev;
	struct drm_i915_private *dev_priv = dev->dev_private;
	struct intel_crtc *intel_crtc = to_intel_crtc(crtc);
	int pipe = intel_crtc->pipe;
	u32 reg, temp, i, retry;

	/* Train 1: umask FDI RX Interrupt symbol_lock and bit_lock bit
	   for train result */
	reg = FDI_RX_IMR(pipe);
	temp = I915_READ(reg);
	temp &= ~FDI_RX_SYMBOL_LOCK;
	temp &= ~FDI_RX_BIT_LOCK;
	I915_WRITE(reg, temp);

	POSTING_READ(reg);
	udelay(150);

	/* enable CPU FDI TX and PCH FDI RX */
	reg = FDI_TX_CTL(pipe);
	temp = I915_READ(reg);
	temp &= ~FDI_DP_PORT_WIDTH_MASK;
	temp |= FDI_DP_PORT_WIDTH(intel_crtc->config.fdi_lanes);
	temp &= ~FDI_LINK_TRAIN_NONE;
	temp |= FDI_LINK_TRAIN_PATTERN_1;
	temp &= ~FDI_LINK_TRAIN_VOL_EMP_MASK;
	/* SNB-B */
	temp |= FDI_LINK_TRAIN_400MV_0DB_SNB_B;
	I915_WRITE(reg, temp | FDI_TX_ENABLE);

	I915_WRITE(FDI_RX_MISC(pipe),
		   FDI_RX_TP1_TO_TP2_48 | FDI_RX_FDI_DELAY_90);

	reg = FDI_RX_CTL(pipe);
	temp = I915_READ(reg);
	if (HAS_PCH_CPT(dev)) {
		temp &= ~FDI_LINK_TRAIN_PATTERN_MASK_CPT;
		temp |= FDI_LINK_TRAIN_PATTERN_1_CPT;
	} else {
		temp &= ~FDI_LINK_TRAIN_NONE;
		temp |= FDI_LINK_TRAIN_PATTERN_1;
	}
	I915_WRITE(reg, temp | FDI_RX_ENABLE);

	POSTING_READ(reg);
	udelay(150);

	for (i = 0; i < 4; i++) {
		reg = FDI_TX_CTL(pipe);
		temp = I915_READ(reg);
		temp &= ~FDI_LINK_TRAIN_VOL_EMP_MASK;
		temp |= snb_b_fdi_train_param[i];
		I915_WRITE(reg, temp);

		POSTING_READ(reg);
		udelay(500);

		for (retry = 0; retry < 5; retry++) {
			reg = FDI_RX_IIR(pipe);
			temp = I915_READ(reg);
			DRM_DEBUG_KMS("FDI_RX_IIR 0x%x\n", temp);
			if (temp & FDI_RX_BIT_LOCK) {
				I915_WRITE(reg, temp | FDI_RX_BIT_LOCK);
				DRM_DEBUG_KMS("FDI train 1 done.\n");
				break;
			}
			udelay(50);
		}
		if (retry < 5)
			break;
	}
	if (i == 4)
		DRM_ERROR("FDI train 1 fail!\n");

	/* Train 2 */
	reg = FDI_TX_CTL(pipe);
	temp = I915_READ(reg);
	temp &= ~FDI_LINK_TRAIN_NONE;
	temp |= FDI_LINK_TRAIN_PATTERN_2;
	if (IS_GEN6(dev)) {
		temp &= ~FDI_LINK_TRAIN_VOL_EMP_MASK;
		/* SNB-B */
		temp |= FDI_LINK_TRAIN_400MV_0DB_SNB_B;
	}
	I915_WRITE(reg, temp);

	reg = FDI_RX_CTL(pipe);
	temp = I915_READ(reg);
	if (HAS_PCH_CPT(dev)) {
		temp &= ~FDI_LINK_TRAIN_PATTERN_MASK_CPT;
		temp |= FDI_LINK_TRAIN_PATTERN_2_CPT;
	} else {
		temp &= ~FDI_LINK_TRAIN_NONE;
		temp |= FDI_LINK_TRAIN_PATTERN_2;
	}
	I915_WRITE(reg, temp);

	POSTING_READ(reg);
	udelay(150);

	for (i = 0; i < 4; i++) {
		reg = FDI_TX_CTL(pipe);
		temp = I915_READ(reg);
		temp &= ~FDI_LINK_TRAIN_VOL_EMP_MASK;
		temp |= snb_b_fdi_train_param[i];
		I915_WRITE(reg, temp);

		POSTING_READ(reg);
		udelay(500);

		for (retry = 0; retry < 5; retry++) {
			reg = FDI_RX_IIR(pipe);
			temp = I915_READ(reg);
			DRM_DEBUG_KMS("FDI_RX_IIR 0x%x\n", temp);
			if (temp & FDI_RX_SYMBOL_LOCK) {
				I915_WRITE(reg, temp | FDI_RX_SYMBOL_LOCK);
				DRM_DEBUG_KMS("FDI train 2 done.\n");
				break;
			}
			udelay(50);
		}
		if (retry < 5)
			break;
	}
	if (i == 4)
		DRM_ERROR("FDI train 2 fail!\n");

	DRM_DEBUG_KMS("FDI train done.\n");
}

/* Manual link training for Ivy Bridge A0 parts */
static void ivb_manual_fdi_link_train(struct drm_crtc *crtc)
{
	struct drm_device *dev = crtc->dev;
	struct drm_i915_private *dev_priv = dev->dev_private;
	struct intel_crtc *intel_crtc = to_intel_crtc(crtc);
	int pipe = intel_crtc->pipe;
	u32 reg, temp, i, j;

	/* Train 1: umask FDI RX Interrupt symbol_lock and bit_lock bit
	   for train result */
	reg = FDI_RX_IMR(pipe);
	temp = I915_READ(reg);
	temp &= ~FDI_RX_SYMBOL_LOCK;
	temp &= ~FDI_RX_BIT_LOCK;
	I915_WRITE(reg, temp);

	POSTING_READ(reg);
	udelay(150);

	DRM_DEBUG_KMS("FDI_RX_IIR before link train 0x%x\n",
		      I915_READ(FDI_RX_IIR(pipe)));

	/* Try each vswing and preemphasis setting twice before moving on */
	for (j = 0; j < ARRAY_SIZE(snb_b_fdi_train_param) * 2; j++) {
		/* disable first in case we need to retry */
		reg = FDI_TX_CTL(pipe);
		temp = I915_READ(reg);
		temp &= ~(FDI_LINK_TRAIN_AUTO | FDI_LINK_TRAIN_NONE_IVB);
		temp &= ~FDI_TX_ENABLE;
		I915_WRITE(reg, temp);

		reg = FDI_RX_CTL(pipe);
		temp = I915_READ(reg);
		temp &= ~FDI_LINK_TRAIN_AUTO;
		temp &= ~FDI_LINK_TRAIN_PATTERN_MASK_CPT;
		temp &= ~FDI_RX_ENABLE;
		I915_WRITE(reg, temp);

		/* enable CPU FDI TX and PCH FDI RX */
		reg = FDI_TX_CTL(pipe);
		temp = I915_READ(reg);
		temp &= ~FDI_DP_PORT_WIDTH_MASK;
		temp |= FDI_DP_PORT_WIDTH(intel_crtc->config.fdi_lanes);
		temp |= FDI_LINK_TRAIN_PATTERN_1_IVB;
		temp &= ~FDI_LINK_TRAIN_VOL_EMP_MASK;
		temp |= snb_b_fdi_train_param[j/2];
		temp |= FDI_COMPOSITE_SYNC;
		I915_WRITE(reg, temp | FDI_TX_ENABLE);

		I915_WRITE(FDI_RX_MISC(pipe),
			   FDI_RX_TP1_TO_TP2_48 | FDI_RX_FDI_DELAY_90);

		reg = FDI_RX_CTL(pipe);
		temp = I915_READ(reg);
		temp |= FDI_LINK_TRAIN_PATTERN_1_CPT;
		temp |= FDI_COMPOSITE_SYNC;
		I915_WRITE(reg, temp | FDI_RX_ENABLE);

		POSTING_READ(reg);
		udelay(1); /* should be 0.5us */

		for (i = 0; i < 4; i++) {
			reg = FDI_RX_IIR(pipe);
			temp = I915_READ(reg);
			DRM_DEBUG_KMS("FDI_RX_IIR 0x%x\n", temp);

			if (temp & FDI_RX_BIT_LOCK ||
			    (I915_READ(reg) & FDI_RX_BIT_LOCK)) {
				I915_WRITE(reg, temp | FDI_RX_BIT_LOCK);
				DRM_DEBUG_KMS("FDI train 1 done, level %i.\n",
					      i);
				break;
			}
			udelay(1); /* should be 0.5us */
		}
		if (i == 4) {
			DRM_DEBUG_KMS("FDI train 1 fail on vswing %d\n", j / 2);
			continue;
		}

		/* Train 2 */
		reg = FDI_TX_CTL(pipe);
		temp = I915_READ(reg);
		temp &= ~FDI_LINK_TRAIN_NONE_IVB;
		temp |= FDI_LINK_TRAIN_PATTERN_2_IVB;
		I915_WRITE(reg, temp);

		reg = FDI_RX_CTL(pipe);
		temp = I915_READ(reg);
		temp &= ~FDI_LINK_TRAIN_PATTERN_MASK_CPT;
		temp |= FDI_LINK_TRAIN_PATTERN_2_CPT;
		I915_WRITE(reg, temp);

		POSTING_READ(reg);
		udelay(2); /* should be 1.5us */

		for (i = 0; i < 4; i++) {
			reg = FDI_RX_IIR(pipe);
			temp = I915_READ(reg);
			DRM_DEBUG_KMS("FDI_RX_IIR 0x%x\n", temp);

			if (temp & FDI_RX_SYMBOL_LOCK ||
			    (I915_READ(reg) & FDI_RX_SYMBOL_LOCK)) {
				I915_WRITE(reg, temp | FDI_RX_SYMBOL_LOCK);
				DRM_DEBUG_KMS("FDI train 2 done, level %i.\n",
					      i);
				goto train_done;
			}
			udelay(2); /* should be 1.5us */
		}
		if (i == 4)
			DRM_DEBUG_KMS("FDI train 2 fail on vswing %d\n", j / 2);
	}

train_done:
	DRM_DEBUG_KMS("FDI train done.\n");
}

static void ironlake_fdi_pll_enable(struct intel_crtc *intel_crtc)
{
	struct drm_device *dev = intel_crtc->base.dev;
	struct drm_i915_private *dev_priv = dev->dev_private;
	int pipe = intel_crtc->pipe;
	u32 reg, temp;


	/* enable PCH FDI RX PLL, wait warmup plus DMI latency */
	reg = FDI_RX_CTL(pipe);
	temp = I915_READ(reg);
	temp &= ~(FDI_DP_PORT_WIDTH_MASK | (0x7 << 16));
	temp |= FDI_DP_PORT_WIDTH(intel_crtc->config.fdi_lanes);
	temp |= (I915_READ(PIPECONF(pipe)) & PIPECONF_BPC_MASK) << 11;
	I915_WRITE(reg, temp | FDI_RX_PLL_ENABLE);

	POSTING_READ(reg);
	udelay(200);

	/* Switch from Rawclk to PCDclk */
	temp = I915_READ(reg);
	I915_WRITE(reg, temp | FDI_PCDCLK);

	POSTING_READ(reg);
	udelay(200);

	/* Enable CPU FDI TX PLL, always on for Ironlake */
	reg = FDI_TX_CTL(pipe);
	temp = I915_READ(reg);
	if ((temp & FDI_TX_PLL_ENABLE) == 0) {
		I915_WRITE(reg, temp | FDI_TX_PLL_ENABLE);

		POSTING_READ(reg);
		udelay(100);
	}
}

static void ironlake_fdi_pll_disable(struct intel_crtc *intel_crtc)
{
	struct drm_device *dev = intel_crtc->base.dev;
	struct drm_i915_private *dev_priv = dev->dev_private;
	int pipe = intel_crtc->pipe;
	u32 reg, temp;

	/* Switch from PCDclk to Rawclk */
	reg = FDI_RX_CTL(pipe);
	temp = I915_READ(reg);
	I915_WRITE(reg, temp & ~FDI_PCDCLK);

	/* Disable CPU FDI TX PLL */
	reg = FDI_TX_CTL(pipe);
	temp = I915_READ(reg);
	I915_WRITE(reg, temp & ~FDI_TX_PLL_ENABLE);

	POSTING_READ(reg);
	udelay(100);

	reg = FDI_RX_CTL(pipe);
	temp = I915_READ(reg);
	I915_WRITE(reg, temp & ~FDI_RX_PLL_ENABLE);

	/* Wait for the clocks to turn off. */
	POSTING_READ(reg);
	udelay(100);
}

static void ironlake_fdi_disable(struct drm_crtc *crtc)
{
	struct drm_device *dev = crtc->dev;
	struct drm_i915_private *dev_priv = dev->dev_private;
	struct intel_crtc *intel_crtc = to_intel_crtc(crtc);
	int pipe = intel_crtc->pipe;
	u32 reg, temp;

	/* disable CPU FDI tx and PCH FDI rx */
	reg = FDI_TX_CTL(pipe);
	temp = I915_READ(reg);
	I915_WRITE(reg, temp & ~FDI_TX_ENABLE);
	POSTING_READ(reg);

	reg = FDI_RX_CTL(pipe);
	temp = I915_READ(reg);
	temp &= ~(0x7 << 16);
	temp |= (I915_READ(PIPECONF(pipe)) & PIPECONF_BPC_MASK) << 11;
	I915_WRITE(reg, temp & ~FDI_RX_ENABLE);

	POSTING_READ(reg);
	udelay(100);

	/* Ironlake workaround, disable clock pointer after downing FDI */
	if (HAS_PCH_IBX(dev))
		I915_WRITE(FDI_RX_CHICKEN(pipe), FDI_RX_PHASE_SYNC_POINTER_OVR);

	/* still set train pattern 1 */
	reg = FDI_TX_CTL(pipe);
	temp = I915_READ(reg);
	temp &= ~FDI_LINK_TRAIN_NONE;
	temp |= FDI_LINK_TRAIN_PATTERN_1;
	I915_WRITE(reg, temp);

	reg = FDI_RX_CTL(pipe);
	temp = I915_READ(reg);
	if (HAS_PCH_CPT(dev)) {
		temp &= ~FDI_LINK_TRAIN_PATTERN_MASK_CPT;
		temp |= FDI_LINK_TRAIN_PATTERN_1_CPT;
	} else {
		temp &= ~FDI_LINK_TRAIN_NONE;
		temp |= FDI_LINK_TRAIN_PATTERN_1;
	}
	/* BPC in FDI rx is consistent with that in PIPECONF */
	temp &= ~(0x07 << 16);
	temp |= (I915_READ(PIPECONF(pipe)) & PIPECONF_BPC_MASK) << 11;
	I915_WRITE(reg, temp);

	POSTING_READ(reg);
	udelay(100);
}

bool intel_has_pending_fb_unpin(struct drm_device *dev)
{
	struct intel_crtc *crtc;

	/* Note that we don't need to be called with mode_config.lock here
	 * as our list of CRTC objects is static for the lifetime of the
	 * device and so cannot disappear as we iterate. Similarly, we can
	 * happily treat the predicates as racy, atomic checks as userspace
	 * cannot claim and pin a new fb without at least acquring the
	 * struct_mutex and so serialising with us.
	 */
	for_each_intel_crtc(dev, crtc) {
		if (atomic_read(&crtc->unpin_work_count) == 0)
			continue;

		if (crtc->unpin_work)
			intel_wait_for_vblank(dev, crtc->pipe);

		return true;
	}

	return false;
}

void intel_crtc_wait_for_pending_flips(struct drm_crtc *crtc)
{
	struct drm_device *dev = crtc->dev;
	struct drm_i915_private *dev_priv = dev->dev_private;

	if (crtc->primary->fb == NULL)
		return;

	WARN_ON(waitqueue_active(&dev_priv->pending_flip_queue));

	WARN_ON(wait_event_timeout(dev_priv->pending_flip_queue,
				   !intel_crtc_has_pending_flip(crtc),
				   60*HZ) == 0);

	mutex_lock(&dev->struct_mutex);
	intel_finish_fb(crtc->primary->fb);
	mutex_unlock(&dev->struct_mutex);
}

/* Program iCLKIP clock to the desired frequency */
static void lpt_program_iclkip(struct drm_crtc *crtc)
{
	struct drm_device *dev = crtc->dev;
	struct drm_i915_private *dev_priv = dev->dev_private;
	int clock = to_intel_crtc(crtc)->config.adjusted_mode.crtc_clock;
	u32 divsel, phaseinc, auxdiv, phasedir = 0;
	u32 temp;

	mutex_lock(&dev_priv->dpio_lock);

	/* It is necessary to ungate the pixclk gate prior to programming
	 * the divisors, and gate it back when it is done.
	 */
	I915_WRITE(PIXCLK_GATE, PIXCLK_GATE_GATE);

	/* Disable SSCCTL */
	intel_sbi_write(dev_priv, SBI_SSCCTL6,
			intel_sbi_read(dev_priv, SBI_SSCCTL6, SBI_ICLK) |
				SBI_SSCCTL_DISABLE,
			SBI_ICLK);

	/* 20MHz is a corner case which is out of range for the 7-bit divisor */
	if (clock == 20000) {
		auxdiv = 1;
		divsel = 0x41;
		phaseinc = 0x20;
	} else {
		/* The iCLK virtual clock root frequency is in MHz,
		 * but the adjusted_mode->crtc_clock in in KHz. To get the
		 * divisors, it is necessary to divide one by another, so we
		 * convert the virtual clock precision to KHz here for higher
		 * precision.
		 */
		u32 iclk_virtual_root_freq = 172800 * 1000;
		u32 iclk_pi_range = 64;
		u32 desired_divisor, msb_divisor_value, pi_value;

		desired_divisor = (iclk_virtual_root_freq / clock);
		msb_divisor_value = desired_divisor / iclk_pi_range;
		pi_value = desired_divisor % iclk_pi_range;

		auxdiv = 0;
		divsel = msb_divisor_value - 2;
		phaseinc = pi_value;
	}

	/* This should not happen with any sane values */
	WARN_ON(SBI_SSCDIVINTPHASE_DIVSEL(divsel) &
		~SBI_SSCDIVINTPHASE_DIVSEL_MASK);
	WARN_ON(SBI_SSCDIVINTPHASE_DIR(phasedir) &
		~SBI_SSCDIVINTPHASE_INCVAL_MASK);

	DRM_DEBUG_KMS("iCLKIP clock: found settings for %dKHz refresh rate: auxdiv=%x, divsel=%x, phasedir=%x, phaseinc=%x\n",
			clock,
			auxdiv,
			divsel,
			phasedir,
			phaseinc);

	/* Program SSCDIVINTPHASE6 */
	temp = intel_sbi_read(dev_priv, SBI_SSCDIVINTPHASE6, SBI_ICLK);
	temp &= ~SBI_SSCDIVINTPHASE_DIVSEL_MASK;
	temp |= SBI_SSCDIVINTPHASE_DIVSEL(divsel);
	temp &= ~SBI_SSCDIVINTPHASE_INCVAL_MASK;
	temp |= SBI_SSCDIVINTPHASE_INCVAL(phaseinc);
	temp |= SBI_SSCDIVINTPHASE_DIR(phasedir);
	temp |= SBI_SSCDIVINTPHASE_PROPAGATE;
	intel_sbi_write(dev_priv, SBI_SSCDIVINTPHASE6, temp, SBI_ICLK);

	/* Program SSCAUXDIV */
	temp = intel_sbi_read(dev_priv, SBI_SSCAUXDIV6, SBI_ICLK);
	temp &= ~SBI_SSCAUXDIV_FINALDIV2SEL(1);
	temp |= SBI_SSCAUXDIV_FINALDIV2SEL(auxdiv);
	intel_sbi_write(dev_priv, SBI_SSCAUXDIV6, temp, SBI_ICLK);

	/* Enable modulator and associated divider */
	temp = intel_sbi_read(dev_priv, SBI_SSCCTL6, SBI_ICLK);
	temp &= ~SBI_SSCCTL_DISABLE;
	intel_sbi_write(dev_priv, SBI_SSCCTL6, temp, SBI_ICLK);

	/* Wait for initialization time */
	udelay(24);

	I915_WRITE(PIXCLK_GATE, PIXCLK_GATE_UNGATE);

	mutex_unlock(&dev_priv->dpio_lock);
}

static void ironlake_pch_transcoder_set_timings(struct intel_crtc *crtc,
						enum pipe pch_transcoder)
{
	struct drm_device *dev = crtc->base.dev;
	struct drm_i915_private *dev_priv = dev->dev_private;
	enum transcoder cpu_transcoder = crtc->config.cpu_transcoder;

	I915_WRITE(PCH_TRANS_HTOTAL(pch_transcoder),
		   I915_READ(HTOTAL(cpu_transcoder)));
	I915_WRITE(PCH_TRANS_HBLANK(pch_transcoder),
		   I915_READ(HBLANK(cpu_transcoder)));
	I915_WRITE(PCH_TRANS_HSYNC(pch_transcoder),
		   I915_READ(HSYNC(cpu_transcoder)));

	I915_WRITE(PCH_TRANS_VTOTAL(pch_transcoder),
		   I915_READ(VTOTAL(cpu_transcoder)));
	I915_WRITE(PCH_TRANS_VBLANK(pch_transcoder),
		   I915_READ(VBLANK(cpu_transcoder)));
	I915_WRITE(PCH_TRANS_VSYNC(pch_transcoder),
		   I915_READ(VSYNC(cpu_transcoder)));
	I915_WRITE(PCH_TRANS_VSYNCSHIFT(pch_transcoder),
		   I915_READ(VSYNCSHIFT(cpu_transcoder)));
}

static void cpt_enable_fdi_bc_bifurcation(struct drm_device *dev)
{
	struct drm_i915_private *dev_priv = dev->dev_private;
	uint32_t temp;

	temp = I915_READ(SOUTH_CHICKEN1);
	if (temp & FDI_BC_BIFURCATION_SELECT)
		return;

	WARN_ON(I915_READ(FDI_RX_CTL(PIPE_B)) & FDI_RX_ENABLE);
	WARN_ON(I915_READ(FDI_RX_CTL(PIPE_C)) & FDI_RX_ENABLE);

	temp |= FDI_BC_BIFURCATION_SELECT;
	DRM_DEBUG_KMS("enabling fdi C rx\n");
	I915_WRITE(SOUTH_CHICKEN1, temp);
	POSTING_READ(SOUTH_CHICKEN1);
}

static void ivybridge_update_fdi_bc_bifurcation(struct intel_crtc *intel_crtc)
{
	struct drm_device *dev = intel_crtc->base.dev;
	struct drm_i915_private *dev_priv = dev->dev_private;

	switch (intel_crtc->pipe) {
	case PIPE_A:
		break;
	case PIPE_B:
		if (intel_crtc->config.fdi_lanes > 2)
			WARN_ON(I915_READ(SOUTH_CHICKEN1) & FDI_BC_BIFURCATION_SELECT);
		else
			cpt_enable_fdi_bc_bifurcation(dev);

		break;
	case PIPE_C:
		cpt_enable_fdi_bc_bifurcation(dev);

		break;
	default:
		BUG();
	}
}

/*
 * Enable PCH resources required for PCH ports:
 *   - PCH PLLs
 *   - FDI training & RX/TX
 *   - update transcoder timings
 *   - DP transcoding bits
 *   - transcoder
 */
static void ironlake_pch_enable(struct drm_crtc *crtc)
{
	struct drm_device *dev = crtc->dev;
	struct drm_i915_private *dev_priv = dev->dev_private;
	struct intel_crtc *intel_crtc = to_intel_crtc(crtc);
	int pipe = intel_crtc->pipe;
	u32 reg, temp;

	assert_pch_transcoder_disabled(dev_priv, pipe);

	if (IS_IVYBRIDGE(dev))
		ivybridge_update_fdi_bc_bifurcation(intel_crtc);

	/* Write the TU size bits before fdi link training, so that error
	 * detection works. */
	I915_WRITE(FDI_RX_TUSIZE1(pipe),
		   I915_READ(PIPE_DATA_M1(pipe)) & TU_SIZE_MASK);

	/* For PCH output, training FDI link */
	dev_priv->display.fdi_link_train(crtc);

	/* We need to program the right clock selection before writing the pixel
	 * mutliplier into the DPLL. */
	if (HAS_PCH_CPT(dev)) {
		u32 sel;

		temp = I915_READ(PCH_DPLL_SEL);
		temp |= TRANS_DPLL_ENABLE(pipe);
		sel = TRANS_DPLLB_SEL(pipe);
		if (intel_crtc->config.shared_dpll == DPLL_ID_PCH_PLL_B)
			temp |= sel;
		else
			temp &= ~sel;
		I915_WRITE(PCH_DPLL_SEL, temp);
	}

	/* XXX: pch pll's can be enabled any time before we enable the PCH
	 * transcoder, and we actually should do this to not upset any PCH
	 * transcoder that already use the clock when we share it.
	 *
	 * Note that enable_shared_dpll tries to do the right thing, but
	 * get_shared_dpll unconditionally resets the pll - we need that to have
	 * the right LVDS enable sequence. */
	intel_enable_shared_dpll(intel_crtc);

	/* set transcoder timing, panel must allow it */
	assert_panel_unlocked(dev_priv, pipe);
	ironlake_pch_transcoder_set_timings(intel_crtc, pipe);

	intel_fdi_normal_train(crtc);

	/* For PCH DP, enable TRANS_DP_CTL */
	if (HAS_PCH_CPT(dev) &&
	    (intel_pipe_has_type(crtc, INTEL_OUTPUT_DISPLAYPORT) ||
	     intel_pipe_has_type(crtc, INTEL_OUTPUT_EDP))) {
		u32 bpc = (I915_READ(PIPECONF(pipe)) & PIPECONF_BPC_MASK) >> 5;
		reg = TRANS_DP_CTL(pipe);
		temp = I915_READ(reg);
		temp &= ~(TRANS_DP_PORT_SEL_MASK |
			  TRANS_DP_SYNC_MASK |
			  TRANS_DP_BPC_MASK);
		temp |= (TRANS_DP_OUTPUT_ENABLE |
			 TRANS_DP_ENH_FRAMING);
		temp |= bpc << 9; /* same format but at 11:9 */

		if (crtc->mode.flags & DRM_MODE_FLAG_PHSYNC)
			temp |= TRANS_DP_HSYNC_ACTIVE_HIGH;
		if (crtc->mode.flags & DRM_MODE_FLAG_PVSYNC)
			temp |= TRANS_DP_VSYNC_ACTIVE_HIGH;

		switch (intel_trans_dp_port_sel(crtc)) {
		case PCH_DP_B:
			temp |= TRANS_DP_PORT_SEL_B;
			break;
		case PCH_DP_C:
			temp |= TRANS_DP_PORT_SEL_C;
			break;
		case PCH_DP_D:
			temp |= TRANS_DP_PORT_SEL_D;
			break;
		default:
			BUG();
		}

		I915_WRITE(reg, temp);
	}

	ironlake_enable_pch_transcoder(dev_priv, pipe);
}

static void lpt_pch_enable(struct drm_crtc *crtc)
{
	struct drm_device *dev = crtc->dev;
	struct drm_i915_private *dev_priv = dev->dev_private;
	struct intel_crtc *intel_crtc = to_intel_crtc(crtc);
	enum transcoder cpu_transcoder = intel_crtc->config.cpu_transcoder;

	assert_pch_transcoder_disabled(dev_priv, TRANSCODER_A);

	lpt_program_iclkip(crtc);

	/* Set transcoder timing. */
	ironlake_pch_transcoder_set_timings(intel_crtc, PIPE_A);

	lpt_enable_pch_transcoder(dev_priv, cpu_transcoder);
}

void intel_put_shared_dpll(struct intel_crtc *crtc)
{
	struct intel_shared_dpll *pll = intel_crtc_to_shared_dpll(crtc);

	if (pll == NULL)
		return;

	if (pll->refcount == 0) {
		WARN(1, "bad %s refcount\n", pll->name);
		return;
	}

	if (--pll->refcount == 0) {
		WARN_ON(pll->on);
		WARN_ON(pll->active);
	}

	crtc->config.shared_dpll = DPLL_ID_PRIVATE;
}

struct intel_shared_dpll *intel_get_shared_dpll(struct intel_crtc *crtc)
{
	struct drm_i915_private *dev_priv = crtc->base.dev->dev_private;
	struct intel_shared_dpll *pll = intel_crtc_to_shared_dpll(crtc);
	enum intel_dpll_id i;

	if (pll) {
		DRM_DEBUG_KMS("CRTC:%d dropping existing %s\n",
			      crtc->base.base.id, pll->name);
		intel_put_shared_dpll(crtc);
	}

	if (HAS_PCH_IBX(dev_priv->dev)) {
		/* Ironlake PCH has a fixed PLL->PCH pipe mapping. */
		i = (enum intel_dpll_id) crtc->pipe;
		pll = &dev_priv->shared_dplls[i];

		DRM_DEBUG_KMS("CRTC:%d using pre-allocated %s\n",
			      crtc->base.base.id, pll->name);

		WARN_ON(pll->refcount);

		goto found;
	}

	for (i = 0; i < dev_priv->num_shared_dpll; i++) {
		pll = &dev_priv->shared_dplls[i];

		/* Only want to check enabled timings first */
		if (pll->refcount == 0)
			continue;

		if (memcmp(&crtc->config.dpll_hw_state, &pll->hw_state,
			   sizeof(pll->hw_state)) == 0) {
			DRM_DEBUG_KMS("CRTC:%d sharing existing %s (refcount %d, ative %d)\n",
				      crtc->base.base.id,
				      pll->name, pll->refcount, pll->active);

			goto found;
		}
	}

	/* Ok no matching timings, maybe there's a free one? */
	for (i = 0; i < dev_priv->num_shared_dpll; i++) {
		pll = &dev_priv->shared_dplls[i];
		if (pll->refcount == 0) {
			DRM_DEBUG_KMS("CRTC:%d allocated %s\n",
				      crtc->base.base.id, pll->name);
			goto found;
		}
	}

	return NULL;

found:
	if (pll->refcount == 0)
		pll->hw_state = crtc->config.dpll_hw_state;

	crtc->config.shared_dpll = i;
	DRM_DEBUG_DRIVER("using %s for pipe %c\n", pll->name,
			 pipe_name(crtc->pipe));

	pll->refcount++;

	return pll;
}

static void cpt_verify_modeset(struct drm_device *dev, int pipe)
{
	struct drm_i915_private *dev_priv = dev->dev_private;
	int dslreg = PIPEDSL(pipe);
	u32 temp;

	temp = I915_READ(dslreg);
	udelay(500);
	if (wait_for(I915_READ(dslreg) != temp, 5)) {
		if (wait_for(I915_READ(dslreg) != temp, 5))
			DRM_ERROR("mode set failed: pipe %c stuck\n", pipe_name(pipe));
	}
}

static void ironlake_pfit_enable(struct intel_crtc *crtc)
{
	struct drm_device *dev = crtc->base.dev;
	struct drm_i915_private *dev_priv = dev->dev_private;
	int pipe = crtc->pipe;

	if (crtc->config.pch_pfit.enabled) {
		/* Force use of hard-coded filter coefficients
		 * as some pre-programmed values are broken,
		 * e.g. x201.
		 */
		if (IS_IVYBRIDGE(dev) || IS_HASWELL(dev))
			I915_WRITE(PF_CTL(pipe), PF_ENABLE | PF_FILTER_MED_3x3 |
						 PF_PIPE_SEL_IVB(pipe));
		else
			I915_WRITE(PF_CTL(pipe), PF_ENABLE | PF_FILTER_MED_3x3);
		I915_WRITE(PF_WIN_POS(pipe), crtc->config.pch_pfit.pos);
		I915_WRITE(PF_WIN_SZ(pipe), crtc->config.pch_pfit.size);
	}
}

static void intel_enable_planes(struct drm_crtc *crtc)
{
	struct drm_device *dev = crtc->dev;
	enum pipe pipe = to_intel_crtc(crtc)->pipe;
	struct drm_plane *plane;
	struct intel_plane *intel_plane;

	drm_for_each_legacy_plane(plane, &dev->mode_config.plane_list) {
		intel_plane = to_intel_plane(plane);
		if (intel_plane->pipe == pipe)
			intel_plane_restore(&intel_plane->base);
	}
}

static void intel_disable_planes(struct drm_crtc *crtc)
{
	struct drm_device *dev = crtc->dev;
	enum pipe pipe = to_intel_crtc(crtc)->pipe;
	struct drm_plane *plane;
	struct intel_plane *intel_plane;

	drm_for_each_legacy_plane(plane, &dev->mode_config.plane_list) {
		intel_plane = to_intel_plane(plane);
		if (intel_plane->pipe == pipe)
			intel_plane_disable(&intel_plane->base);
	}
}

void hsw_enable_ips(struct intel_crtc *crtc)
{
	struct drm_device *dev = crtc->base.dev;
	struct drm_i915_private *dev_priv = dev->dev_private;

	if (!crtc->config.ips_enabled)
		return;

	/* We can only enable IPS after we enable a plane and wait for a vblank */
	intel_wait_for_vblank(dev, crtc->pipe);

	assert_plane_enabled(dev_priv, crtc->plane);
	if (IS_BROADWELL(dev)) {
		mutex_lock(&dev_priv->rps.hw_lock);
		WARN_ON(sandybridge_pcode_write(dev_priv, DISPLAY_IPS_CONTROL, 0xc0000000));
		mutex_unlock(&dev_priv->rps.hw_lock);
		/* Quoting Art Runyan: "its not safe to expect any particular
		 * value in IPS_CTL bit 31 after enabling IPS through the
		 * mailbox." Moreover, the mailbox may return a bogus state,
		 * so we need to just enable it and continue on.
		 */
	} else {
		I915_WRITE(IPS_CTL, IPS_ENABLE);
		/* The bit only becomes 1 in the next vblank, so this wait here
		 * is essentially intel_wait_for_vblank. If we don't have this
		 * and don't wait for vblanks until the end of crtc_enable, then
		 * the HW state readout code will complain that the expected
		 * IPS_CTL value is not the one we read. */
		if (wait_for(I915_READ_NOTRACE(IPS_CTL) & IPS_ENABLE, 50))
			DRM_ERROR("Timed out waiting for IPS enable\n");
	}
}

void hsw_disable_ips(struct intel_crtc *crtc)
{
	struct drm_device *dev = crtc->base.dev;
	struct drm_i915_private *dev_priv = dev->dev_private;

	if (!crtc->config.ips_enabled)
		return;

	assert_plane_enabled(dev_priv, crtc->plane);
	if (IS_BROADWELL(dev)) {
		mutex_lock(&dev_priv->rps.hw_lock);
		WARN_ON(sandybridge_pcode_write(dev_priv, DISPLAY_IPS_CONTROL, 0));
		mutex_unlock(&dev_priv->rps.hw_lock);
		/* wait for pcode to finish disabling IPS, which may take up to 42ms */
		if (wait_for((I915_READ(IPS_CTL) & IPS_ENABLE) == 0, 42))
			DRM_ERROR("Timed out waiting for IPS disable\n");
	} else {
		I915_WRITE(IPS_CTL, 0);
		POSTING_READ(IPS_CTL);
	}

	/* We need to wait for a vblank before we can disable the plane. */
	intel_wait_for_vblank(dev, crtc->pipe);
}

/** Loads the palette/gamma unit for the CRTC with the prepared values */
static void intel_crtc_load_lut(struct drm_crtc *crtc)
{
	struct drm_device *dev = crtc->dev;
	struct drm_i915_private *dev_priv = dev->dev_private;
	struct intel_crtc *intel_crtc = to_intel_crtc(crtc);
	enum pipe pipe = intel_crtc->pipe;
	int palreg = PALETTE(pipe);
	int i;
	bool reenable_ips = false;

	/* The clocks have to be on to load the palette. */
	if (!crtc->enabled || !intel_crtc->active)
		return;

	if (!HAS_PCH_SPLIT(dev_priv->dev)) {
		if (intel_pipe_has_type(crtc, INTEL_OUTPUT_DSI))
			assert_dsi_pll_enabled(dev_priv);
		else
			assert_pll_enabled(dev_priv, pipe);
	}

	/* use legacy palette for Ironlake */
	if (!HAS_GMCH_DISPLAY(dev))
		palreg = LGC_PALETTE(pipe);

	/* Workaround : Do not read or write the pipe palette/gamma data while
	 * GAMMA_MODE is configured for split gamma and IPS_CTL has IPS enabled.
	 */
	if (IS_HASWELL(dev) && intel_crtc->config.ips_enabled &&
	    ((I915_READ(GAMMA_MODE(pipe)) & GAMMA_MODE_MODE_MASK) ==
	     GAMMA_MODE_MODE_SPLIT)) {
		hsw_disable_ips(intel_crtc);
		reenable_ips = true;
	}

	for (i = 0; i < 256; i++) {
		I915_WRITE(palreg + 4 * i,
			   (intel_crtc->lut_r[i] << 16) |
			   (intel_crtc->lut_g[i] << 8) |
			   intel_crtc->lut_b[i]);
	}

	if (reenable_ips)
		hsw_enable_ips(intel_crtc);
}

static void intel_crtc_dpms_overlay(struct intel_crtc *intel_crtc, bool enable)
{
	if (!enable && intel_crtc->overlay) {
		struct drm_device *dev = intel_crtc->base.dev;
		struct drm_i915_private *dev_priv = dev->dev_private;

		mutex_lock(&dev->struct_mutex);
		dev_priv->mm.interruptible = false;
		(void) intel_overlay_switch_off(intel_crtc->overlay);
		dev_priv->mm.interruptible = true;
		mutex_unlock(&dev->struct_mutex);
	}

	/* Let userspace switch the overlay on again. In most cases userspace
	 * has to recompute where to put it anyway.
	 */
}

static void intel_crtc_enable_planes(struct drm_crtc *crtc)
{
	struct drm_device *dev = crtc->dev;
	struct drm_i915_private *dev_priv = dev->dev_private;
	struct intel_crtc *intel_crtc = to_intel_crtc(crtc);
	int pipe = intel_crtc->pipe;
	int plane = intel_crtc->plane;

	drm_vblank_on(dev, pipe);

	intel_enable_primary_hw_plane(dev_priv, plane, pipe);
	intel_enable_planes(crtc);
	intel_crtc_update_cursor(crtc, true);
	intel_crtc_dpms_overlay(intel_crtc, true);

	hsw_enable_ips(intel_crtc);

	mutex_lock(&dev->struct_mutex);
	intel_update_fbc(dev);
	mutex_unlock(&dev->struct_mutex);

	/*
	 * FIXME: Once we grow proper nuclear flip support out of this we need
	 * to compute the mask of flip planes precisely. For the time being
	 * consider this a flip from a NULL plane.
	 */
	intel_frontbuffer_flip(dev, INTEL_FRONTBUFFER_ALL_MASK(pipe));
}

static void intel_crtc_disable_planes(struct drm_crtc *crtc)
{
	struct drm_device *dev = crtc->dev;
	struct drm_i915_private *dev_priv = dev->dev_private;
	struct intel_crtc *intel_crtc = to_intel_crtc(crtc);
	int pipe = intel_crtc->pipe;
	int plane = intel_crtc->plane;

	intel_crtc_wait_for_pending_flips(crtc);

	if (dev_priv->fbc.plane == plane)
		intel_disable_fbc(dev);

	hsw_disable_ips(intel_crtc);

	intel_crtc_dpms_overlay(intel_crtc, false);
	intel_crtc_update_cursor(crtc, false);
	intel_disable_planes(crtc);
	intel_disable_primary_hw_plane(dev_priv, plane, pipe);

	/*
	 * FIXME: Once we grow proper nuclear flip support out of this we need
	 * to compute the mask of flip planes precisely. For the time being
	 * consider this a flip to a NULL plane.
	 */
	intel_frontbuffer_flip(dev, INTEL_FRONTBUFFER_ALL_MASK(pipe));

	drm_vblank_off(dev, pipe);
}

static void ironlake_crtc_enable(struct drm_crtc *crtc)
{
	struct drm_device *dev = crtc->dev;
	struct drm_i915_private *dev_priv = dev->dev_private;
	struct intel_crtc *intel_crtc = to_intel_crtc(crtc);
	struct intel_encoder *encoder;
	int pipe = intel_crtc->pipe;
	enum plane plane = intel_crtc->plane;

	WARN_ON(!crtc->enabled);

	if (intel_crtc->active)
		return;

	if (intel_crtc->config.has_pch_encoder)
		intel_prepare_shared_dpll(intel_crtc);

	if (intel_crtc->config.has_dp_encoder)
		intel_dp_set_m_n(intel_crtc);

	intel_set_pipe_timings(intel_crtc);

	if (intel_crtc->config.has_pch_encoder) {
		intel_cpu_transcoder_set_m_n(intel_crtc,
					     &intel_crtc->config.fdi_m_n);
	}

	ironlake_set_pipeconf(crtc);

	/* Set up the display plane register */
	I915_WRITE(DSPCNTR(plane), DISPPLANE_GAMMA_ENABLE);
	POSTING_READ(DSPCNTR(plane));

	dev_priv->display.update_primary_plane(crtc, crtc->primary->fb,
					       crtc->x, crtc->y);

	intel_crtc->active = true;

	intel_set_cpu_fifo_underrun_reporting(dev, pipe, true);
	intel_set_pch_fifo_underrun_reporting(dev, pipe, true);

	for_each_encoder_on_crtc(dev, crtc, encoder)
		if (encoder->pre_enable)
			encoder->pre_enable(encoder);

	if (intel_crtc->config.has_pch_encoder) {
		/* Note: FDI PLL enabling _must_ be done before we enable the
		 * cpu pipes, hence this is separate from all the other fdi/pch
		 * enabling. */
		ironlake_fdi_pll_enable(intel_crtc);
	} else {
		assert_fdi_tx_disabled(dev_priv, pipe);
		assert_fdi_rx_disabled(dev_priv, pipe);
	}

	ironlake_pfit_enable(intel_crtc);

	/*
	 * On ILK+ LUT must be loaded before the pipe is running but with
	 * clocks enabled
	 */
	intel_crtc_load_lut(crtc);

	intel_update_watermarks(crtc);
	intel_enable_pipe(intel_crtc);

	if (intel_crtc->config.has_pch_encoder)
		ironlake_pch_enable(crtc);

	for_each_encoder_on_crtc(dev, crtc, encoder)
		encoder->enable(encoder);

	if (HAS_PCH_CPT(dev))
		cpt_verify_modeset(dev, intel_crtc->pipe);

	intel_crtc_enable_planes(crtc);
}

/* IPS only exists on ULT machines and is tied to pipe A. */
static bool hsw_crtc_supports_ips(struct intel_crtc *crtc)
{
	return HAS_IPS(crtc->base.dev) && crtc->pipe == PIPE_A;
}

/*
 * This implements the workaround described in the "notes" section of the mode
 * set sequence documentation. When going from no pipes or single pipe to
 * multiple pipes, and planes are enabled after the pipe, we need to wait at
 * least 2 vblanks on the first pipe before enabling planes on the second pipe.
 */
static void haswell_mode_set_planes_workaround(struct intel_crtc *crtc)
{
	struct drm_device *dev = crtc->base.dev;
	struct intel_crtc *crtc_it, *other_active_crtc = NULL;

	/* We want to get the other_active_crtc only if there's only 1 other
	 * active crtc. */
	for_each_intel_crtc(dev, crtc_it) {
		if (!crtc_it->active || crtc_it == crtc)
			continue;

		if (other_active_crtc)
			return;

		other_active_crtc = crtc_it;
	}
	if (!other_active_crtc)
		return;

	intel_wait_for_vblank(dev, other_active_crtc->pipe);
	intel_wait_for_vblank(dev, other_active_crtc->pipe);
}

static void haswell_crtc_enable(struct drm_crtc *crtc)
{
	struct drm_device *dev = crtc->dev;
	struct drm_i915_private *dev_priv = dev->dev_private;
	struct intel_crtc *intel_crtc = to_intel_crtc(crtc);
	struct intel_encoder *encoder;
	int pipe = intel_crtc->pipe;
	enum plane plane = intel_crtc->plane;

	WARN_ON(!crtc->enabled);

	if (intel_crtc->active)
		return;

	if (intel_crtc_to_shared_dpll(intel_crtc))
		intel_enable_shared_dpll(intel_crtc);

	if (intel_crtc->config.has_dp_encoder)
		intel_dp_set_m_n(intel_crtc);

	intel_set_pipe_timings(intel_crtc);

	if (intel_crtc->config.has_pch_encoder) {
		intel_cpu_transcoder_set_m_n(intel_crtc,
					     &intel_crtc->config.fdi_m_n);
	}

	haswell_set_pipeconf(crtc);

	intel_set_pipe_csc(crtc);

	/* Set up the display plane register */
	I915_WRITE(DSPCNTR(plane), DISPPLANE_GAMMA_ENABLE | DISPPLANE_PIPE_CSC_ENABLE);
	POSTING_READ(DSPCNTR(plane));

	dev_priv->display.update_primary_plane(crtc, crtc->primary->fb,
					       crtc->x, crtc->y);

	intel_crtc->active = true;

	intel_set_cpu_fifo_underrun_reporting(dev, pipe, true);
	for_each_encoder_on_crtc(dev, crtc, encoder)
		if (encoder->pre_enable)
			encoder->pre_enable(encoder);

	if (intel_crtc->config.has_pch_encoder) {
		intel_set_pch_fifo_underrun_reporting(dev, TRANSCODER_A, true);
		dev_priv->display.fdi_link_train(crtc);
	}

	intel_ddi_enable_pipe_clock(intel_crtc);

	ironlake_pfit_enable(intel_crtc);

	/*
	 * On ILK+ LUT must be loaded before the pipe is running but with
	 * clocks enabled
	 */
	intel_crtc_load_lut(crtc);

	intel_ddi_set_pipe_settings(crtc);
	intel_ddi_enable_transcoder_func(crtc);

	intel_update_watermarks(crtc);
	intel_enable_pipe(intel_crtc);

	if (intel_crtc->config.has_pch_encoder)
		lpt_pch_enable(crtc);

	if (intel_crtc->config.dp_encoder_is_mst)
		intel_ddi_set_vc_payload_alloc(crtc, true);

	for_each_encoder_on_crtc(dev, crtc, encoder) {
		encoder->enable(encoder);
		intel_opregion_notify_encoder(encoder, true);
	}

	/* If we change the relative order between pipe/planes enabling, we need
	 * to change the workaround. */
	haswell_mode_set_planes_workaround(intel_crtc);
	intel_crtc_enable_planes(crtc);
}

static void ironlake_pfit_disable(struct intel_crtc *crtc)
{
	struct drm_device *dev = crtc->base.dev;
	struct drm_i915_private *dev_priv = dev->dev_private;
	int pipe = crtc->pipe;

	/* To avoid upsetting the power well on haswell only disable the pfit if
	 * it's in use. The hw state code will make sure we get this right. */
	if (crtc->config.pch_pfit.enabled) {
		I915_WRITE(PF_CTL(pipe), 0);
		I915_WRITE(PF_WIN_POS(pipe), 0);
		I915_WRITE(PF_WIN_SZ(pipe), 0);
	}
}

static void ironlake_crtc_disable(struct drm_crtc *crtc)
{
	struct drm_device *dev = crtc->dev;
	struct drm_i915_private *dev_priv = dev->dev_private;
	struct intel_crtc *intel_crtc = to_intel_crtc(crtc);
	struct intel_encoder *encoder;
	int pipe = intel_crtc->pipe;
	u32 reg, temp;

	if (!intel_crtc->active)
		return;

	intel_crtc_disable_planes(crtc);

	for_each_encoder_on_crtc(dev, crtc, encoder)
		encoder->disable(encoder);

	if (intel_crtc->config.has_pch_encoder)
		intel_set_pch_fifo_underrun_reporting(dev, pipe, false);

	intel_disable_pipe(dev_priv, pipe);

	if (intel_crtc->config.dp_encoder_is_mst)
		intel_ddi_set_vc_payload_alloc(crtc, false);

	ironlake_pfit_disable(intel_crtc);

	for_each_encoder_on_crtc(dev, crtc, encoder)
		if (encoder->post_disable)
			encoder->post_disable(encoder);

	if (intel_crtc->config.has_pch_encoder) {
		ironlake_fdi_disable(crtc);

		ironlake_disable_pch_transcoder(dev_priv, pipe);
		intel_set_pch_fifo_underrun_reporting(dev, pipe, true);

		if (HAS_PCH_CPT(dev)) {
			/* disable TRANS_DP_CTL */
			reg = TRANS_DP_CTL(pipe);
			temp = I915_READ(reg);
			temp &= ~(TRANS_DP_OUTPUT_ENABLE |
				  TRANS_DP_PORT_SEL_MASK);
			temp |= TRANS_DP_PORT_SEL_NONE;
			I915_WRITE(reg, temp);

			/* disable DPLL_SEL */
			temp = I915_READ(PCH_DPLL_SEL);
			temp &= ~(TRANS_DPLL_ENABLE(pipe) | TRANS_DPLLB_SEL(pipe));
			I915_WRITE(PCH_DPLL_SEL, temp);
		}

		/* disable PCH DPLL */
		intel_disable_shared_dpll(intel_crtc);

		ironlake_fdi_pll_disable(intel_crtc);
	}

	intel_crtc->active = false;
	intel_update_watermarks(crtc);

	mutex_lock(&dev->struct_mutex);
	intel_update_fbc(dev);
	mutex_unlock(&dev->struct_mutex);
}

static void haswell_crtc_disable(struct drm_crtc *crtc)
{
	struct drm_device *dev = crtc->dev;
	struct drm_i915_private *dev_priv = dev->dev_private;
	struct intel_crtc *intel_crtc = to_intel_crtc(crtc);
	struct intel_encoder *encoder;
	int pipe = intel_crtc->pipe;
	enum transcoder cpu_transcoder = intel_crtc->config.cpu_transcoder;

	if (!intel_crtc->active)
		return;

	intel_crtc_disable_planes(crtc);

	for_each_encoder_on_crtc(dev, crtc, encoder) {
		intel_opregion_notify_encoder(encoder, false);
		encoder->disable(encoder);
	}

	if (intel_crtc->config.has_pch_encoder)
		intel_set_pch_fifo_underrun_reporting(dev, TRANSCODER_A, false);
	intel_disable_pipe(dev_priv, pipe);

	intel_ddi_disable_transcoder_func(dev_priv, cpu_transcoder);

	ironlake_pfit_disable(intel_crtc);

	intel_ddi_disable_pipe_clock(intel_crtc);

	if (intel_crtc->config.has_pch_encoder) {
		lpt_disable_pch_transcoder(dev_priv);
		intel_set_pch_fifo_underrun_reporting(dev, TRANSCODER_A, true);
		intel_ddi_fdi_disable(crtc);
	}

	for_each_encoder_on_crtc(dev, crtc, encoder)
		if (encoder->post_disable)
			encoder->post_disable(encoder);

	intel_crtc->active = false;
	intel_update_watermarks(crtc);

	mutex_lock(&dev->struct_mutex);
	intel_update_fbc(dev);
	mutex_unlock(&dev->struct_mutex);

	if (intel_crtc_to_shared_dpll(intel_crtc))
		intel_disable_shared_dpll(intel_crtc);
}

static void ironlake_crtc_off(struct drm_crtc *crtc)
{
	struct intel_crtc *intel_crtc = to_intel_crtc(crtc);
	intel_put_shared_dpll(intel_crtc);
}


static void i9xx_pfit_enable(struct intel_crtc *crtc)
{
	struct drm_device *dev = crtc->base.dev;
	struct drm_i915_private *dev_priv = dev->dev_private;
	struct intel_crtc_config *pipe_config = &crtc->config;

	if (!crtc->config.gmch_pfit.control)
		return;

	/*
	 * The panel fitter should only be adjusted whilst the pipe is disabled,
	 * according to register description and PRM.
	 */
	WARN_ON(I915_READ(PFIT_CONTROL) & PFIT_ENABLE);
	assert_pipe_disabled(dev_priv, crtc->pipe);

	I915_WRITE(PFIT_PGM_RATIOS, pipe_config->gmch_pfit.pgm_ratios);
	I915_WRITE(PFIT_CONTROL, pipe_config->gmch_pfit.control);

	/* Border color in case we don't scale up to the full screen. Black by
	 * default, change to something else for debugging. */
	I915_WRITE(BCLRPAT(crtc->pipe), 0);
}

<<<<<<< HEAD
=======
static enum intel_display_power_domain port_to_power_domain(enum port port)
{
	switch (port) {
	case PORT_A:
		return POWER_DOMAIN_PORT_DDI_A_4_LANES;
	case PORT_B:
		return POWER_DOMAIN_PORT_DDI_B_4_LANES;
	case PORT_C:
		return POWER_DOMAIN_PORT_DDI_C_4_LANES;
	case PORT_D:
		return POWER_DOMAIN_PORT_DDI_D_4_LANES;
	default:
		WARN_ON_ONCE(1);
		return POWER_DOMAIN_PORT_OTHER;
	}
}

#define for_each_power_domain(domain, mask)				\
	for ((domain) = 0; (domain) < POWER_DOMAIN_NUM; (domain)++)	\
		if ((1 << (domain)) & (mask))

>>>>>>> e05444be
enum intel_display_power_domain
intel_display_port_power_domain(struct intel_encoder *intel_encoder)
{
	struct drm_device *dev = intel_encoder->base.dev;
	struct intel_digital_port *intel_dig_port;

	switch (intel_encoder->type) {
	case INTEL_OUTPUT_UNKNOWN:
		/* Only DDI platforms should ever use this output type */
		WARN_ON_ONCE(!HAS_DDI(dev));
	case INTEL_OUTPUT_DISPLAYPORT:
	case INTEL_OUTPUT_HDMI:
	case INTEL_OUTPUT_EDP:
		intel_dig_port = enc_to_dig_port(&intel_encoder->base);
		return port_to_power_domain(intel_dig_port->port);
	case INTEL_OUTPUT_DP_MST:
		intel_dig_port = enc_to_mst(&intel_encoder->base)->primary;
		return port_to_power_domain(intel_dig_port->port);
	case INTEL_OUTPUT_ANALOG:
		return POWER_DOMAIN_PORT_CRT;
	case INTEL_OUTPUT_DSI:
		return POWER_DOMAIN_PORT_DSI;
	default:
		return POWER_DOMAIN_PORT_OTHER;
	}
}

static unsigned long get_crtc_power_domains(struct drm_crtc *crtc)
{
	struct drm_device *dev = crtc->dev;
	struct intel_encoder *intel_encoder;
	struct intel_crtc *intel_crtc = to_intel_crtc(crtc);
	enum pipe pipe = intel_crtc->pipe;
	unsigned long mask;
	enum transcoder transcoder;

	transcoder = intel_pipe_to_cpu_transcoder(dev->dev_private, pipe);

	mask = BIT(POWER_DOMAIN_PIPE(pipe));
	mask |= BIT(POWER_DOMAIN_TRANSCODER(transcoder));
	if (intel_crtc->config.pch_pfit.enabled ||
	    intel_crtc->config.pch_pfit.force_thru)
		mask |= BIT(POWER_DOMAIN_PIPE_PANEL_FITTER(pipe));

	for_each_encoder_on_crtc(dev, crtc, intel_encoder)
		mask |= BIT(intel_display_port_power_domain(intel_encoder));

	return mask;
}

void intel_display_set_init_power(struct drm_i915_private *dev_priv,
				  bool enable)
{
	if (dev_priv->power_domains.init_power_on == enable)
		return;

	if (enable)
		intel_display_power_get(dev_priv, POWER_DOMAIN_INIT);
	else
		intel_display_power_put(dev_priv, POWER_DOMAIN_INIT);

	dev_priv->power_domains.init_power_on = enable;
}

static void modeset_update_crtc_power_domains(struct drm_device *dev)
{
	struct drm_i915_private *dev_priv = dev->dev_private;
	unsigned long pipe_domains[I915_MAX_PIPES] = { 0, };
	struct intel_crtc *crtc;

	/*
	 * First get all needed power domains, then put all unneeded, to avoid
	 * any unnecessary toggling of the power wells.
	 */
	for_each_intel_crtc(dev, crtc) {
		enum intel_display_power_domain domain;

		if (!crtc->base.enabled)
			continue;

		pipe_domains[crtc->pipe] = get_crtc_power_domains(&crtc->base);

		for_each_power_domain(domain, pipe_domains[crtc->pipe])
			intel_display_power_get(dev_priv, domain);
	}

	for_each_intel_crtc(dev, crtc) {
		enum intel_display_power_domain domain;

		for_each_power_domain(domain, crtc->enabled_power_domains)
			intel_display_power_put(dev_priv, domain);

		crtc->enabled_power_domains = pipe_domains[crtc->pipe];
	}

	intel_display_set_init_power(dev_priv, false);
}

/* returns HPLL frequency in kHz */
static int valleyview_get_vco(struct drm_i915_private *dev_priv)
{
	int hpll_freq, vco_freq[] = { 800, 1600, 2000, 2400 };

	/* Obtain SKU information */
	mutex_lock(&dev_priv->dpio_lock);
	hpll_freq = vlv_cck_read(dev_priv, CCK_FUSE_REG) &
		CCK_FUSE_HPLL_FREQ_MASK;
	mutex_unlock(&dev_priv->dpio_lock);

	return vco_freq[hpll_freq] * 1000;
}

static void vlv_update_cdclk(struct drm_device *dev)
{
	struct drm_i915_private *dev_priv = dev->dev_private;

	dev_priv->vlv_cdclk_freq = dev_priv->display.get_display_clock_speed(dev);
	DRM_DEBUG_DRIVER("Current CD clock rate: %d kHz",
			 dev_priv->vlv_cdclk_freq);

	/*
	 * Program the gmbus_freq based on the cdclk frequency.
	 * BSpec erroneously claims we should aim for 4MHz, but
	 * in fact 1MHz is the correct frequency.
	 */
	I915_WRITE(GMBUSFREQ_VLV, dev_priv->vlv_cdclk_freq);
}

/* Adjust CDclk dividers to allow high res or save power if possible */
static void valleyview_set_cdclk(struct drm_device *dev, int cdclk)
{
	struct drm_i915_private *dev_priv = dev->dev_private;
	u32 val, cmd;

	WARN_ON(dev_priv->display.get_display_clock_speed(dev) != dev_priv->vlv_cdclk_freq);

	if (cdclk >= 320000) /* jump to highest voltage for 400MHz too */
		cmd = 2;
	else if (cdclk == 266667)
		cmd = 1;
	else
		cmd = 0;

	mutex_lock(&dev_priv->rps.hw_lock);
	val = vlv_punit_read(dev_priv, PUNIT_REG_DSPFREQ);
	val &= ~DSPFREQGUAR_MASK;
	val |= (cmd << DSPFREQGUAR_SHIFT);
	vlv_punit_write(dev_priv, PUNIT_REG_DSPFREQ, val);
	if (wait_for((vlv_punit_read(dev_priv, PUNIT_REG_DSPFREQ) &
		      DSPFREQSTAT_MASK) == (cmd << DSPFREQSTAT_SHIFT),
		     50)) {
		DRM_ERROR("timed out waiting for CDclk change\n");
	}
	mutex_unlock(&dev_priv->rps.hw_lock);

	if (cdclk == 400000) {
		u32 divider, vco;

		vco = valleyview_get_vco(dev_priv);
		divider = DIV_ROUND_CLOSEST(vco << 1, cdclk) - 1;

		mutex_lock(&dev_priv->dpio_lock);
		/* adjust cdclk divider */
		val = vlv_cck_read(dev_priv, CCK_DISPLAY_CLOCK_CONTROL);
		val &= ~DISPLAY_FREQUENCY_VALUES;
		val |= divider;
		vlv_cck_write(dev_priv, CCK_DISPLAY_CLOCK_CONTROL, val);

		if (wait_for((vlv_cck_read(dev_priv, CCK_DISPLAY_CLOCK_CONTROL) &
			      DISPLAY_FREQUENCY_STATUS) == (divider << DISPLAY_FREQUENCY_STATUS_SHIFT),
			     50))
			DRM_ERROR("timed out waiting for CDclk change\n");
		mutex_unlock(&dev_priv->dpio_lock);
	}

	mutex_lock(&dev_priv->dpio_lock);
	/* adjust self-refresh exit latency value */
	val = vlv_bunit_read(dev_priv, BUNIT_REG_BISOC);
	val &= ~0x7f;

	/*
	 * For high bandwidth configs, we set a higher latency in the bunit
	 * so that the core display fetch happens in time to avoid underruns.
	 */
	if (cdclk == 400000)
		val |= 4500 / 250; /* 4.5 usec */
	else
		val |= 3000 / 250; /* 3.0 usec */
	vlv_bunit_write(dev_priv, BUNIT_REG_BISOC, val);
	mutex_unlock(&dev_priv->dpio_lock);

	vlv_update_cdclk(dev);
}

static int valleyview_calc_cdclk(struct drm_i915_private *dev_priv,
				 int max_pixclk)
{
	int vco = valleyview_get_vco(dev_priv);
	int freq_320 = (vco <<  1) % 320000 != 0 ? 333333 : 320000;

	/*
	 * Really only a few cases to deal with, as only 4 CDclks are supported:
	 *   200MHz
	 *   267MHz
	 *   320/333MHz (depends on HPLL freq)
	 *   400MHz
	 * So we check to see whether we're above 90% of the lower bin and
	 * adjust if needed.
	 *
	 * We seem to get an unstable or solid color picture at 200MHz.
	 * Not sure what's wrong. For now use 200MHz only when all pipes
	 * are off.
	 */
	if (max_pixclk > freq_320*9/10)
		return 400000;
	else if (max_pixclk > 266667*9/10)
		return freq_320;
	else if (max_pixclk > 0)
		return 266667;
	else
		return 200000;
}

/* compute the max pixel clock for new configuration */
static int intel_mode_max_pixclk(struct drm_i915_private *dev_priv)
{
	struct drm_device *dev = dev_priv->dev;
	struct intel_crtc *intel_crtc;
	int max_pixclk = 0;

	for_each_intel_crtc(dev, intel_crtc) {
		if (intel_crtc->new_enabled)
			max_pixclk = max(max_pixclk,
					 intel_crtc->new_config->adjusted_mode.crtc_clock);
	}

	return max_pixclk;
}

static void valleyview_modeset_global_pipes(struct drm_device *dev,
					    unsigned *prepare_pipes)
{
	struct drm_i915_private *dev_priv = dev->dev_private;
	struct intel_crtc *intel_crtc;
	int max_pixclk = intel_mode_max_pixclk(dev_priv);

	if (valleyview_calc_cdclk(dev_priv, max_pixclk) ==
	    dev_priv->vlv_cdclk_freq)
		return;

	/* disable/enable all currently active pipes while we change cdclk */
	for_each_intel_crtc(dev, intel_crtc)
		if (intel_crtc->base.enabled)
			*prepare_pipes |= (1 << intel_crtc->pipe);
}

static void valleyview_modeset_global_resources(struct drm_device *dev)
{
	struct drm_i915_private *dev_priv = dev->dev_private;
	int max_pixclk = intel_mode_max_pixclk(dev_priv);
	int req_cdclk = valleyview_calc_cdclk(dev_priv, max_pixclk);

	if (req_cdclk != dev_priv->vlv_cdclk_freq)
		valleyview_set_cdclk(dev, req_cdclk);
	modeset_update_crtc_power_domains(dev);
}

static void valleyview_crtc_enable(struct drm_crtc *crtc)
{
	struct drm_device *dev = crtc->dev;
	struct drm_i915_private *dev_priv = dev->dev_private;
	struct intel_crtc *intel_crtc = to_intel_crtc(crtc);
	struct intel_encoder *encoder;
	int pipe = intel_crtc->pipe;
	int plane = intel_crtc->plane;
	bool is_dsi;
	u32 dspcntr;

	WARN_ON(!crtc->enabled);

	if (intel_crtc->active)
		return;

	is_dsi = intel_pipe_has_type(crtc, INTEL_OUTPUT_DSI);

	if (!is_dsi && !IS_CHERRYVIEW(dev))
		vlv_prepare_pll(intel_crtc);

	/* Set up the display plane register */
	dspcntr = DISPPLANE_GAMMA_ENABLE;

	if (intel_crtc->config.has_dp_encoder)
		intel_dp_set_m_n(intel_crtc);

	intel_set_pipe_timings(intel_crtc);

	/* pipesrc and dspsize control the size that is scaled from,
	 * which should always be the user's requested size.
	 */
	I915_WRITE(DSPSIZE(plane),
		   ((intel_crtc->config.pipe_src_h - 1) << 16) |
		   (intel_crtc->config.pipe_src_w - 1));
	I915_WRITE(DSPPOS(plane), 0);

	i9xx_set_pipeconf(intel_crtc);

	I915_WRITE(DSPCNTR(plane), dspcntr);
	POSTING_READ(DSPCNTR(plane));

	dev_priv->display.update_primary_plane(crtc, crtc->primary->fb,
					       crtc->x, crtc->y);

	intel_crtc->active = true;

	intel_set_cpu_fifo_underrun_reporting(dev, pipe, true);

	for_each_encoder_on_crtc(dev, crtc, encoder)
		if (encoder->pre_pll_enable)
			encoder->pre_pll_enable(encoder);

	if (!is_dsi) {
		if (IS_CHERRYVIEW(dev))
			chv_enable_pll(intel_crtc);
		else
			vlv_enable_pll(intel_crtc);
	}

	for_each_encoder_on_crtc(dev, crtc, encoder)
		if (encoder->pre_enable)
			encoder->pre_enable(encoder);

	i9xx_pfit_enable(intel_crtc);

	intel_crtc_load_lut(crtc);

	intel_update_watermarks(crtc);
	intel_enable_pipe(intel_crtc);

	for_each_encoder_on_crtc(dev, crtc, encoder)
		encoder->enable(encoder);

	intel_crtc_enable_planes(crtc);

	/* Underruns don't raise interrupts, so check manually. */
	i9xx_check_fifo_underruns(dev);
}

static void i9xx_set_pll_dividers(struct intel_crtc *crtc)
{
	struct drm_device *dev = crtc->base.dev;
	struct drm_i915_private *dev_priv = dev->dev_private;

	I915_WRITE(FP0(crtc->pipe), crtc->config.dpll_hw_state.fp0);
	I915_WRITE(FP1(crtc->pipe), crtc->config.dpll_hw_state.fp1);
}

static void i9xx_crtc_enable(struct drm_crtc *crtc)
{
	struct drm_device *dev = crtc->dev;
	struct drm_i915_private *dev_priv = dev->dev_private;
	struct intel_crtc *intel_crtc = to_intel_crtc(crtc);
	struct intel_encoder *encoder;
	int pipe = intel_crtc->pipe;
	int plane = intel_crtc->plane;
	u32 dspcntr;

	WARN_ON(!crtc->enabled);

	if (intel_crtc->active)
		return;

	i9xx_set_pll_dividers(intel_crtc);

	/* Set up the display plane register */
	dspcntr = DISPPLANE_GAMMA_ENABLE;

	if (pipe == 0)
		dspcntr &= ~DISPPLANE_SEL_PIPE_MASK;
	else
		dspcntr |= DISPPLANE_SEL_PIPE_B;

	if (intel_crtc->config.has_dp_encoder)
		intel_dp_set_m_n(intel_crtc);

	intel_set_pipe_timings(intel_crtc);

	/* pipesrc and dspsize control the size that is scaled from,
	 * which should always be the user's requested size.
	 */
	I915_WRITE(DSPSIZE(plane),
		   ((intel_crtc->config.pipe_src_h - 1) << 16) |
		   (intel_crtc->config.pipe_src_w - 1));
	I915_WRITE(DSPPOS(plane), 0);

	i9xx_set_pipeconf(intel_crtc);

	I915_WRITE(DSPCNTR(plane), dspcntr);
	POSTING_READ(DSPCNTR(plane));

	dev_priv->display.update_primary_plane(crtc, crtc->primary->fb,
					       crtc->x, crtc->y);

	intel_crtc->active = true;

	if (!IS_GEN2(dev))
		intel_set_cpu_fifo_underrun_reporting(dev, pipe, true);

	for_each_encoder_on_crtc(dev, crtc, encoder)
		if (encoder->pre_enable)
			encoder->pre_enable(encoder);

	i9xx_enable_pll(intel_crtc);

	i9xx_pfit_enable(intel_crtc);

	intel_crtc_load_lut(crtc);

	intel_update_watermarks(crtc);
	intel_enable_pipe(intel_crtc);

	for_each_encoder_on_crtc(dev, crtc, encoder)
		encoder->enable(encoder);

	intel_crtc_enable_planes(crtc);

	/*
	 * Gen2 reports pipe underruns whenever all planes are disabled.
	 * So don't enable underrun reporting before at least some planes
	 * are enabled.
	 * FIXME: Need to fix the logic to work when we turn off all planes
	 * but leave the pipe running.
	 */
	if (IS_GEN2(dev))
		intel_set_cpu_fifo_underrun_reporting(dev, pipe, true);

	/* Underruns don't raise interrupts, so check manually. */
	i9xx_check_fifo_underruns(dev);
}

static void i9xx_pfit_disable(struct intel_crtc *crtc)
{
	struct drm_device *dev = crtc->base.dev;
	struct drm_i915_private *dev_priv = dev->dev_private;

	if (!crtc->config.gmch_pfit.control)
		return;

	assert_pipe_disabled(dev_priv, crtc->pipe);

	DRM_DEBUG_DRIVER("disabling pfit, current: 0x%08x\n",
			 I915_READ(PFIT_CONTROL));
	I915_WRITE(PFIT_CONTROL, 0);
}

static void i9xx_crtc_disable(struct drm_crtc *crtc)
{
	struct drm_device *dev = crtc->dev;
	struct drm_i915_private *dev_priv = dev->dev_private;
	struct intel_crtc *intel_crtc = to_intel_crtc(crtc);
	struct intel_encoder *encoder;
	int pipe = intel_crtc->pipe;

	if (!intel_crtc->active)
		return;

	/*
	 * Gen2 reports pipe underruns whenever all planes are disabled.
	 * So diasble underrun reporting before all the planes get disabled.
	 * FIXME: Need to fix the logic to work when we turn off all planes
	 * but leave the pipe running.
	 */
	if (IS_GEN2(dev))
		intel_set_cpu_fifo_underrun_reporting(dev, pipe, false);

	/*
	 * Vblank time updates from the shadow to live plane control register
	 * are blocked if the memory self-refresh mode is active at that
	 * moment. So to make sure the plane gets truly disabled, disable
	 * first the self-refresh mode. The self-refresh enable bit in turn
	 * will be checked/applied by the HW only at the next frame start
	 * event which is after the vblank start event, so we need to have a
	 * wait-for-vblank between disabling the plane and the pipe.
	 */
	intel_set_memory_cxsr(dev_priv, false);
	intel_crtc_disable_planes(crtc);

	for_each_encoder_on_crtc(dev, crtc, encoder)
		encoder->disable(encoder);

	/*
	 * On gen2 planes are double buffered but the pipe isn't, so we must
	 * wait for planes to fully turn off before disabling the pipe.
	 * We also need to wait on all gmch platforms because of the
	 * self-refresh mode constraint explained above.
	 */
	intel_wait_for_vblank(dev, pipe);

	intel_disable_pipe(dev_priv, pipe);

	i9xx_pfit_disable(intel_crtc);

	for_each_encoder_on_crtc(dev, crtc, encoder)
		if (encoder->post_disable)
			encoder->post_disable(encoder);

	if (!intel_pipe_has_type(crtc, INTEL_OUTPUT_DSI)) {
		if (IS_CHERRYVIEW(dev))
			chv_disable_pll(dev_priv, pipe);
		else if (IS_VALLEYVIEW(dev))
			vlv_disable_pll(dev_priv, pipe);
		else
			i9xx_disable_pll(dev_priv, pipe);
	}

	if (!IS_GEN2(dev))
		intel_set_cpu_fifo_underrun_reporting(dev, pipe, false);

	intel_crtc->active = false;
	intel_update_watermarks(crtc);

	mutex_lock(&dev->struct_mutex);
	intel_update_fbc(dev);
	mutex_unlock(&dev->struct_mutex);
}

static void i9xx_crtc_off(struct drm_crtc *crtc)
{
}

static void intel_crtc_update_sarea(struct drm_crtc *crtc,
				    bool enabled)
{
	struct drm_device *dev = crtc->dev;
	struct drm_i915_master_private *master_priv;
	struct intel_crtc *intel_crtc = to_intel_crtc(crtc);
	int pipe = intel_crtc->pipe;

	if (!dev->primary->master)
		return;

	master_priv = dev->primary->master->driver_priv;
	if (!master_priv->sarea_priv)
		return;

	switch (pipe) {
	case 0:
		master_priv->sarea_priv->pipeA_w = enabled ? crtc->mode.hdisplay : 0;
		master_priv->sarea_priv->pipeA_h = enabled ? crtc->mode.vdisplay : 0;
		break;
	case 1:
		master_priv->sarea_priv->pipeB_w = enabled ? crtc->mode.hdisplay : 0;
		master_priv->sarea_priv->pipeB_h = enabled ? crtc->mode.vdisplay : 0;
		break;
	default:
		DRM_ERROR("Can't update pipe %c in SAREA\n", pipe_name(pipe));
		break;
	}
}

/* Master function to enable/disable CRTC and corresponding power wells */
void intel_crtc_control(struct drm_crtc *crtc, bool enable)
{
	struct drm_device *dev = crtc->dev;
	struct drm_i915_private *dev_priv = dev->dev_private;
	struct intel_crtc *intel_crtc = to_intel_crtc(crtc);
	enum intel_display_power_domain domain;
	unsigned long domains;

	if (enable) {
		if (!intel_crtc->active) {
			domains = get_crtc_power_domains(crtc);
			for_each_power_domain(domain, domains)
				intel_display_power_get(dev_priv, domain);
			intel_crtc->enabled_power_domains = domains;

			dev_priv->display.crtc_enable(crtc);
		}
	} else {
		if (intel_crtc->active) {
			dev_priv->display.crtc_disable(crtc);

			domains = intel_crtc->enabled_power_domains;
			for_each_power_domain(domain, domains)
				intel_display_power_put(dev_priv, domain);
			intel_crtc->enabled_power_domains = 0;
		}
	}
}

/**
 * Sets the power management mode of the pipe and plane.
 */
void intel_crtc_update_dpms(struct drm_crtc *crtc)
{
	struct drm_device *dev = crtc->dev;
	struct intel_encoder *intel_encoder;
	bool enable = false;

	for_each_encoder_on_crtc(dev, crtc, intel_encoder)
		enable |= intel_encoder->connectors_active;

	intel_crtc_control(crtc, enable);

	intel_crtc_update_sarea(crtc, enable);
}

static void intel_crtc_disable(struct drm_crtc *crtc)
{
	struct drm_device *dev = crtc->dev;
	struct drm_connector *connector;
	struct drm_i915_private *dev_priv = dev->dev_private;
	struct drm_i915_gem_object *old_obj = intel_fb_obj(crtc->primary->fb);
	enum pipe pipe = to_intel_crtc(crtc)->pipe;

	/* crtc should still be enabled when we disable it. */
	WARN_ON(!crtc->enabled);

	dev_priv->display.crtc_disable(crtc);
	intel_crtc_update_sarea(crtc, false);
	dev_priv->display.off(crtc);

	if (crtc->primary->fb) {
		mutex_lock(&dev->struct_mutex);
		intel_unpin_fb_obj(old_obj);
		i915_gem_track_fb(old_obj, NULL,
				  INTEL_FRONTBUFFER_PRIMARY(pipe));
		mutex_unlock(&dev->struct_mutex);
		crtc->primary->fb = NULL;
	}

	/* Update computed state. */
	list_for_each_entry(connector, &dev->mode_config.connector_list, head) {
		if (!connector->encoder || !connector->encoder->crtc)
			continue;

		if (connector->encoder->crtc != crtc)
			continue;

		connector->dpms = DRM_MODE_DPMS_OFF;
		to_intel_encoder(connector->encoder)->connectors_active = false;
	}
}

void intel_encoder_destroy(struct drm_encoder *encoder)
{
	struct intel_encoder *intel_encoder = to_intel_encoder(encoder);

	drm_encoder_cleanup(encoder);
	kfree(intel_encoder);
}

/* Simple dpms helper for encoders with just one connector, no cloning and only
 * one kind of off state. It clamps all !ON modes to fully OFF and changes the
 * state of the entire output pipe. */
static void intel_encoder_dpms(struct intel_encoder *encoder, int mode)
{
	if (mode == DRM_MODE_DPMS_ON) {
		encoder->connectors_active = true;

		intel_crtc_update_dpms(encoder->base.crtc);
	} else {
		encoder->connectors_active = false;

		intel_crtc_update_dpms(encoder->base.crtc);
	}
}

/* Cross check the actual hw state with our own modeset state tracking (and it's
 * internal consistency). */
static void intel_connector_check_state(struct intel_connector *connector)
{
	if (connector->get_hw_state(connector)) {
		struct intel_encoder *encoder = connector->encoder;
		struct drm_crtc *crtc;
		bool encoder_enabled;
		enum pipe pipe;

		DRM_DEBUG_KMS("[CONNECTOR:%d:%s]\n",
			      connector->base.base.id,
			      connector->base.name);

		/* there is no real hw state for MST connectors */
		if (connector->mst_port)
			return;

		WARN(connector->base.dpms == DRM_MODE_DPMS_OFF,
		     "wrong connector dpms state\n");
		WARN(connector->base.encoder != &encoder->base,
		     "active connector not linked to encoder\n");

		if (encoder) {
			WARN(!encoder->connectors_active,
			     "encoder->connectors_active not set\n");

			encoder_enabled = encoder->get_hw_state(encoder, &pipe);
			WARN(!encoder_enabled, "encoder not enabled\n");
			if (WARN_ON(!encoder->base.crtc))
				return;

			crtc = encoder->base.crtc;

			WARN(!crtc->enabled, "crtc not enabled\n");
			WARN(!to_intel_crtc(crtc)->active, "crtc not active\n");
			WARN(pipe != to_intel_crtc(crtc)->pipe,
			     "encoder active on the wrong pipe\n");
		}
	}
}

/* Even simpler default implementation, if there's really no special case to
 * consider. */
void intel_connector_dpms(struct drm_connector *connector, int mode)
{
	/* All the simple cases only support two dpms states. */
	if (mode != DRM_MODE_DPMS_ON)
		mode = DRM_MODE_DPMS_OFF;

	if (mode == connector->dpms)
		return;

	connector->dpms = mode;

	/* Only need to change hw state when actually enabled */
	if (connector->encoder)
		intel_encoder_dpms(to_intel_encoder(connector->encoder), mode);

	intel_modeset_check_state(connector->dev);
}

/* Simple connector->get_hw_state implementation for encoders that support only
 * one connector and no cloning and hence the encoder state determines the state
 * of the connector. */
bool intel_connector_get_hw_state(struct intel_connector *connector)
{
	enum pipe pipe = 0;
	struct intel_encoder *encoder = connector->encoder;

	return encoder->get_hw_state(encoder, &pipe);
}

static bool ironlake_check_fdi_lanes(struct drm_device *dev, enum pipe pipe,
				     struct intel_crtc_config *pipe_config)
{
	struct drm_i915_private *dev_priv = dev->dev_private;
	struct intel_crtc *pipe_B_crtc =
		to_intel_crtc(dev_priv->pipe_to_crtc_mapping[PIPE_B]);

	DRM_DEBUG_KMS("checking fdi config on pipe %c, lanes %i\n",
		      pipe_name(pipe), pipe_config->fdi_lanes);
	if (pipe_config->fdi_lanes > 4) {
		DRM_DEBUG_KMS("invalid fdi lane config on pipe %c: %i lanes\n",
			      pipe_name(pipe), pipe_config->fdi_lanes);
		return false;
	}

	if (IS_HASWELL(dev) || IS_BROADWELL(dev)) {
		if (pipe_config->fdi_lanes > 2) {
			DRM_DEBUG_KMS("only 2 lanes on haswell, required: %i lanes\n",
				      pipe_config->fdi_lanes);
			return false;
		} else {
			return true;
		}
	}

	if (INTEL_INFO(dev)->num_pipes == 2)
		return true;

	/* Ivybridge 3 pipe is really complicated */
	switch (pipe) {
	case PIPE_A:
		return true;
	case PIPE_B:
		if (dev_priv->pipe_to_crtc_mapping[PIPE_C]->enabled &&
		    pipe_config->fdi_lanes > 2) {
			DRM_DEBUG_KMS("invalid shared fdi lane config on pipe %c: %i lanes\n",
				      pipe_name(pipe), pipe_config->fdi_lanes);
			return false;
		}
		return true;
	case PIPE_C:
		if (!pipe_has_enabled_pch(pipe_B_crtc) ||
		    pipe_B_crtc->config.fdi_lanes <= 2) {
			if (pipe_config->fdi_lanes > 2) {
				DRM_DEBUG_KMS("invalid shared fdi lane config on pipe %c: %i lanes\n",
					      pipe_name(pipe), pipe_config->fdi_lanes);
				return false;
			}
		} else {
			DRM_DEBUG_KMS("fdi link B uses too many lanes to enable link C\n");
			return false;
		}
		return true;
	default:
		BUG();
	}
}

#define RETRY 1
static int ironlake_fdi_compute_config(struct intel_crtc *intel_crtc,
				       struct intel_crtc_config *pipe_config)
{
	struct drm_device *dev = intel_crtc->base.dev;
	struct drm_display_mode *adjusted_mode = &pipe_config->adjusted_mode;
	int lane, link_bw, fdi_dotclock;
	bool setup_ok, needs_recompute = false;

retry:
	/* FDI is a binary signal running at ~2.7GHz, encoding
	 * each output octet as 10 bits. The actual frequency
	 * is stored as a divider into a 100MHz clock, and the
	 * mode pixel clock is stored in units of 1KHz.
	 * Hence the bw of each lane in terms of the mode signal
	 * is:
	 */
	link_bw = intel_fdi_link_freq(dev) * MHz(100)/KHz(1)/10;

	fdi_dotclock = adjusted_mode->crtc_clock;

	lane = ironlake_get_lanes_required(fdi_dotclock, link_bw,
					   pipe_config->pipe_bpp);

	pipe_config->fdi_lanes = lane;

	intel_link_compute_m_n(pipe_config->pipe_bpp, lane, fdi_dotclock,
			       link_bw, &pipe_config->fdi_m_n);

	setup_ok = ironlake_check_fdi_lanes(intel_crtc->base.dev,
					    intel_crtc->pipe, pipe_config);
	if (!setup_ok && pipe_config->pipe_bpp > 6*3) {
		pipe_config->pipe_bpp -= 2*3;
		DRM_DEBUG_KMS("fdi link bw constraint, reducing pipe bpp to %i\n",
			      pipe_config->pipe_bpp);
		needs_recompute = true;
		pipe_config->bw_constrained = true;

		goto retry;
	}

	if (needs_recompute)
		return RETRY;

	return setup_ok ? 0 : -EINVAL;
}

static void hsw_compute_ips_config(struct intel_crtc *crtc,
				   struct intel_crtc_config *pipe_config)
{
	pipe_config->ips_enabled = i915.enable_ips &&
				   hsw_crtc_supports_ips(crtc) &&
				   pipe_config->pipe_bpp <= 24;
}

static int intel_crtc_compute_config(struct intel_crtc *crtc,
				     struct intel_crtc_config *pipe_config)
{
	struct drm_device *dev = crtc->base.dev;
	struct drm_display_mode *adjusted_mode = &pipe_config->adjusted_mode;

	/* FIXME should check pixel clock limits on all platforms */
	if (INTEL_INFO(dev)->gen < 4) {
		struct drm_i915_private *dev_priv = dev->dev_private;
		int clock_limit =
			dev_priv->display.get_display_clock_speed(dev);

		/*
		 * Enable pixel doubling when the dot clock
		 * is > 90% of the (display) core speed.
		 *
		 * GDG double wide on either pipe,
		 * otherwise pipe A only.
		 */
		if ((crtc->pipe == PIPE_A || IS_I915G(dev)) &&
		    adjusted_mode->crtc_clock > clock_limit * 9 / 10) {
			clock_limit *= 2;
			pipe_config->double_wide = true;
		}

		if (adjusted_mode->crtc_clock > clock_limit * 9 / 10)
			return -EINVAL;
	}

	/*
	 * Pipe horizontal size must be even in:
	 * - DVO ganged mode
	 * - LVDS dual channel mode
	 * - Double wide pipe
	 */
	if ((intel_pipe_has_type(&crtc->base, INTEL_OUTPUT_LVDS) &&
	     intel_is_dual_link_lvds(dev)) || pipe_config->double_wide)
		pipe_config->pipe_src_w &= ~1;

	/* Cantiga+ cannot handle modes with a hsync front porch of 0.
	 * WaPruneModeWithIncorrectHsyncOffset:ctg,elk,ilk,snb,ivb,vlv,hsw.
	 */
	if ((INTEL_INFO(dev)->gen > 4 || IS_G4X(dev)) &&
		adjusted_mode->hsync_start == adjusted_mode->hdisplay)
		return -EINVAL;

	if ((IS_G4X(dev) || IS_VALLEYVIEW(dev)) && pipe_config->pipe_bpp > 10*3) {
		pipe_config->pipe_bpp = 10*3; /* 12bpc is gen5+ */
	} else if (INTEL_INFO(dev)->gen <= 4 && pipe_config->pipe_bpp > 8*3) {
		/* only a 8bpc pipe, with 6bpc dither through the panel fitter
		 * for lvds. */
		pipe_config->pipe_bpp = 8*3;
	}

	if (HAS_IPS(dev))
		hsw_compute_ips_config(crtc, pipe_config);

	/*
	 * XXX: PCH/WRPLL clock sharing is done in ->mode_set, so make sure the
	 * old clock survives for now.
	 */
	if (HAS_PCH_IBX(dev) || HAS_PCH_CPT(dev) || HAS_DDI(dev))
		pipe_config->shared_dpll = crtc->config.shared_dpll;

	if (pipe_config->has_pch_encoder)
		return ironlake_fdi_compute_config(crtc, pipe_config);

	return 0;
}

static int valleyview_get_display_clock_speed(struct drm_device *dev)
{
	struct drm_i915_private *dev_priv = dev->dev_private;
	int vco = valleyview_get_vco(dev_priv);
	u32 val;
	int divider;

	mutex_lock(&dev_priv->dpio_lock);
	val = vlv_cck_read(dev_priv, CCK_DISPLAY_CLOCK_CONTROL);
	mutex_unlock(&dev_priv->dpio_lock);

	divider = val & DISPLAY_FREQUENCY_VALUES;

	WARN((val & DISPLAY_FREQUENCY_STATUS) !=
	     (divider << DISPLAY_FREQUENCY_STATUS_SHIFT),
	     "cdclk change in progress\n");

	return DIV_ROUND_CLOSEST(vco << 1, divider + 1);
}

static int i945_get_display_clock_speed(struct drm_device *dev)
{
	return 400000;
}

static int i915_get_display_clock_speed(struct drm_device *dev)
{
	return 333000;
}

static int i9xx_misc_get_display_clock_speed(struct drm_device *dev)
{
	return 200000;
}

static int pnv_get_display_clock_speed(struct drm_device *dev)
{
	u16 gcfgc = 0;

	pci_read_config_word(dev->pdev, GCFGC, &gcfgc);

	switch (gcfgc & GC_DISPLAY_CLOCK_MASK) {
	case GC_DISPLAY_CLOCK_267_MHZ_PNV:
		return 267000;
	case GC_DISPLAY_CLOCK_333_MHZ_PNV:
		return 333000;
	case GC_DISPLAY_CLOCK_444_MHZ_PNV:
		return 444000;
	case GC_DISPLAY_CLOCK_200_MHZ_PNV:
		return 200000;
	default:
		DRM_ERROR("Unknown pnv display core clock 0x%04x\n", gcfgc);
	case GC_DISPLAY_CLOCK_133_MHZ_PNV:
		return 133000;
	case GC_DISPLAY_CLOCK_167_MHZ_PNV:
		return 167000;
	}
}

static int i915gm_get_display_clock_speed(struct drm_device *dev)
{
	u16 gcfgc = 0;

	pci_read_config_word(dev->pdev, GCFGC, &gcfgc);

	if (gcfgc & GC_LOW_FREQUENCY_ENABLE)
		return 133000;
	else {
		switch (gcfgc & GC_DISPLAY_CLOCK_MASK) {
		case GC_DISPLAY_CLOCK_333_MHZ:
			return 333000;
		default:
		case GC_DISPLAY_CLOCK_190_200_MHZ:
			return 190000;
		}
	}
}

static int i865_get_display_clock_speed(struct drm_device *dev)
{
	return 266000;
}

static int i855_get_display_clock_speed(struct drm_device *dev)
{
	u16 hpllcc = 0;
	/* Assume that the hardware is in the high speed state.  This
	 * should be the default.
	 */
	switch (hpllcc & GC_CLOCK_CONTROL_MASK) {
	case GC_CLOCK_133_200:
	case GC_CLOCK_100_200:
		return 200000;
	case GC_CLOCK_166_250:
		return 250000;
	case GC_CLOCK_100_133:
		return 133000;
	}

	/* Shouldn't happen */
	return 0;
}

static int i830_get_display_clock_speed(struct drm_device *dev)
{
	return 133000;
}

static void
intel_reduce_m_n_ratio(uint32_t *num, uint32_t *den)
{
	while (*num > DATA_LINK_M_N_MASK ||
	       *den > DATA_LINK_M_N_MASK) {
		*num >>= 1;
		*den >>= 1;
	}
}

static void compute_m_n(unsigned int m, unsigned int n,
			uint32_t *ret_m, uint32_t *ret_n)
{
	*ret_n = min_t(unsigned int, roundup_pow_of_two(n), DATA_LINK_N_MAX);
	*ret_m = div_u64((uint64_t) m * *ret_n, n);
	intel_reduce_m_n_ratio(ret_m, ret_n);
}

void
intel_link_compute_m_n(int bits_per_pixel, int nlanes,
		       int pixel_clock, int link_clock,
		       struct intel_link_m_n *m_n)
{
	m_n->tu = 64;

	compute_m_n(bits_per_pixel * pixel_clock,
		    link_clock * nlanes * 8,
		    &m_n->gmch_m, &m_n->gmch_n);

	compute_m_n(pixel_clock, link_clock,
		    &m_n->link_m, &m_n->link_n);
}

static inline bool intel_panel_use_ssc(struct drm_i915_private *dev_priv)
{
	if (i915.panel_use_ssc >= 0)
		return i915.panel_use_ssc != 0;
	return dev_priv->vbt.lvds_use_ssc
		&& !(dev_priv->quirks & QUIRK_LVDS_SSC_DISABLE);
}

static int i9xx_get_refclk(struct drm_crtc *crtc, int num_connectors)
{
	struct drm_device *dev = crtc->dev;
	struct drm_i915_private *dev_priv = dev->dev_private;
	int refclk;

	if (IS_VALLEYVIEW(dev)) {
		refclk = 100000;
	} else if (intel_pipe_has_type(crtc, INTEL_OUTPUT_LVDS) &&
	    intel_panel_use_ssc(dev_priv) && num_connectors < 2) {
		refclk = dev_priv->vbt.lvds_ssc_freq;
		DRM_DEBUG_KMS("using SSC reference clock of %d kHz\n", refclk);
	} else if (!IS_GEN2(dev)) {
		refclk = 96000;
	} else {
		refclk = 48000;
	}

	return refclk;
}

static uint32_t pnv_dpll_compute_fp(struct dpll *dpll)
{
	return (1 << dpll->n) << 16 | dpll->m2;
}

static uint32_t i9xx_dpll_compute_fp(struct dpll *dpll)
{
	return dpll->n << 16 | dpll->m1 << 8 | dpll->m2;
}

static void i9xx_update_pll_dividers(struct intel_crtc *crtc,
				     intel_clock_t *reduced_clock)
{
	struct drm_device *dev = crtc->base.dev;
	u32 fp, fp2 = 0;

	if (IS_PINEVIEW(dev)) {
		fp = pnv_dpll_compute_fp(&crtc->config.dpll);
		if (reduced_clock)
			fp2 = pnv_dpll_compute_fp(reduced_clock);
	} else {
		fp = i9xx_dpll_compute_fp(&crtc->config.dpll);
		if (reduced_clock)
			fp2 = i9xx_dpll_compute_fp(reduced_clock);
	}

	crtc->config.dpll_hw_state.fp0 = fp;

	crtc->lowfreq_avail = false;
	if (intel_pipe_has_type(&crtc->base, INTEL_OUTPUT_LVDS) &&
	    reduced_clock && i915.powersave) {
		crtc->config.dpll_hw_state.fp1 = fp2;
		crtc->lowfreq_avail = true;
	} else {
		crtc->config.dpll_hw_state.fp1 = fp;
	}
}

static void vlv_pllb_recal_opamp(struct drm_i915_private *dev_priv, enum pipe
		pipe)
{
	u32 reg_val;

	/*
	 * PLLB opamp always calibrates to max value of 0x3f, force enable it
	 * and set it to a reasonable value instead.
	 */
	reg_val = vlv_dpio_read(dev_priv, pipe, VLV_PLL_DW9(1));
	reg_val &= 0xffffff00;
	reg_val |= 0x00000030;
	vlv_dpio_write(dev_priv, pipe, VLV_PLL_DW9(1), reg_val);

	reg_val = vlv_dpio_read(dev_priv, pipe, VLV_REF_DW13);
	reg_val &= 0x8cffffff;
	reg_val = 0x8c000000;
	vlv_dpio_write(dev_priv, pipe, VLV_REF_DW13, reg_val);

	reg_val = vlv_dpio_read(dev_priv, pipe, VLV_PLL_DW9(1));
	reg_val &= 0xffffff00;
	vlv_dpio_write(dev_priv, pipe, VLV_PLL_DW9(1), reg_val);

	reg_val = vlv_dpio_read(dev_priv, pipe, VLV_REF_DW13);
	reg_val &= 0x00ffffff;
	reg_val |= 0xb0000000;
	vlv_dpio_write(dev_priv, pipe, VLV_REF_DW13, reg_val);
}

static void intel_pch_transcoder_set_m_n(struct intel_crtc *crtc,
					 struct intel_link_m_n *m_n)
{
	struct drm_device *dev = crtc->base.dev;
	struct drm_i915_private *dev_priv = dev->dev_private;
	int pipe = crtc->pipe;

	I915_WRITE(PCH_TRANS_DATA_M1(pipe), TU_SIZE(m_n->tu) | m_n->gmch_m);
	I915_WRITE(PCH_TRANS_DATA_N1(pipe), m_n->gmch_n);
	I915_WRITE(PCH_TRANS_LINK_M1(pipe), m_n->link_m);
	I915_WRITE(PCH_TRANS_LINK_N1(pipe), m_n->link_n);
}

static void intel_cpu_transcoder_set_m_n(struct intel_crtc *crtc,
					 struct intel_link_m_n *m_n)
{
	struct drm_device *dev = crtc->base.dev;
	struct drm_i915_private *dev_priv = dev->dev_private;
	int pipe = crtc->pipe;
	enum transcoder transcoder = crtc->config.cpu_transcoder;

	if (INTEL_INFO(dev)->gen >= 5) {
		I915_WRITE(PIPE_DATA_M1(transcoder), TU_SIZE(m_n->tu) | m_n->gmch_m);
		I915_WRITE(PIPE_DATA_N1(transcoder), m_n->gmch_n);
		I915_WRITE(PIPE_LINK_M1(transcoder), m_n->link_m);
		I915_WRITE(PIPE_LINK_N1(transcoder), m_n->link_n);
	} else {
		I915_WRITE(PIPE_DATA_M_G4X(pipe), TU_SIZE(m_n->tu) | m_n->gmch_m);
		I915_WRITE(PIPE_DATA_N_G4X(pipe), m_n->gmch_n);
		I915_WRITE(PIPE_LINK_M_G4X(pipe), m_n->link_m);
		I915_WRITE(PIPE_LINK_N_G4X(pipe), m_n->link_n);
	}
}

static void intel_dp_set_m_n(struct intel_crtc *crtc)
{
	if (crtc->config.has_pch_encoder)
		intel_pch_transcoder_set_m_n(crtc, &crtc->config.dp_m_n);
	else
		intel_cpu_transcoder_set_m_n(crtc, &crtc->config.dp_m_n);
}

static void vlv_update_pll(struct intel_crtc *crtc)
{
	u32 dpll, dpll_md;

	/*
	 * Enable DPIO clock input. We should never disable the reference
	 * clock for pipe B, since VGA hotplug / manual detection depends
	 * on it.
	 */
	dpll = DPLL_EXT_BUFFER_ENABLE_VLV | DPLL_REFA_CLK_ENABLE_VLV |
		DPLL_VGA_MODE_DIS | DPLL_INTEGRATED_CLOCK_VLV;
	/* We should never disable this, set it here for state tracking */
	if (crtc->pipe == PIPE_B)
		dpll |= DPLL_INTEGRATED_CRI_CLK_VLV;
	dpll |= DPLL_VCO_ENABLE;
	crtc->config.dpll_hw_state.dpll = dpll;

	dpll_md = (crtc->config.pixel_multiplier - 1)
		<< DPLL_MD_UDI_MULTIPLIER_SHIFT;
	crtc->config.dpll_hw_state.dpll_md = dpll_md;
}

static void vlv_prepare_pll(struct intel_crtc *crtc)
{
	struct drm_device *dev = crtc->base.dev;
	struct drm_i915_private *dev_priv = dev->dev_private;
	int pipe = crtc->pipe;
	u32 mdiv;
	u32 bestn, bestm1, bestm2, bestp1, bestp2;
	u32 coreclk, reg_val;

	mutex_lock(&dev_priv->dpio_lock);

	bestn = crtc->config.dpll.n;
	bestm1 = crtc->config.dpll.m1;
	bestm2 = crtc->config.dpll.m2;
	bestp1 = crtc->config.dpll.p1;
	bestp2 = crtc->config.dpll.p2;

	/* See eDP HDMI DPIO driver vbios notes doc */

	/* PLL B needs special handling */
	if (pipe == PIPE_B)
		vlv_pllb_recal_opamp(dev_priv, pipe);

	/* Set up Tx target for periodic Rcomp update */
	vlv_dpio_write(dev_priv, pipe, VLV_PLL_DW9_BCAST, 0x0100000f);

	/* Disable target IRef on PLL */
	reg_val = vlv_dpio_read(dev_priv, pipe, VLV_PLL_DW8(pipe));
	reg_val &= 0x00ffffff;
	vlv_dpio_write(dev_priv, pipe, VLV_PLL_DW8(pipe), reg_val);

	/* Disable fast lock */
	vlv_dpio_write(dev_priv, pipe, VLV_CMN_DW0, 0x610);

	/* Set idtafcrecal before PLL is enabled */
	mdiv = ((bestm1 << DPIO_M1DIV_SHIFT) | (bestm2 & DPIO_M2DIV_MASK));
	mdiv |= ((bestp1 << DPIO_P1_SHIFT) | (bestp2 << DPIO_P2_SHIFT));
	mdiv |= ((bestn << DPIO_N_SHIFT));
	mdiv |= (1 << DPIO_K_SHIFT);

	/*
	 * Post divider depends on pixel clock rate, DAC vs digital (and LVDS,
	 * but we don't support that).
	 * Note: don't use the DAC post divider as it seems unstable.
	 */
	mdiv |= (DPIO_POST_DIV_HDMIDP << DPIO_POST_DIV_SHIFT);
	vlv_dpio_write(dev_priv, pipe, VLV_PLL_DW3(pipe), mdiv);

	mdiv |= DPIO_ENABLE_CALIBRATION;
	vlv_dpio_write(dev_priv, pipe, VLV_PLL_DW3(pipe), mdiv);

	/* Set HBR and RBR LPF coefficients */
	if (crtc->config.port_clock == 162000 ||
	    intel_pipe_has_type(&crtc->base, INTEL_OUTPUT_ANALOG) ||
	    intel_pipe_has_type(&crtc->base, INTEL_OUTPUT_HDMI))
		vlv_dpio_write(dev_priv, pipe, VLV_PLL_DW10(pipe),
				 0x009f0003);
	else
		vlv_dpio_write(dev_priv, pipe, VLV_PLL_DW10(pipe),
				 0x00d0000f);

	if (intel_pipe_has_type(&crtc->base, INTEL_OUTPUT_EDP) ||
	    intel_pipe_has_type(&crtc->base, INTEL_OUTPUT_DISPLAYPORT)) {
		/* Use SSC source */
		if (pipe == PIPE_A)
			vlv_dpio_write(dev_priv, pipe, VLV_PLL_DW5(pipe),
					 0x0df40000);
		else
			vlv_dpio_write(dev_priv, pipe, VLV_PLL_DW5(pipe),
					 0x0df70000);
	} else { /* HDMI or VGA */
		/* Use bend source */
		if (pipe == PIPE_A)
			vlv_dpio_write(dev_priv, pipe, VLV_PLL_DW5(pipe),
					 0x0df70000);
		else
			vlv_dpio_write(dev_priv, pipe, VLV_PLL_DW5(pipe),
					 0x0df40000);
	}

	coreclk = vlv_dpio_read(dev_priv, pipe, VLV_PLL_DW7(pipe));
	coreclk = (coreclk & 0x0000ff00) | 0x01c00000;
	if (intel_pipe_has_type(&crtc->base, INTEL_OUTPUT_DISPLAYPORT) ||
	    intel_pipe_has_type(&crtc->base, INTEL_OUTPUT_EDP))
		coreclk |= 0x01000000;
	vlv_dpio_write(dev_priv, pipe, VLV_PLL_DW7(pipe), coreclk);

	vlv_dpio_write(dev_priv, pipe, VLV_PLL_DW11(pipe), 0x87871000);
	mutex_unlock(&dev_priv->dpio_lock);
}

static void chv_update_pll(struct intel_crtc *crtc)
{
	struct drm_device *dev = crtc->base.dev;
	struct drm_i915_private *dev_priv = dev->dev_private;
	int pipe = crtc->pipe;
	int dpll_reg = DPLL(crtc->pipe);
	enum dpio_channel port = vlv_pipe_to_channel(pipe);
	u32 loopfilter, intcoeff;
	u32 bestn, bestm1, bestm2, bestp1, bestp2, bestm2_frac;
	int refclk;

	crtc->config.dpll_hw_state.dpll = DPLL_SSC_REF_CLOCK_CHV |
		DPLL_REFA_CLK_ENABLE_VLV | DPLL_VGA_MODE_DIS |
		DPLL_VCO_ENABLE;
	if (pipe != PIPE_A)
		crtc->config.dpll_hw_state.dpll |= DPLL_INTEGRATED_CRI_CLK_VLV;

	crtc->config.dpll_hw_state.dpll_md =
		(crtc->config.pixel_multiplier - 1) << DPLL_MD_UDI_MULTIPLIER_SHIFT;

	bestn = crtc->config.dpll.n;
	bestm2_frac = crtc->config.dpll.m2 & 0x3fffff;
	bestm1 = crtc->config.dpll.m1;
	bestm2 = crtc->config.dpll.m2 >> 22;
	bestp1 = crtc->config.dpll.p1;
	bestp2 = crtc->config.dpll.p2;

	/*
	 * Enable Refclk and SSC
	 */
	I915_WRITE(dpll_reg,
		   crtc->config.dpll_hw_state.dpll & ~DPLL_VCO_ENABLE);

	mutex_lock(&dev_priv->dpio_lock);

	/* p1 and p2 divider */
	vlv_dpio_write(dev_priv, pipe, CHV_CMN_DW13(port),
			5 << DPIO_CHV_S1_DIV_SHIFT |
			bestp1 << DPIO_CHV_P1_DIV_SHIFT |
			bestp2 << DPIO_CHV_P2_DIV_SHIFT |
			1 << DPIO_CHV_K_DIV_SHIFT);

	/* Feedback post-divider - m2 */
	vlv_dpio_write(dev_priv, pipe, CHV_PLL_DW0(port), bestm2);

	/* Feedback refclk divider - n and m1 */
	vlv_dpio_write(dev_priv, pipe, CHV_PLL_DW1(port),
			DPIO_CHV_M1_DIV_BY_2 |
			1 << DPIO_CHV_N_DIV_SHIFT);

	/* M2 fraction division */
	vlv_dpio_write(dev_priv, pipe, CHV_PLL_DW2(port), bestm2_frac);

	/* M2 fraction division enable */
	vlv_dpio_write(dev_priv, pipe, CHV_PLL_DW3(port),
		       DPIO_CHV_FRAC_DIV_EN |
		       (2 << DPIO_CHV_FEEDFWD_GAIN_SHIFT));

	/* Loop filter */
	refclk = i9xx_get_refclk(&crtc->base, 0);
	loopfilter = 5 << DPIO_CHV_PROP_COEFF_SHIFT |
		2 << DPIO_CHV_GAIN_CTRL_SHIFT;
	if (refclk == 100000)
		intcoeff = 11;
	else if (refclk == 38400)
		intcoeff = 10;
	else
		intcoeff = 9;
	loopfilter |= intcoeff << DPIO_CHV_INT_COEFF_SHIFT;
	vlv_dpio_write(dev_priv, pipe, CHV_PLL_DW6(port), loopfilter);

	/* AFC Recal */
	vlv_dpio_write(dev_priv, pipe, CHV_CMN_DW14(port),
			vlv_dpio_read(dev_priv, pipe, CHV_CMN_DW14(port)) |
			DPIO_AFC_RECAL);

	mutex_unlock(&dev_priv->dpio_lock);
}

static void i9xx_update_pll(struct intel_crtc *crtc,
			    intel_clock_t *reduced_clock,
			    int num_connectors)
{
	struct drm_device *dev = crtc->base.dev;
	struct drm_i915_private *dev_priv = dev->dev_private;
	u32 dpll;
	bool is_sdvo;
	struct dpll *clock = &crtc->config.dpll;

	i9xx_update_pll_dividers(crtc, reduced_clock);

	is_sdvo = intel_pipe_has_type(&crtc->base, INTEL_OUTPUT_SDVO) ||
		intel_pipe_has_type(&crtc->base, INTEL_OUTPUT_HDMI);

	dpll = DPLL_VGA_MODE_DIS;

	if (intel_pipe_has_type(&crtc->base, INTEL_OUTPUT_LVDS))
		dpll |= DPLLB_MODE_LVDS;
	else
		dpll |= DPLLB_MODE_DAC_SERIAL;

	if (IS_I945G(dev) || IS_I945GM(dev) || IS_G33(dev)) {
		dpll |= (crtc->config.pixel_multiplier - 1)
			<< SDVO_MULTIPLIER_SHIFT_HIRES;
	}

	if (is_sdvo)
		dpll |= DPLL_SDVO_HIGH_SPEED;

	if (intel_pipe_has_type(&crtc->base, INTEL_OUTPUT_DISPLAYPORT))
		dpll |= DPLL_SDVO_HIGH_SPEED;

	/* compute bitmask from p1 value */
	if (IS_PINEVIEW(dev))
		dpll |= (1 << (clock->p1 - 1)) << DPLL_FPA01_P1_POST_DIV_SHIFT_PINEVIEW;
	else {
		dpll |= (1 << (clock->p1 - 1)) << DPLL_FPA01_P1_POST_DIV_SHIFT;
		if (IS_G4X(dev) && reduced_clock)
			dpll |= (1 << (reduced_clock->p1 - 1)) << DPLL_FPA1_P1_POST_DIV_SHIFT;
	}
	switch (clock->p2) {
	case 5:
		dpll |= DPLL_DAC_SERIAL_P2_CLOCK_DIV_5;
		break;
	case 7:
		dpll |= DPLLB_LVDS_P2_CLOCK_DIV_7;
		break;
	case 10:
		dpll |= DPLL_DAC_SERIAL_P2_CLOCK_DIV_10;
		break;
	case 14:
		dpll |= DPLLB_LVDS_P2_CLOCK_DIV_14;
		break;
	}
	if (INTEL_INFO(dev)->gen >= 4)
		dpll |= (6 << PLL_LOAD_PULSE_PHASE_SHIFT);

	if (crtc->config.sdvo_tv_clock)
		dpll |= PLL_REF_INPUT_TVCLKINBC;
	else if (intel_pipe_has_type(&crtc->base, INTEL_OUTPUT_LVDS) &&
		 intel_panel_use_ssc(dev_priv) && num_connectors < 2)
		dpll |= PLLB_REF_INPUT_SPREADSPECTRUMIN;
	else
		dpll |= PLL_REF_INPUT_DREFCLK;

	dpll |= DPLL_VCO_ENABLE;
	crtc->config.dpll_hw_state.dpll = dpll;

	if (INTEL_INFO(dev)->gen >= 4) {
		u32 dpll_md = (crtc->config.pixel_multiplier - 1)
			<< DPLL_MD_UDI_MULTIPLIER_SHIFT;
		crtc->config.dpll_hw_state.dpll_md = dpll_md;
	}
}

static void i8xx_update_pll(struct intel_crtc *crtc,
			    intel_clock_t *reduced_clock,
			    int num_connectors)
{
	struct drm_device *dev = crtc->base.dev;
	struct drm_i915_private *dev_priv = dev->dev_private;
	u32 dpll;
	struct dpll *clock = &crtc->config.dpll;

	i9xx_update_pll_dividers(crtc, reduced_clock);

	dpll = DPLL_VGA_MODE_DIS;

	if (intel_pipe_has_type(&crtc->base, INTEL_OUTPUT_LVDS)) {
		dpll |= (1 << (clock->p1 - 1)) << DPLL_FPA01_P1_POST_DIV_SHIFT;
	} else {
		if (clock->p1 == 2)
			dpll |= PLL_P1_DIVIDE_BY_TWO;
		else
			dpll |= (clock->p1 - 2) << DPLL_FPA01_P1_POST_DIV_SHIFT;
		if (clock->p2 == 4)
			dpll |= PLL_P2_DIVIDE_BY_4;
	}

	if (intel_pipe_has_type(&crtc->base, INTEL_OUTPUT_DVO))
		dpll |= DPLL_DVO_2X_MODE;

	if (intel_pipe_has_type(&crtc->base, INTEL_OUTPUT_LVDS) &&
		 intel_panel_use_ssc(dev_priv) && num_connectors < 2)
		dpll |= PLLB_REF_INPUT_SPREADSPECTRUMIN;
	else
		dpll |= PLL_REF_INPUT_DREFCLK;

	dpll |= DPLL_VCO_ENABLE;
	crtc->config.dpll_hw_state.dpll = dpll;
}

static void intel_set_pipe_timings(struct intel_crtc *intel_crtc)
{
	struct drm_device *dev = intel_crtc->base.dev;
	struct drm_i915_private *dev_priv = dev->dev_private;
	enum pipe pipe = intel_crtc->pipe;
	enum transcoder cpu_transcoder = intel_crtc->config.cpu_transcoder;
	struct drm_display_mode *adjusted_mode =
		&intel_crtc->config.adjusted_mode;
	uint32_t crtc_vtotal, crtc_vblank_end;
	int vsyncshift = 0;

	/* We need to be careful not to changed the adjusted mode, for otherwise
	 * the hw state checker will get angry at the mismatch. */
	crtc_vtotal = adjusted_mode->crtc_vtotal;
	crtc_vblank_end = adjusted_mode->crtc_vblank_end;

	if (adjusted_mode->flags & DRM_MODE_FLAG_INTERLACE) {
		/* the chip adds 2 halflines automatically */
		crtc_vtotal -= 1;
		crtc_vblank_end -= 1;

		if (intel_pipe_has_type(&intel_crtc->base, INTEL_OUTPUT_SDVO))
			vsyncshift = (adjusted_mode->crtc_htotal - 1) / 2;
		else
			vsyncshift = adjusted_mode->crtc_hsync_start -
				adjusted_mode->crtc_htotal / 2;
		if (vsyncshift < 0)
			vsyncshift += adjusted_mode->crtc_htotal;
	}

	if (INTEL_INFO(dev)->gen > 3)
		I915_WRITE(VSYNCSHIFT(cpu_transcoder), vsyncshift);

	I915_WRITE(HTOTAL(cpu_transcoder),
		   (adjusted_mode->crtc_hdisplay - 1) |
		   ((adjusted_mode->crtc_htotal - 1) << 16));
	I915_WRITE(HBLANK(cpu_transcoder),
		   (adjusted_mode->crtc_hblank_start - 1) |
		   ((adjusted_mode->crtc_hblank_end - 1) << 16));
	I915_WRITE(HSYNC(cpu_transcoder),
		   (adjusted_mode->crtc_hsync_start - 1) |
		   ((adjusted_mode->crtc_hsync_end - 1) << 16));

	I915_WRITE(VTOTAL(cpu_transcoder),
		   (adjusted_mode->crtc_vdisplay - 1) |
		   ((crtc_vtotal - 1) << 16));
	I915_WRITE(VBLANK(cpu_transcoder),
		   (adjusted_mode->crtc_vblank_start - 1) |
		   ((crtc_vblank_end - 1) << 16));
	I915_WRITE(VSYNC(cpu_transcoder),
		   (adjusted_mode->crtc_vsync_start - 1) |
		   ((adjusted_mode->crtc_vsync_end - 1) << 16));

	/* Workaround: when the EDP input selection is B, the VTOTAL_B must be
	 * programmed with the VTOTAL_EDP value. Same for VTOTAL_C. This is
	 * documented on the DDI_FUNC_CTL register description, EDP Input Select
	 * bits. */
	if (IS_HASWELL(dev) && cpu_transcoder == TRANSCODER_EDP &&
	    (pipe == PIPE_B || pipe == PIPE_C))
		I915_WRITE(VTOTAL(pipe), I915_READ(VTOTAL(cpu_transcoder)));

	/* pipesrc controls the size that is scaled from, which should
	 * always be the user's requested size.
	 */
	I915_WRITE(PIPESRC(pipe),
		   ((intel_crtc->config.pipe_src_w - 1) << 16) |
		   (intel_crtc->config.pipe_src_h - 1));
}

static void intel_get_pipe_timings(struct intel_crtc *crtc,
				   struct intel_crtc_config *pipe_config)
{
	struct drm_device *dev = crtc->base.dev;
	struct drm_i915_private *dev_priv = dev->dev_private;
	enum transcoder cpu_transcoder = pipe_config->cpu_transcoder;
	uint32_t tmp;

	tmp = I915_READ(HTOTAL(cpu_transcoder));
	pipe_config->adjusted_mode.crtc_hdisplay = (tmp & 0xffff) + 1;
	pipe_config->adjusted_mode.crtc_htotal = ((tmp >> 16) & 0xffff) + 1;
	tmp = I915_READ(HBLANK(cpu_transcoder));
	pipe_config->adjusted_mode.crtc_hblank_start = (tmp & 0xffff) + 1;
	pipe_config->adjusted_mode.crtc_hblank_end = ((tmp >> 16) & 0xffff) + 1;
	tmp = I915_READ(HSYNC(cpu_transcoder));
	pipe_config->adjusted_mode.crtc_hsync_start = (tmp & 0xffff) + 1;
	pipe_config->adjusted_mode.crtc_hsync_end = ((tmp >> 16) & 0xffff) + 1;

	tmp = I915_READ(VTOTAL(cpu_transcoder));
	pipe_config->adjusted_mode.crtc_vdisplay = (tmp & 0xffff) + 1;
	pipe_config->adjusted_mode.crtc_vtotal = ((tmp >> 16) & 0xffff) + 1;
	tmp = I915_READ(VBLANK(cpu_transcoder));
	pipe_config->adjusted_mode.crtc_vblank_start = (tmp & 0xffff) + 1;
	pipe_config->adjusted_mode.crtc_vblank_end = ((tmp >> 16) & 0xffff) + 1;
	tmp = I915_READ(VSYNC(cpu_transcoder));
	pipe_config->adjusted_mode.crtc_vsync_start = (tmp & 0xffff) + 1;
	pipe_config->adjusted_mode.crtc_vsync_end = ((tmp >> 16) & 0xffff) + 1;

	if (I915_READ(PIPECONF(cpu_transcoder)) & PIPECONF_INTERLACE_MASK) {
		pipe_config->adjusted_mode.flags |= DRM_MODE_FLAG_INTERLACE;
		pipe_config->adjusted_mode.crtc_vtotal += 1;
		pipe_config->adjusted_mode.crtc_vblank_end += 1;
	}

	tmp = I915_READ(PIPESRC(crtc->pipe));
	pipe_config->pipe_src_h = (tmp & 0xffff) + 1;
	pipe_config->pipe_src_w = ((tmp >> 16) & 0xffff) + 1;

	pipe_config->requested_mode.vdisplay = pipe_config->pipe_src_h;
	pipe_config->requested_mode.hdisplay = pipe_config->pipe_src_w;
}

void intel_mode_from_pipe_config(struct drm_display_mode *mode,
				 struct intel_crtc_config *pipe_config)
{
	mode->hdisplay = pipe_config->adjusted_mode.crtc_hdisplay;
	mode->htotal = pipe_config->adjusted_mode.crtc_htotal;
	mode->hsync_start = pipe_config->adjusted_mode.crtc_hsync_start;
	mode->hsync_end = pipe_config->adjusted_mode.crtc_hsync_end;

	mode->vdisplay = pipe_config->adjusted_mode.crtc_vdisplay;
	mode->vtotal = pipe_config->adjusted_mode.crtc_vtotal;
	mode->vsync_start = pipe_config->adjusted_mode.crtc_vsync_start;
	mode->vsync_end = pipe_config->adjusted_mode.crtc_vsync_end;

	mode->flags = pipe_config->adjusted_mode.flags;

	mode->clock = pipe_config->adjusted_mode.crtc_clock;
	mode->flags |= pipe_config->adjusted_mode.flags;
}

static void i9xx_set_pipeconf(struct intel_crtc *intel_crtc)
{
	struct drm_device *dev = intel_crtc->base.dev;
	struct drm_i915_private *dev_priv = dev->dev_private;
	uint32_t pipeconf;

	pipeconf = 0;

	if (dev_priv->quirks & QUIRK_PIPEA_FORCE &&
	    I915_READ(PIPECONF(intel_crtc->pipe)) & PIPECONF_ENABLE)
		pipeconf |= PIPECONF_ENABLE;

	if (intel_crtc->config.double_wide)
		pipeconf |= PIPECONF_DOUBLE_WIDE;

	/* only g4x and later have fancy bpc/dither controls */
	if (IS_G4X(dev) || IS_VALLEYVIEW(dev)) {
		/* Bspec claims that we can't use dithering for 30bpp pipes. */
		if (intel_crtc->config.dither && intel_crtc->config.pipe_bpp != 30)
			pipeconf |= PIPECONF_DITHER_EN |
				    PIPECONF_DITHER_TYPE_SP;

		switch (intel_crtc->config.pipe_bpp) {
		case 18:
			pipeconf |= PIPECONF_6BPC;
			break;
		case 24:
			pipeconf |= PIPECONF_8BPC;
			break;
		case 30:
			pipeconf |= PIPECONF_10BPC;
			break;
		default:
			/* Case prevented by intel_choose_pipe_bpp_dither. */
			BUG();
		}
	}

	if (HAS_PIPE_CXSR(dev)) {
		if (intel_crtc->lowfreq_avail) {
			DRM_DEBUG_KMS("enabling CxSR downclocking\n");
			pipeconf |= PIPECONF_CXSR_DOWNCLOCK;
		} else {
			DRM_DEBUG_KMS("disabling CxSR downclocking\n");
		}
	}

	if (intel_crtc->config.adjusted_mode.flags & DRM_MODE_FLAG_INTERLACE) {
		if (INTEL_INFO(dev)->gen < 4 ||
		    intel_pipe_has_type(&intel_crtc->base, INTEL_OUTPUT_SDVO))
			pipeconf |= PIPECONF_INTERLACE_W_FIELD_INDICATION;
		else
			pipeconf |= PIPECONF_INTERLACE_W_SYNC_SHIFT;
	} else
		pipeconf |= PIPECONF_PROGRESSIVE;

	if (IS_VALLEYVIEW(dev) && intel_crtc->config.limited_color_range)
		pipeconf |= PIPECONF_COLOR_RANGE_SELECT;

	I915_WRITE(PIPECONF(intel_crtc->pipe), pipeconf);
	POSTING_READ(PIPECONF(intel_crtc->pipe));
}

static int i9xx_crtc_mode_set(struct drm_crtc *crtc,
			      int x, int y,
			      struct drm_framebuffer *fb)
{
	struct drm_device *dev = crtc->dev;
	struct drm_i915_private *dev_priv = dev->dev_private;
	struct intel_crtc *intel_crtc = to_intel_crtc(crtc);
	int refclk, num_connectors = 0;
	intel_clock_t clock, reduced_clock;
	bool ok, has_reduced_clock = false;
	bool is_lvds = false, is_dsi = false;
	struct intel_encoder *encoder;
	const intel_limit_t *limit;

	for_each_encoder_on_crtc(dev, crtc, encoder) {
		switch (encoder->type) {
		case INTEL_OUTPUT_LVDS:
			is_lvds = true;
			break;
		case INTEL_OUTPUT_DSI:
			is_dsi = true;
			break;
		}

		num_connectors++;
	}

	if (is_dsi)
		return 0;

	if (!intel_crtc->config.clock_set) {
		refclk = i9xx_get_refclk(crtc, num_connectors);

		/*
		 * Returns a set of divisors for the desired target clock with
		 * the given refclk, or FALSE.  The returned values represent
		 * the clock equation: reflck * (5 * (m1 + 2) + (m2 + 2)) / (n +
		 * 2) / p1 / p2.
		 */
		limit = intel_limit(crtc, refclk);
		ok = dev_priv->display.find_dpll(limit, crtc,
						 intel_crtc->config.port_clock,
						 refclk, NULL, &clock);
		if (!ok) {
			DRM_ERROR("Couldn't find PLL settings for mode!\n");
			return -EINVAL;
		}

		if (is_lvds && dev_priv->lvds_downclock_avail) {
			/*
			 * Ensure we match the reduced clock's P to the target
			 * clock.  If the clocks don't match, we can't switch
			 * the display clock by using the FP0/FP1. In such case
			 * we will disable the LVDS downclock feature.
			 */
			has_reduced_clock =
				dev_priv->display.find_dpll(limit, crtc,
							    dev_priv->lvds_downclock,
							    refclk, &clock,
							    &reduced_clock);
		}
		/* Compat-code for transition, will disappear. */
		intel_crtc->config.dpll.n = clock.n;
		intel_crtc->config.dpll.m1 = clock.m1;
		intel_crtc->config.dpll.m2 = clock.m2;
		intel_crtc->config.dpll.p1 = clock.p1;
		intel_crtc->config.dpll.p2 = clock.p2;
	}

	if (IS_GEN2(dev)) {
		i8xx_update_pll(intel_crtc,
				has_reduced_clock ? &reduced_clock : NULL,
				num_connectors);
	} else if (IS_CHERRYVIEW(dev)) {
		chv_update_pll(intel_crtc);
	} else if (IS_VALLEYVIEW(dev)) {
		vlv_update_pll(intel_crtc);
	} else {
		i9xx_update_pll(intel_crtc,
				has_reduced_clock ? &reduced_clock : NULL,
				num_connectors);
	}

	return 0;
}

static void i9xx_get_pfit_config(struct intel_crtc *crtc,
				 struct intel_crtc_config *pipe_config)
{
	struct drm_device *dev = crtc->base.dev;
	struct drm_i915_private *dev_priv = dev->dev_private;
	uint32_t tmp;

	if (INTEL_INFO(dev)->gen <= 3 && (IS_I830(dev) || !IS_MOBILE(dev)))
		return;

	tmp = I915_READ(PFIT_CONTROL);
	if (!(tmp & PFIT_ENABLE))
		return;

	/* Check whether the pfit is attached to our pipe. */
	if (INTEL_INFO(dev)->gen < 4) {
		if (crtc->pipe != PIPE_B)
			return;
	} else {
		if ((tmp & PFIT_PIPE_MASK) != (crtc->pipe << PFIT_PIPE_SHIFT))
			return;
	}

	pipe_config->gmch_pfit.control = tmp;
	pipe_config->gmch_pfit.pgm_ratios = I915_READ(PFIT_PGM_RATIOS);
	if (INTEL_INFO(dev)->gen < 5)
		pipe_config->gmch_pfit.lvds_border_bits =
			I915_READ(LVDS) & LVDS_BORDER_ENABLE;
}

static void vlv_crtc_clock_get(struct intel_crtc *crtc,
			       struct intel_crtc_config *pipe_config)
{
	struct drm_device *dev = crtc->base.dev;
	struct drm_i915_private *dev_priv = dev->dev_private;
	int pipe = pipe_config->cpu_transcoder;
	intel_clock_t clock;
	u32 mdiv;
	int refclk = 100000;

	mutex_lock(&dev_priv->dpio_lock);
	mdiv = vlv_dpio_read(dev_priv, pipe, VLV_PLL_DW3(pipe));
	mutex_unlock(&dev_priv->dpio_lock);

	clock.m1 = (mdiv >> DPIO_M1DIV_SHIFT) & 7;
	clock.m2 = mdiv & DPIO_M2DIV_MASK;
	clock.n = (mdiv >> DPIO_N_SHIFT) & 0xf;
	clock.p1 = (mdiv >> DPIO_P1_SHIFT) & 7;
	clock.p2 = (mdiv >> DPIO_P2_SHIFT) & 0x1f;

	vlv_clock(refclk, &clock);

	/* clock.dot is the fast clock */
	pipe_config->port_clock = clock.dot / 5;
}

static void i9xx_get_plane_config(struct intel_crtc *crtc,
				  struct intel_plane_config *plane_config)
{
	struct drm_device *dev = crtc->base.dev;
	struct drm_i915_private *dev_priv = dev->dev_private;
	u32 val, base, offset;
	int pipe = crtc->pipe, plane = crtc->plane;
	int fourcc, pixel_format;
	int aligned_height;

	crtc->base.primary->fb = kzalloc(sizeof(struct intel_framebuffer), GFP_KERNEL);
	if (!crtc->base.primary->fb) {
		DRM_DEBUG_KMS("failed to alloc fb\n");
		return;
	}

	val = I915_READ(DSPCNTR(plane));

	if (INTEL_INFO(dev)->gen >= 4)
		if (val & DISPPLANE_TILED)
			plane_config->tiled = true;

	pixel_format = val & DISPPLANE_PIXFORMAT_MASK;
	fourcc = intel_format_to_fourcc(pixel_format);
	crtc->base.primary->fb->pixel_format = fourcc;
	crtc->base.primary->fb->bits_per_pixel =
		drm_format_plane_cpp(fourcc, 0) * 8;

	if (INTEL_INFO(dev)->gen >= 4) {
		if (plane_config->tiled)
			offset = I915_READ(DSPTILEOFF(plane));
		else
			offset = I915_READ(DSPLINOFF(plane));
		base = I915_READ(DSPSURF(plane)) & 0xfffff000;
	} else {
		base = I915_READ(DSPADDR(plane));
	}
	plane_config->base = base;

	val = I915_READ(PIPESRC(pipe));
	crtc->base.primary->fb->width = ((val >> 16) & 0xfff) + 1;
	crtc->base.primary->fb->height = ((val >> 0) & 0xfff) + 1;

	val = I915_READ(DSPSTRIDE(pipe));
	crtc->base.primary->fb->pitches[0] = val & 0xffffff80;

	aligned_height = intel_align_height(dev, crtc->base.primary->fb->height,
					    plane_config->tiled);

	plane_config->size = PAGE_ALIGN(crtc->base.primary->fb->pitches[0] *
					aligned_height);

	DRM_DEBUG_KMS("pipe/plane %d/%d with fb: size=%dx%d@%d, offset=%x, pitch %d, size 0x%x\n",
		      pipe, plane, crtc->base.primary->fb->width,
		      crtc->base.primary->fb->height,
		      crtc->base.primary->fb->bits_per_pixel, base,
		      crtc->base.primary->fb->pitches[0],
		      plane_config->size);

}

static void chv_crtc_clock_get(struct intel_crtc *crtc,
			       struct intel_crtc_config *pipe_config)
{
	struct drm_device *dev = crtc->base.dev;
	struct drm_i915_private *dev_priv = dev->dev_private;
	int pipe = pipe_config->cpu_transcoder;
	enum dpio_channel port = vlv_pipe_to_channel(pipe);
	intel_clock_t clock;
	u32 cmn_dw13, pll_dw0, pll_dw1, pll_dw2;
	int refclk = 100000;

	mutex_lock(&dev_priv->dpio_lock);
	cmn_dw13 = vlv_dpio_read(dev_priv, pipe, CHV_CMN_DW13(port));
	pll_dw0 = vlv_dpio_read(dev_priv, pipe, CHV_PLL_DW0(port));
	pll_dw1 = vlv_dpio_read(dev_priv, pipe, CHV_PLL_DW1(port));
	pll_dw2 = vlv_dpio_read(dev_priv, pipe, CHV_PLL_DW2(port));
	mutex_unlock(&dev_priv->dpio_lock);

	clock.m1 = (pll_dw1 & 0x7) == DPIO_CHV_M1_DIV_BY_2 ? 2 : 0;
	clock.m2 = ((pll_dw0 & 0xff) << 22) | (pll_dw2 & 0x3fffff);
	clock.n = (pll_dw1 >> DPIO_CHV_N_DIV_SHIFT) & 0xf;
	clock.p1 = (cmn_dw13 >> DPIO_CHV_P1_DIV_SHIFT) & 0x7;
	clock.p2 = (cmn_dw13 >> DPIO_CHV_P2_DIV_SHIFT) & 0x1f;

	chv_clock(refclk, &clock);

	/* clock.dot is the fast clock */
	pipe_config->port_clock = clock.dot / 5;
}

static bool i9xx_get_pipe_config(struct intel_crtc *crtc,
				 struct intel_crtc_config *pipe_config)
{
	struct drm_device *dev = crtc->base.dev;
	struct drm_i915_private *dev_priv = dev->dev_private;
	uint32_t tmp;

	if (!intel_display_power_enabled(dev_priv,
					 POWER_DOMAIN_PIPE(crtc->pipe)))
		return false;

	pipe_config->cpu_transcoder = (enum transcoder) crtc->pipe;
	pipe_config->shared_dpll = DPLL_ID_PRIVATE;

	tmp = I915_READ(PIPECONF(crtc->pipe));
	if (!(tmp & PIPECONF_ENABLE))
		return false;

	if (IS_G4X(dev) || IS_VALLEYVIEW(dev)) {
		switch (tmp & PIPECONF_BPC_MASK) {
		case PIPECONF_6BPC:
			pipe_config->pipe_bpp = 18;
			break;
		case PIPECONF_8BPC:
			pipe_config->pipe_bpp = 24;
			break;
		case PIPECONF_10BPC:
			pipe_config->pipe_bpp = 30;
			break;
		default:
			break;
		}
	}

	if (IS_VALLEYVIEW(dev) && (tmp & PIPECONF_COLOR_RANGE_SELECT))
		pipe_config->limited_color_range = true;

	if (INTEL_INFO(dev)->gen < 4)
		pipe_config->double_wide = tmp & PIPECONF_DOUBLE_WIDE;

	intel_get_pipe_timings(crtc, pipe_config);

	i9xx_get_pfit_config(crtc, pipe_config);

	if (INTEL_INFO(dev)->gen >= 4) {
		tmp = I915_READ(DPLL_MD(crtc->pipe));
		pipe_config->pixel_multiplier =
			((tmp & DPLL_MD_UDI_MULTIPLIER_MASK)
			 >> DPLL_MD_UDI_MULTIPLIER_SHIFT) + 1;
		pipe_config->dpll_hw_state.dpll_md = tmp;
	} else if (IS_I945G(dev) || IS_I945GM(dev) || IS_G33(dev)) {
		tmp = I915_READ(DPLL(crtc->pipe));
		pipe_config->pixel_multiplier =
			((tmp & SDVO_MULTIPLIER_MASK)
			 >> SDVO_MULTIPLIER_SHIFT_HIRES) + 1;
	} else {
		/* Note that on i915G/GM the pixel multiplier is in the sdvo
		 * port and will be fixed up in the encoder->get_config
		 * function. */
		pipe_config->pixel_multiplier = 1;
	}
	pipe_config->dpll_hw_state.dpll = I915_READ(DPLL(crtc->pipe));
	if (!IS_VALLEYVIEW(dev)) {
		pipe_config->dpll_hw_state.fp0 = I915_READ(FP0(crtc->pipe));
		pipe_config->dpll_hw_state.fp1 = I915_READ(FP1(crtc->pipe));
	} else {
		/* Mask out read-only status bits. */
		pipe_config->dpll_hw_state.dpll &= ~(DPLL_LOCK_VLV |
						     DPLL_PORTC_READY_MASK |
						     DPLL_PORTB_READY_MASK);
	}

	if (IS_CHERRYVIEW(dev))
		chv_crtc_clock_get(crtc, pipe_config);
	else if (IS_VALLEYVIEW(dev))
		vlv_crtc_clock_get(crtc, pipe_config);
	else
		i9xx_crtc_clock_get(crtc, pipe_config);

	return true;
}

static void ironlake_init_pch_refclk(struct drm_device *dev)
{
	struct drm_i915_private *dev_priv = dev->dev_private;
	struct drm_mode_config *mode_config = &dev->mode_config;
	struct intel_encoder *encoder;
	u32 val, final;
	bool has_lvds = false;
	bool has_cpu_edp = false;
	bool has_panel = false;
	bool has_ck505 = false;
	bool can_ssc = false;

	/* We need to take the global config into account */
	list_for_each_entry(encoder, &mode_config->encoder_list,
			    base.head) {
		switch (encoder->type) {
		case INTEL_OUTPUT_LVDS:
			has_panel = true;
			has_lvds = true;
			break;
		case INTEL_OUTPUT_EDP:
			has_panel = true;
			if (enc_to_dig_port(&encoder->base)->port == PORT_A)
				has_cpu_edp = true;
			break;
		}
	}

	if (HAS_PCH_IBX(dev)) {
		has_ck505 = dev_priv->vbt.display_clock_mode;
		can_ssc = has_ck505;
	} else {
		has_ck505 = false;
		can_ssc = true;
	}

	DRM_DEBUG_KMS("has_panel %d has_lvds %d has_ck505 %d\n",
		      has_panel, has_lvds, has_ck505);

	/* Ironlake: try to setup display ref clock before DPLL
	 * enabling. This is only under driver's control after
	 * PCH B stepping, previous chipset stepping should be
	 * ignoring this setting.
	 */
	val = I915_READ(PCH_DREF_CONTROL);

	/* As we must carefully and slowly disable/enable each source in turn,
	 * compute the final state we want first and check if we need to
	 * make any changes at all.
	 */
	final = val;
	final &= ~DREF_NONSPREAD_SOURCE_MASK;
	if (has_ck505)
		final |= DREF_NONSPREAD_CK505_ENABLE;
	else
		final |= DREF_NONSPREAD_SOURCE_ENABLE;

	final &= ~DREF_SSC_SOURCE_MASK;
	final &= ~DREF_CPU_SOURCE_OUTPUT_MASK;
	final &= ~DREF_SSC1_ENABLE;

	if (has_panel) {
		final |= DREF_SSC_SOURCE_ENABLE;

		if (intel_panel_use_ssc(dev_priv) && can_ssc)
			final |= DREF_SSC1_ENABLE;

		if (has_cpu_edp) {
			if (intel_panel_use_ssc(dev_priv) && can_ssc)
				final |= DREF_CPU_SOURCE_OUTPUT_DOWNSPREAD;
			else
				final |= DREF_CPU_SOURCE_OUTPUT_NONSPREAD;
		} else
			final |= DREF_CPU_SOURCE_OUTPUT_DISABLE;
	} else {
		final |= DREF_SSC_SOURCE_DISABLE;
		final |= DREF_CPU_SOURCE_OUTPUT_DISABLE;
	}

	if (final == val)
		return;

	/* Always enable nonspread source */
	val &= ~DREF_NONSPREAD_SOURCE_MASK;

	if (has_ck505)
		val |= DREF_NONSPREAD_CK505_ENABLE;
	else
		val |= DREF_NONSPREAD_SOURCE_ENABLE;

	if (has_panel) {
		val &= ~DREF_SSC_SOURCE_MASK;
		val |= DREF_SSC_SOURCE_ENABLE;

		/* SSC must be turned on before enabling the CPU output  */
		if (intel_panel_use_ssc(dev_priv) && can_ssc) {
			DRM_DEBUG_KMS("Using SSC on panel\n");
			val |= DREF_SSC1_ENABLE;
		} else
			val &= ~DREF_SSC1_ENABLE;

		/* Get SSC going before enabling the outputs */
		I915_WRITE(PCH_DREF_CONTROL, val);
		POSTING_READ(PCH_DREF_CONTROL);
		udelay(200);

		val &= ~DREF_CPU_SOURCE_OUTPUT_MASK;

		/* Enable CPU source on CPU attached eDP */
		if (has_cpu_edp) {
			if (intel_panel_use_ssc(dev_priv) && can_ssc) {
				DRM_DEBUG_KMS("Using SSC on eDP\n");
				val |= DREF_CPU_SOURCE_OUTPUT_DOWNSPREAD;
			} else
				val |= DREF_CPU_SOURCE_OUTPUT_NONSPREAD;
		} else
			val |= DREF_CPU_SOURCE_OUTPUT_DISABLE;

		I915_WRITE(PCH_DREF_CONTROL, val);
		POSTING_READ(PCH_DREF_CONTROL);
		udelay(200);
	} else {
		DRM_DEBUG_KMS("Disabling SSC entirely\n");

		val &= ~DREF_CPU_SOURCE_OUTPUT_MASK;

		/* Turn off CPU output */
		val |= DREF_CPU_SOURCE_OUTPUT_DISABLE;

		I915_WRITE(PCH_DREF_CONTROL, val);
		POSTING_READ(PCH_DREF_CONTROL);
		udelay(200);

		/* Turn off the SSC source */
		val &= ~DREF_SSC_SOURCE_MASK;
		val |= DREF_SSC_SOURCE_DISABLE;

		/* Turn off SSC1 */
		val &= ~DREF_SSC1_ENABLE;

		I915_WRITE(PCH_DREF_CONTROL, val);
		POSTING_READ(PCH_DREF_CONTROL);
		udelay(200);
	}

	BUG_ON(val != final);
}

static void lpt_reset_fdi_mphy(struct drm_i915_private *dev_priv)
{
	uint32_t tmp;

	tmp = I915_READ(SOUTH_CHICKEN2);
	tmp |= FDI_MPHY_IOSFSB_RESET_CTL;
	I915_WRITE(SOUTH_CHICKEN2, tmp);

	if (wait_for_atomic_us(I915_READ(SOUTH_CHICKEN2) &
			       FDI_MPHY_IOSFSB_RESET_STATUS, 100))
		DRM_ERROR("FDI mPHY reset assert timeout\n");

	tmp = I915_READ(SOUTH_CHICKEN2);
	tmp &= ~FDI_MPHY_IOSFSB_RESET_CTL;
	I915_WRITE(SOUTH_CHICKEN2, tmp);

	if (wait_for_atomic_us((I915_READ(SOUTH_CHICKEN2) &
				FDI_MPHY_IOSFSB_RESET_STATUS) == 0, 100))
		DRM_ERROR("FDI mPHY reset de-assert timeout\n");
}

/* WaMPhyProgramming:hsw */
static void lpt_program_fdi_mphy(struct drm_i915_private *dev_priv)
{
	uint32_t tmp;

	tmp = intel_sbi_read(dev_priv, 0x8008, SBI_MPHY);
	tmp &= ~(0xFF << 24);
	tmp |= (0x12 << 24);
	intel_sbi_write(dev_priv, 0x8008, tmp, SBI_MPHY);

	tmp = intel_sbi_read(dev_priv, 0x2008, SBI_MPHY);
	tmp |= (1 << 11);
	intel_sbi_write(dev_priv, 0x2008, tmp, SBI_MPHY);

	tmp = intel_sbi_read(dev_priv, 0x2108, SBI_MPHY);
	tmp |= (1 << 11);
	intel_sbi_write(dev_priv, 0x2108, tmp, SBI_MPHY);

	tmp = intel_sbi_read(dev_priv, 0x206C, SBI_MPHY);
	tmp |= (1 << 24) | (1 << 21) | (1 << 18);
	intel_sbi_write(dev_priv, 0x206C, tmp, SBI_MPHY);

	tmp = intel_sbi_read(dev_priv, 0x216C, SBI_MPHY);
	tmp |= (1 << 24) | (1 << 21) | (1 << 18);
	intel_sbi_write(dev_priv, 0x216C, tmp, SBI_MPHY);

	tmp = intel_sbi_read(dev_priv, 0x2080, SBI_MPHY);
	tmp &= ~(7 << 13);
	tmp |= (5 << 13);
	intel_sbi_write(dev_priv, 0x2080, tmp, SBI_MPHY);

	tmp = intel_sbi_read(dev_priv, 0x2180, SBI_MPHY);
	tmp &= ~(7 << 13);
	tmp |= (5 << 13);
	intel_sbi_write(dev_priv, 0x2180, tmp, SBI_MPHY);

	tmp = intel_sbi_read(dev_priv, 0x208C, SBI_MPHY);
	tmp &= ~0xFF;
	tmp |= 0x1C;
	intel_sbi_write(dev_priv, 0x208C, tmp, SBI_MPHY);

	tmp = intel_sbi_read(dev_priv, 0x218C, SBI_MPHY);
	tmp &= ~0xFF;
	tmp |= 0x1C;
	intel_sbi_write(dev_priv, 0x218C, tmp, SBI_MPHY);

	tmp = intel_sbi_read(dev_priv, 0x2098, SBI_MPHY);
	tmp &= ~(0xFF << 16);
	tmp |= (0x1C << 16);
	intel_sbi_write(dev_priv, 0x2098, tmp, SBI_MPHY);

	tmp = intel_sbi_read(dev_priv, 0x2198, SBI_MPHY);
	tmp &= ~(0xFF << 16);
	tmp |= (0x1C << 16);
	intel_sbi_write(dev_priv, 0x2198, tmp, SBI_MPHY);

	tmp = intel_sbi_read(dev_priv, 0x20C4, SBI_MPHY);
	tmp |= (1 << 27);
	intel_sbi_write(dev_priv, 0x20C4, tmp, SBI_MPHY);

	tmp = intel_sbi_read(dev_priv, 0x21C4, SBI_MPHY);
	tmp |= (1 << 27);
	intel_sbi_write(dev_priv, 0x21C4, tmp, SBI_MPHY);

	tmp = intel_sbi_read(dev_priv, 0x20EC, SBI_MPHY);
	tmp &= ~(0xF << 28);
	tmp |= (4 << 28);
	intel_sbi_write(dev_priv, 0x20EC, tmp, SBI_MPHY);

	tmp = intel_sbi_read(dev_priv, 0x21EC, SBI_MPHY);
	tmp &= ~(0xF << 28);
	tmp |= (4 << 28);
	intel_sbi_write(dev_priv, 0x21EC, tmp, SBI_MPHY);
}

/* Implements 3 different sequences from BSpec chapter "Display iCLK
 * Programming" based on the parameters passed:
 * - Sequence to enable CLKOUT_DP
 * - Sequence to enable CLKOUT_DP without spread
 * - Sequence to enable CLKOUT_DP for FDI usage and configure PCH FDI I/O
 */
static void lpt_enable_clkout_dp(struct drm_device *dev, bool with_spread,
				 bool with_fdi)
{
	struct drm_i915_private *dev_priv = dev->dev_private;
	uint32_t reg, tmp;

	if (WARN(with_fdi && !with_spread, "FDI requires downspread\n"))
		with_spread = true;
	if (WARN(dev_priv->pch_id == INTEL_PCH_LPT_LP_DEVICE_ID_TYPE &&
		 with_fdi, "LP PCH doesn't have FDI\n"))
		with_fdi = false;

	mutex_lock(&dev_priv->dpio_lock);

	tmp = intel_sbi_read(dev_priv, SBI_SSCCTL, SBI_ICLK);
	tmp &= ~SBI_SSCCTL_DISABLE;
	tmp |= SBI_SSCCTL_PATHALT;
	intel_sbi_write(dev_priv, SBI_SSCCTL, tmp, SBI_ICLK);

	udelay(24);

	if (with_spread) {
		tmp = intel_sbi_read(dev_priv, SBI_SSCCTL, SBI_ICLK);
		tmp &= ~SBI_SSCCTL_PATHALT;
		intel_sbi_write(dev_priv, SBI_SSCCTL, tmp, SBI_ICLK);

		if (with_fdi) {
			lpt_reset_fdi_mphy(dev_priv);
			lpt_program_fdi_mphy(dev_priv);
		}
	}

	reg = (dev_priv->pch_id == INTEL_PCH_LPT_LP_DEVICE_ID_TYPE) ?
	       SBI_GEN0 : SBI_DBUFF0;
	tmp = intel_sbi_read(dev_priv, reg, SBI_ICLK);
	tmp |= SBI_GEN0_CFG_BUFFENABLE_DISABLE;
	intel_sbi_write(dev_priv, reg, tmp, SBI_ICLK);

	mutex_unlock(&dev_priv->dpio_lock);
}

/* Sequence to disable CLKOUT_DP */
static void lpt_disable_clkout_dp(struct drm_device *dev)
{
	struct drm_i915_private *dev_priv = dev->dev_private;
	uint32_t reg, tmp;

	mutex_lock(&dev_priv->dpio_lock);

	reg = (dev_priv->pch_id == INTEL_PCH_LPT_LP_DEVICE_ID_TYPE) ?
	       SBI_GEN0 : SBI_DBUFF0;
	tmp = intel_sbi_read(dev_priv, reg, SBI_ICLK);
	tmp &= ~SBI_GEN0_CFG_BUFFENABLE_DISABLE;
	intel_sbi_write(dev_priv, reg, tmp, SBI_ICLK);

	tmp = intel_sbi_read(dev_priv, SBI_SSCCTL, SBI_ICLK);
	if (!(tmp & SBI_SSCCTL_DISABLE)) {
		if (!(tmp & SBI_SSCCTL_PATHALT)) {
			tmp |= SBI_SSCCTL_PATHALT;
			intel_sbi_write(dev_priv, SBI_SSCCTL, tmp, SBI_ICLK);
			udelay(32);
		}
		tmp |= SBI_SSCCTL_DISABLE;
		intel_sbi_write(dev_priv, SBI_SSCCTL, tmp, SBI_ICLK);
	}

	mutex_unlock(&dev_priv->dpio_lock);
}

static void lpt_init_pch_refclk(struct drm_device *dev)
{
	struct drm_mode_config *mode_config = &dev->mode_config;
	struct intel_encoder *encoder;
	bool has_vga = false;

	list_for_each_entry(encoder, &mode_config->encoder_list, base.head) {
		switch (encoder->type) {
		case INTEL_OUTPUT_ANALOG:
			has_vga = true;
			break;
		}
	}

	if (has_vga)
		lpt_enable_clkout_dp(dev, true, true);
	else
		lpt_disable_clkout_dp(dev);
}

/*
 * Initialize reference clocks when the driver loads
 */
void intel_init_pch_refclk(struct drm_device *dev)
{
	if (HAS_PCH_IBX(dev) || HAS_PCH_CPT(dev))
		ironlake_init_pch_refclk(dev);
	else if (HAS_PCH_LPT(dev))
		lpt_init_pch_refclk(dev);
}

static int ironlake_get_refclk(struct drm_crtc *crtc)
{
	struct drm_device *dev = crtc->dev;
	struct drm_i915_private *dev_priv = dev->dev_private;
	struct intel_encoder *encoder;
	int num_connectors = 0;
	bool is_lvds = false;

	for_each_encoder_on_crtc(dev, crtc, encoder) {
		switch (encoder->type) {
		case INTEL_OUTPUT_LVDS:
			is_lvds = true;
			break;
		}
		num_connectors++;
	}

	if (is_lvds && intel_panel_use_ssc(dev_priv) && num_connectors < 2) {
		DRM_DEBUG_KMS("using SSC reference clock of %d kHz\n",
			      dev_priv->vbt.lvds_ssc_freq);
		return dev_priv->vbt.lvds_ssc_freq;
	}

	return 120000;
}

static void ironlake_set_pipeconf(struct drm_crtc *crtc)
{
	struct drm_i915_private *dev_priv = crtc->dev->dev_private;
	struct intel_crtc *intel_crtc = to_intel_crtc(crtc);
	int pipe = intel_crtc->pipe;
	uint32_t val;

	val = 0;

	switch (intel_crtc->config.pipe_bpp) {
	case 18:
		val |= PIPECONF_6BPC;
		break;
	case 24:
		val |= PIPECONF_8BPC;
		break;
	case 30:
		val |= PIPECONF_10BPC;
		break;
	case 36:
		val |= PIPECONF_12BPC;
		break;
	default:
		/* Case prevented by intel_choose_pipe_bpp_dither. */
		BUG();
	}

	if (intel_crtc->config.dither)
		val |= (PIPECONF_DITHER_EN | PIPECONF_DITHER_TYPE_SP);

	if (intel_crtc->config.adjusted_mode.flags & DRM_MODE_FLAG_INTERLACE)
		val |= PIPECONF_INTERLACED_ILK;
	else
		val |= PIPECONF_PROGRESSIVE;

	if (intel_crtc->config.limited_color_range)
		val |= PIPECONF_COLOR_RANGE_SELECT;

	I915_WRITE(PIPECONF(pipe), val);
	POSTING_READ(PIPECONF(pipe));
}

/*
 * Set up the pipe CSC unit.
 *
 * Currently only full range RGB to limited range RGB conversion
 * is supported, but eventually this should handle various
 * RGB<->YCbCr scenarios as well.
 */
static void intel_set_pipe_csc(struct drm_crtc *crtc)
{
	struct drm_device *dev = crtc->dev;
	struct drm_i915_private *dev_priv = dev->dev_private;
	struct intel_crtc *intel_crtc = to_intel_crtc(crtc);
	int pipe = intel_crtc->pipe;
	uint16_t coeff = 0x7800; /* 1.0 */

	/*
	 * TODO: Check what kind of values actually come out of the pipe
	 * with these coeff/postoff values and adjust to get the best
	 * accuracy. Perhaps we even need to take the bpc value into
	 * consideration.
	 */

	if (intel_crtc->config.limited_color_range)
		coeff = ((235 - 16) * (1 << 12) / 255) & 0xff8; /* 0.xxx... */

	/*
	 * GY/GU and RY/RU should be the other way around according
	 * to BSpec, but reality doesn't agree. Just set them up in
	 * a way that results in the correct picture.
	 */
	I915_WRITE(PIPE_CSC_COEFF_RY_GY(pipe), coeff << 16);
	I915_WRITE(PIPE_CSC_COEFF_BY(pipe), 0);

	I915_WRITE(PIPE_CSC_COEFF_RU_GU(pipe), coeff);
	I915_WRITE(PIPE_CSC_COEFF_BU(pipe), 0);

	I915_WRITE(PIPE_CSC_COEFF_RV_GV(pipe), 0);
	I915_WRITE(PIPE_CSC_COEFF_BV(pipe), coeff << 16);

	I915_WRITE(PIPE_CSC_PREOFF_HI(pipe), 0);
	I915_WRITE(PIPE_CSC_PREOFF_ME(pipe), 0);
	I915_WRITE(PIPE_CSC_PREOFF_LO(pipe), 0);

	if (INTEL_INFO(dev)->gen > 6) {
		uint16_t postoff = 0;

		if (intel_crtc->config.limited_color_range)
			postoff = (16 * (1 << 12) / 255) & 0x1fff;

		I915_WRITE(PIPE_CSC_POSTOFF_HI(pipe), postoff);
		I915_WRITE(PIPE_CSC_POSTOFF_ME(pipe), postoff);
		I915_WRITE(PIPE_CSC_POSTOFF_LO(pipe), postoff);

		I915_WRITE(PIPE_CSC_MODE(pipe), 0);
	} else {
		uint32_t mode = CSC_MODE_YUV_TO_RGB;

		if (intel_crtc->config.limited_color_range)
			mode |= CSC_BLACK_SCREEN_OFFSET;

		I915_WRITE(PIPE_CSC_MODE(pipe), mode);
	}
}

static void haswell_set_pipeconf(struct drm_crtc *crtc)
{
	struct drm_device *dev = crtc->dev;
	struct drm_i915_private *dev_priv = dev->dev_private;
	struct intel_crtc *intel_crtc = to_intel_crtc(crtc);
	enum pipe pipe = intel_crtc->pipe;
	enum transcoder cpu_transcoder = intel_crtc->config.cpu_transcoder;
	uint32_t val;

	val = 0;

	if (IS_HASWELL(dev) && intel_crtc->config.dither)
		val |= (PIPECONF_DITHER_EN | PIPECONF_DITHER_TYPE_SP);

	if (intel_crtc->config.adjusted_mode.flags & DRM_MODE_FLAG_INTERLACE)
		val |= PIPECONF_INTERLACED_ILK;
	else
		val |= PIPECONF_PROGRESSIVE;

	I915_WRITE(PIPECONF(cpu_transcoder), val);
	POSTING_READ(PIPECONF(cpu_transcoder));

	I915_WRITE(GAMMA_MODE(intel_crtc->pipe), GAMMA_MODE_MODE_8BIT);
	POSTING_READ(GAMMA_MODE(intel_crtc->pipe));

	if (IS_BROADWELL(dev)) {
		val = 0;

		switch (intel_crtc->config.pipe_bpp) {
		case 18:
			val |= PIPEMISC_DITHER_6_BPC;
			break;
		case 24:
			val |= PIPEMISC_DITHER_8_BPC;
			break;
		case 30:
			val |= PIPEMISC_DITHER_10_BPC;
			break;
		case 36:
			val |= PIPEMISC_DITHER_12_BPC;
			break;
		default:
			/* Case prevented by pipe_config_set_bpp. */
			BUG();
		}

		if (intel_crtc->config.dither)
			val |= PIPEMISC_DITHER_ENABLE | PIPEMISC_DITHER_TYPE_SP;

		I915_WRITE(PIPEMISC(pipe), val);
	}
}

static bool ironlake_compute_clocks(struct drm_crtc *crtc,
				    intel_clock_t *clock,
				    bool *has_reduced_clock,
				    intel_clock_t *reduced_clock)
{
	struct drm_device *dev = crtc->dev;
	struct drm_i915_private *dev_priv = dev->dev_private;
	struct intel_encoder *intel_encoder;
	int refclk;
	const intel_limit_t *limit;
	bool ret, is_lvds = false;

	for_each_encoder_on_crtc(dev, crtc, intel_encoder) {
		switch (intel_encoder->type) {
		case INTEL_OUTPUT_LVDS:
			is_lvds = true;
			break;
		}
	}

	refclk = ironlake_get_refclk(crtc);

	/*
	 * Returns a set of divisors for the desired target clock with the given
	 * refclk, or FALSE.  The returned values represent the clock equation:
	 * reflck * (5 * (m1 + 2) + (m2 + 2)) / (n + 2) / p1 / p2.
	 */
	limit = intel_limit(crtc, refclk);
	ret = dev_priv->display.find_dpll(limit, crtc,
					  to_intel_crtc(crtc)->config.port_clock,
					  refclk, NULL, clock);
	if (!ret)
		return false;

	if (is_lvds && dev_priv->lvds_downclock_avail) {
		/*
		 * Ensure we match the reduced clock's P to the target clock.
		 * If the clocks don't match, we can't switch the display clock
		 * by using the FP0/FP1. In such case we will disable the LVDS
		 * downclock feature.
		*/
		*has_reduced_clock =
			dev_priv->display.find_dpll(limit, crtc,
						    dev_priv->lvds_downclock,
						    refclk, clock,
						    reduced_clock);
	}

	return true;
}

int ironlake_get_lanes_required(int target_clock, int link_bw, int bpp)
{
	/*
	 * Account for spread spectrum to avoid
	 * oversubscribing the link. Max center spread
	 * is 2.5%; use 5% for safety's sake.
	 */
	u32 bps = target_clock * bpp * 21 / 20;
	return DIV_ROUND_UP(bps, link_bw * 8);
}

static bool ironlake_needs_fb_cb_tune(struct dpll *dpll, int factor)
{
	return i9xx_dpll_compute_m(dpll) < factor * dpll->n;
}

static uint32_t ironlake_compute_dpll(struct intel_crtc *intel_crtc,
				      u32 *fp,
				      intel_clock_t *reduced_clock, u32 *fp2)
{
	struct drm_crtc *crtc = &intel_crtc->base;
	struct drm_device *dev = crtc->dev;
	struct drm_i915_private *dev_priv = dev->dev_private;
	struct intel_encoder *intel_encoder;
	uint32_t dpll;
	int factor, num_connectors = 0;
	bool is_lvds = false, is_sdvo = false;

	for_each_encoder_on_crtc(dev, crtc, intel_encoder) {
		switch (intel_encoder->type) {
		case INTEL_OUTPUT_LVDS:
			is_lvds = true;
			break;
		case INTEL_OUTPUT_SDVO:
		case INTEL_OUTPUT_HDMI:
			is_sdvo = true;
			break;
		}

		num_connectors++;
	}

	/* Enable autotuning of the PLL clock (if permissible) */
	factor = 21;
	if (is_lvds) {
		if ((intel_panel_use_ssc(dev_priv) &&
		     dev_priv->vbt.lvds_ssc_freq == 100000) ||
		    (HAS_PCH_IBX(dev) && intel_is_dual_link_lvds(dev)))
			factor = 25;
	} else if (intel_crtc->config.sdvo_tv_clock)
		factor = 20;

	if (ironlake_needs_fb_cb_tune(&intel_crtc->config.dpll, factor))
		*fp |= FP_CB_TUNE;

	if (fp2 && (reduced_clock->m < factor * reduced_clock->n))
		*fp2 |= FP_CB_TUNE;

	dpll = 0;

	if (is_lvds)
		dpll |= DPLLB_MODE_LVDS;
	else
		dpll |= DPLLB_MODE_DAC_SERIAL;

	dpll |= (intel_crtc->config.pixel_multiplier - 1)
		<< PLL_REF_SDVO_HDMI_MULTIPLIER_SHIFT;

	if (is_sdvo)
		dpll |= DPLL_SDVO_HIGH_SPEED;
	if (intel_crtc->config.has_dp_encoder)
		dpll |= DPLL_SDVO_HIGH_SPEED;

	/* compute bitmask from p1 value */
	dpll |= (1 << (intel_crtc->config.dpll.p1 - 1)) << DPLL_FPA01_P1_POST_DIV_SHIFT;
	/* also FPA1 */
	dpll |= (1 << (intel_crtc->config.dpll.p1 - 1)) << DPLL_FPA1_P1_POST_DIV_SHIFT;

	switch (intel_crtc->config.dpll.p2) {
	case 5:
		dpll |= DPLL_DAC_SERIAL_P2_CLOCK_DIV_5;
		break;
	case 7:
		dpll |= DPLLB_LVDS_P2_CLOCK_DIV_7;
		break;
	case 10:
		dpll |= DPLL_DAC_SERIAL_P2_CLOCK_DIV_10;
		break;
	case 14:
		dpll |= DPLLB_LVDS_P2_CLOCK_DIV_14;
		break;
	}

	if (is_lvds && intel_panel_use_ssc(dev_priv) && num_connectors < 2)
		dpll |= PLLB_REF_INPUT_SPREADSPECTRUMIN;
	else
		dpll |= PLL_REF_INPUT_DREFCLK;

	return dpll | DPLL_VCO_ENABLE;
}

static int ironlake_crtc_mode_set(struct drm_crtc *crtc,
				  int x, int y,
				  struct drm_framebuffer *fb)
{
	struct drm_device *dev = crtc->dev;
	struct intel_crtc *intel_crtc = to_intel_crtc(crtc);
	int num_connectors = 0;
	intel_clock_t clock, reduced_clock;
	u32 dpll = 0, fp = 0, fp2 = 0;
	bool ok, has_reduced_clock = false;
	bool is_lvds = false;
	struct intel_encoder *encoder;
	struct intel_shared_dpll *pll;

	for_each_encoder_on_crtc(dev, crtc, encoder) {
		switch (encoder->type) {
		case INTEL_OUTPUT_LVDS:
			is_lvds = true;
			break;
		}

		num_connectors++;
	}

	WARN(!(HAS_PCH_IBX(dev) || HAS_PCH_CPT(dev)),
	     "Unexpected PCH type %d\n", INTEL_PCH_TYPE(dev));

	ok = ironlake_compute_clocks(crtc, &clock,
				     &has_reduced_clock, &reduced_clock);
	if (!ok && !intel_crtc->config.clock_set) {
		DRM_ERROR("Couldn't find PLL settings for mode!\n");
		return -EINVAL;
	}
	/* Compat-code for transition, will disappear. */
	if (!intel_crtc->config.clock_set) {
		intel_crtc->config.dpll.n = clock.n;
		intel_crtc->config.dpll.m1 = clock.m1;
		intel_crtc->config.dpll.m2 = clock.m2;
		intel_crtc->config.dpll.p1 = clock.p1;
		intel_crtc->config.dpll.p2 = clock.p2;
	}

	/* CPU eDP is the only output that doesn't need a PCH PLL of its own. */
	if (intel_crtc->config.has_pch_encoder) {
		fp = i9xx_dpll_compute_fp(&intel_crtc->config.dpll);
		if (has_reduced_clock)
			fp2 = i9xx_dpll_compute_fp(&reduced_clock);

		dpll = ironlake_compute_dpll(intel_crtc,
					     &fp, &reduced_clock,
					     has_reduced_clock ? &fp2 : NULL);

		intel_crtc->config.dpll_hw_state.dpll = dpll;
		intel_crtc->config.dpll_hw_state.fp0 = fp;
		if (has_reduced_clock)
			intel_crtc->config.dpll_hw_state.fp1 = fp2;
		else
			intel_crtc->config.dpll_hw_state.fp1 = fp;

		pll = intel_get_shared_dpll(intel_crtc);
		if (pll == NULL) {
			DRM_DEBUG_DRIVER("failed to find PLL for pipe %c\n",
					 pipe_name(intel_crtc->pipe));
			return -EINVAL;
		}
	} else
		intel_put_shared_dpll(intel_crtc);

	if (is_lvds && has_reduced_clock && i915.powersave)
		intel_crtc->lowfreq_avail = true;
	else
		intel_crtc->lowfreq_avail = false;

	return 0;
}

static void intel_pch_transcoder_get_m_n(struct intel_crtc *crtc,
					 struct intel_link_m_n *m_n)
{
	struct drm_device *dev = crtc->base.dev;
	struct drm_i915_private *dev_priv = dev->dev_private;
	enum pipe pipe = crtc->pipe;

	m_n->link_m = I915_READ(PCH_TRANS_LINK_M1(pipe));
	m_n->link_n = I915_READ(PCH_TRANS_LINK_N1(pipe));
	m_n->gmch_m = I915_READ(PCH_TRANS_DATA_M1(pipe))
		& ~TU_SIZE_MASK;
	m_n->gmch_n = I915_READ(PCH_TRANS_DATA_N1(pipe));
	m_n->tu = ((I915_READ(PCH_TRANS_DATA_M1(pipe))
		    & TU_SIZE_MASK) >> TU_SIZE_SHIFT) + 1;
}

static void intel_cpu_transcoder_get_m_n(struct intel_crtc *crtc,
					 enum transcoder transcoder,
					 struct intel_link_m_n *m_n)
{
	struct drm_device *dev = crtc->base.dev;
	struct drm_i915_private *dev_priv = dev->dev_private;
	enum pipe pipe = crtc->pipe;

	if (INTEL_INFO(dev)->gen >= 5) {
		m_n->link_m = I915_READ(PIPE_LINK_M1(transcoder));
		m_n->link_n = I915_READ(PIPE_LINK_N1(transcoder));
		m_n->gmch_m = I915_READ(PIPE_DATA_M1(transcoder))
			& ~TU_SIZE_MASK;
		m_n->gmch_n = I915_READ(PIPE_DATA_N1(transcoder));
		m_n->tu = ((I915_READ(PIPE_DATA_M1(transcoder))
			    & TU_SIZE_MASK) >> TU_SIZE_SHIFT) + 1;
	} else {
		m_n->link_m = I915_READ(PIPE_LINK_M_G4X(pipe));
		m_n->link_n = I915_READ(PIPE_LINK_N_G4X(pipe));
		m_n->gmch_m = I915_READ(PIPE_DATA_M_G4X(pipe))
			& ~TU_SIZE_MASK;
		m_n->gmch_n = I915_READ(PIPE_DATA_N_G4X(pipe));
		m_n->tu = ((I915_READ(PIPE_DATA_M_G4X(pipe))
			    & TU_SIZE_MASK) >> TU_SIZE_SHIFT) + 1;
	}
}

void intel_dp_get_m_n(struct intel_crtc *crtc,
		      struct intel_crtc_config *pipe_config)
{
	if (crtc->config.has_pch_encoder)
		intel_pch_transcoder_get_m_n(crtc, &pipe_config->dp_m_n);
	else
		intel_cpu_transcoder_get_m_n(crtc, pipe_config->cpu_transcoder,
					     &pipe_config->dp_m_n);
}

static void ironlake_get_fdi_m_n_config(struct intel_crtc *crtc,
					struct intel_crtc_config *pipe_config)
{
	intel_cpu_transcoder_get_m_n(crtc, pipe_config->cpu_transcoder,
				     &pipe_config->fdi_m_n);
}

static void ironlake_get_pfit_config(struct intel_crtc *crtc,
				     struct intel_crtc_config *pipe_config)
{
	struct drm_device *dev = crtc->base.dev;
	struct drm_i915_private *dev_priv = dev->dev_private;
	uint32_t tmp;

	tmp = I915_READ(PF_CTL(crtc->pipe));

	if (tmp & PF_ENABLE) {
		pipe_config->pch_pfit.enabled = true;
		pipe_config->pch_pfit.pos = I915_READ(PF_WIN_POS(crtc->pipe));
		pipe_config->pch_pfit.size = I915_READ(PF_WIN_SZ(crtc->pipe));

		/* We currently do not free assignements of panel fitters on
		 * ivb/hsw (since we don't use the higher upscaling modes which
		 * differentiates them) so just WARN about this case for now. */
		if (IS_GEN7(dev)) {
			WARN_ON((tmp & PF_PIPE_SEL_MASK_IVB) !=
				PF_PIPE_SEL_IVB(crtc->pipe));
		}
	}
}

static void ironlake_get_plane_config(struct intel_crtc *crtc,
				      struct intel_plane_config *plane_config)
{
	struct drm_device *dev = crtc->base.dev;
	struct drm_i915_private *dev_priv = dev->dev_private;
	u32 val, base, offset;
	int pipe = crtc->pipe, plane = crtc->plane;
	int fourcc, pixel_format;
	int aligned_height;

	crtc->base.primary->fb = kzalloc(sizeof(struct intel_framebuffer), GFP_KERNEL);
	if (!crtc->base.primary->fb) {
		DRM_DEBUG_KMS("failed to alloc fb\n");
		return;
	}

	val = I915_READ(DSPCNTR(plane));

	if (INTEL_INFO(dev)->gen >= 4)
		if (val & DISPPLANE_TILED)
			plane_config->tiled = true;

	pixel_format = val & DISPPLANE_PIXFORMAT_MASK;
	fourcc = intel_format_to_fourcc(pixel_format);
	crtc->base.primary->fb->pixel_format = fourcc;
	crtc->base.primary->fb->bits_per_pixel =
		drm_format_plane_cpp(fourcc, 0) * 8;

	base = I915_READ(DSPSURF(plane)) & 0xfffff000;
	if (IS_HASWELL(dev) || IS_BROADWELL(dev)) {
		offset = I915_READ(DSPOFFSET(plane));
	} else {
		if (plane_config->tiled)
			offset = I915_READ(DSPTILEOFF(plane));
		else
			offset = I915_READ(DSPLINOFF(plane));
	}
	plane_config->base = base;

	val = I915_READ(PIPESRC(pipe));
	crtc->base.primary->fb->width = ((val >> 16) & 0xfff) + 1;
	crtc->base.primary->fb->height = ((val >> 0) & 0xfff) + 1;

	val = I915_READ(DSPSTRIDE(pipe));
	crtc->base.primary->fb->pitches[0] = val & 0xffffff80;

	aligned_height = intel_align_height(dev, crtc->base.primary->fb->height,
					    plane_config->tiled);

	plane_config->size = PAGE_ALIGN(crtc->base.primary->fb->pitches[0] *
					aligned_height);

	DRM_DEBUG_KMS("pipe/plane %d/%d with fb: size=%dx%d@%d, offset=%x, pitch %d, size 0x%x\n",
		      pipe, plane, crtc->base.primary->fb->width,
		      crtc->base.primary->fb->height,
		      crtc->base.primary->fb->bits_per_pixel, base,
		      crtc->base.primary->fb->pitches[0],
		      plane_config->size);
}

static bool ironlake_get_pipe_config(struct intel_crtc *crtc,
				     struct intel_crtc_config *pipe_config)
{
	struct drm_device *dev = crtc->base.dev;
	struct drm_i915_private *dev_priv = dev->dev_private;
	uint32_t tmp;

	if (!intel_display_power_enabled(dev_priv,
					 POWER_DOMAIN_PIPE(crtc->pipe)))
		return false;

	pipe_config->cpu_transcoder = (enum transcoder) crtc->pipe;
	pipe_config->shared_dpll = DPLL_ID_PRIVATE;

	tmp = I915_READ(PIPECONF(crtc->pipe));
	if (!(tmp & PIPECONF_ENABLE))
		return false;

	switch (tmp & PIPECONF_BPC_MASK) {
	case PIPECONF_6BPC:
		pipe_config->pipe_bpp = 18;
		break;
	case PIPECONF_8BPC:
		pipe_config->pipe_bpp = 24;
		break;
	case PIPECONF_10BPC:
		pipe_config->pipe_bpp = 30;
		break;
	case PIPECONF_12BPC:
		pipe_config->pipe_bpp = 36;
		break;
	default:
		break;
	}

	if (tmp & PIPECONF_COLOR_RANGE_SELECT)
		pipe_config->limited_color_range = true;

	if (I915_READ(PCH_TRANSCONF(crtc->pipe)) & TRANS_ENABLE) {
		struct intel_shared_dpll *pll;

		pipe_config->has_pch_encoder = true;

		tmp = I915_READ(FDI_RX_CTL(crtc->pipe));
		pipe_config->fdi_lanes = ((FDI_DP_PORT_WIDTH_MASK & tmp) >>
					  FDI_DP_PORT_WIDTH_SHIFT) + 1;

		ironlake_get_fdi_m_n_config(crtc, pipe_config);

		if (HAS_PCH_IBX(dev_priv->dev)) {
			pipe_config->shared_dpll =
				(enum intel_dpll_id) crtc->pipe;
		} else {
			tmp = I915_READ(PCH_DPLL_SEL);
			if (tmp & TRANS_DPLLB_SEL(crtc->pipe))
				pipe_config->shared_dpll = DPLL_ID_PCH_PLL_B;
			else
				pipe_config->shared_dpll = DPLL_ID_PCH_PLL_A;
		}

		pll = &dev_priv->shared_dplls[pipe_config->shared_dpll];

		WARN_ON(!pll->get_hw_state(dev_priv, pll,
					   &pipe_config->dpll_hw_state));

		tmp = pipe_config->dpll_hw_state.dpll;
		pipe_config->pixel_multiplier =
			((tmp & PLL_REF_SDVO_HDMI_MULTIPLIER_MASK)
			 >> PLL_REF_SDVO_HDMI_MULTIPLIER_SHIFT) + 1;

		ironlake_pch_clock_get(crtc, pipe_config);
	} else {
		pipe_config->pixel_multiplier = 1;
	}

	intel_get_pipe_timings(crtc, pipe_config);

	ironlake_get_pfit_config(crtc, pipe_config);

	return true;
}

static void assert_can_disable_lcpll(struct drm_i915_private *dev_priv)
{
	struct drm_device *dev = dev_priv->dev;
	struct intel_crtc *crtc;

	for_each_intel_crtc(dev, crtc)
		WARN(crtc->active, "CRTC for pipe %c enabled\n",
		     pipe_name(crtc->pipe));

	WARN(I915_READ(HSW_PWR_WELL_DRIVER), "Power well on\n");
	WARN(I915_READ(SPLL_CTL) & SPLL_PLL_ENABLE, "SPLL enabled\n");
	WARN(I915_READ(WRPLL_CTL1) & WRPLL_PLL_ENABLE, "WRPLL1 enabled\n");
	WARN(I915_READ(WRPLL_CTL2) & WRPLL_PLL_ENABLE, "WRPLL2 enabled\n");
	WARN(I915_READ(PCH_PP_STATUS) & PP_ON, "Panel power on\n");
	WARN(I915_READ(BLC_PWM_CPU_CTL2) & BLM_PWM_ENABLE,
	     "CPU PWM1 enabled\n");
	if (IS_HASWELL(dev))
		WARN(I915_READ(HSW_BLC_PWM2_CTL) & BLM_PWM_ENABLE,
		     "CPU PWM2 enabled\n");
	WARN(I915_READ(BLC_PWM_PCH_CTL1) & BLM_PCH_PWM_ENABLE,
	     "PCH PWM1 enabled\n");
	WARN(I915_READ(UTIL_PIN_CTL) & UTIL_PIN_ENABLE,
	     "Utility pin enabled\n");
	WARN(I915_READ(PCH_GTC_CTL) & PCH_GTC_ENABLE, "PCH GTC enabled\n");

	/*
	 * In theory we can still leave IRQs enabled, as long as only the HPD
	 * interrupts remain enabled. We used to check for that, but since it's
	 * gen-specific and since we only disable LCPLL after we fully disable
	 * the interrupts, the check below should be enough.
	 */
	WARN(intel_irqs_enabled(dev_priv), "IRQs enabled\n");
}

static uint32_t hsw_read_dcomp(struct drm_i915_private *dev_priv)
{
	struct drm_device *dev = dev_priv->dev;

	if (IS_HASWELL(dev))
		return I915_READ(D_COMP_HSW);
	else
		return I915_READ(D_COMP_BDW);
}

static void hsw_write_dcomp(struct drm_i915_private *dev_priv, uint32_t val)
{
	struct drm_device *dev = dev_priv->dev;

	if (IS_HASWELL(dev)) {
		mutex_lock(&dev_priv->rps.hw_lock);
		if (sandybridge_pcode_write(dev_priv, GEN6_PCODE_WRITE_D_COMP,
					    val))
			DRM_ERROR("Failed to write to D_COMP\n");
		mutex_unlock(&dev_priv->rps.hw_lock);
	} else {
		I915_WRITE(D_COMP_BDW, val);
		POSTING_READ(D_COMP_BDW);
	}
}

/*
 * This function implements pieces of two sequences from BSpec:
 * - Sequence for display software to disable LCPLL
 * - Sequence for display software to allow package C8+
 * The steps implemented here are just the steps that actually touch the LCPLL
 * register. Callers should take care of disabling all the display engine
 * functions, doing the mode unset, fixing interrupts, etc.
 */
static void hsw_disable_lcpll(struct drm_i915_private *dev_priv,
			      bool switch_to_fclk, bool allow_power_down)
{
	uint32_t val;

	assert_can_disable_lcpll(dev_priv);

	val = I915_READ(LCPLL_CTL);

	if (switch_to_fclk) {
		val |= LCPLL_CD_SOURCE_FCLK;
		I915_WRITE(LCPLL_CTL, val);

		if (wait_for_atomic_us(I915_READ(LCPLL_CTL) &
				       LCPLL_CD_SOURCE_FCLK_DONE, 1))
			DRM_ERROR("Switching to FCLK failed\n");

		val = I915_READ(LCPLL_CTL);
	}

	val |= LCPLL_PLL_DISABLE;
	I915_WRITE(LCPLL_CTL, val);
	POSTING_READ(LCPLL_CTL);

	if (wait_for((I915_READ(LCPLL_CTL) & LCPLL_PLL_LOCK) == 0, 1))
		DRM_ERROR("LCPLL still locked\n");

	val = hsw_read_dcomp(dev_priv);
	val |= D_COMP_COMP_DISABLE;
	hsw_write_dcomp(dev_priv, val);
	ndelay(100);

	if (wait_for((hsw_read_dcomp(dev_priv) & D_COMP_RCOMP_IN_PROGRESS) == 0,
		     1))
		DRM_ERROR("D_COMP RCOMP still in progress\n");

	if (allow_power_down) {
		val = I915_READ(LCPLL_CTL);
		val |= LCPLL_POWER_DOWN_ALLOW;
		I915_WRITE(LCPLL_CTL, val);
		POSTING_READ(LCPLL_CTL);
	}
}

/*
 * Fully restores LCPLL, disallowing power down and switching back to LCPLL
 * source.
 */
static void hsw_restore_lcpll(struct drm_i915_private *dev_priv)
{
	uint32_t val;
	unsigned long irqflags;

	val = I915_READ(LCPLL_CTL);

	if ((val & (LCPLL_PLL_LOCK | LCPLL_PLL_DISABLE | LCPLL_CD_SOURCE_FCLK |
		    LCPLL_POWER_DOWN_ALLOW)) == LCPLL_PLL_LOCK)
		return;

	/*
	 * Make sure we're not on PC8 state before disabling PC8, otherwise
	 * we'll hang the machine. To prevent PC8 state, just enable force_wake.
	 *
	 * The other problem is that hsw_restore_lcpll() is called as part of
	 * the runtime PM resume sequence, so we can't just call
	 * gen6_gt_force_wake_get() because that function calls
	 * intel_runtime_pm_get(), and we can't change the runtime PM refcount
	 * while we are on the resume sequence. So to solve this problem we have
	 * to call special forcewake code that doesn't touch runtime PM and
	 * doesn't enable the forcewake delayed work.
	 */
	spin_lock_irqsave(&dev_priv->uncore.lock, irqflags);
	if (dev_priv->uncore.forcewake_count++ == 0)
		dev_priv->uncore.funcs.force_wake_get(dev_priv, FORCEWAKE_ALL);
	spin_unlock_irqrestore(&dev_priv->uncore.lock, irqflags);

	if (val & LCPLL_POWER_DOWN_ALLOW) {
		val &= ~LCPLL_POWER_DOWN_ALLOW;
		I915_WRITE(LCPLL_CTL, val);
		POSTING_READ(LCPLL_CTL);
	}

	val = hsw_read_dcomp(dev_priv);
	val |= D_COMP_COMP_FORCE;
	val &= ~D_COMP_COMP_DISABLE;
	hsw_write_dcomp(dev_priv, val);

	val = I915_READ(LCPLL_CTL);
	val &= ~LCPLL_PLL_DISABLE;
	I915_WRITE(LCPLL_CTL, val);

	if (wait_for(I915_READ(LCPLL_CTL) & LCPLL_PLL_LOCK, 5))
		DRM_ERROR("LCPLL not locked yet\n");

	if (val & LCPLL_CD_SOURCE_FCLK) {
		val = I915_READ(LCPLL_CTL);
		val &= ~LCPLL_CD_SOURCE_FCLK;
		I915_WRITE(LCPLL_CTL, val);

		if (wait_for_atomic_us((I915_READ(LCPLL_CTL) &
					LCPLL_CD_SOURCE_FCLK_DONE) == 0, 1))
			DRM_ERROR("Switching back to LCPLL failed\n");
	}

	/* See the big comment above. */
	spin_lock_irqsave(&dev_priv->uncore.lock, irqflags);
	if (--dev_priv->uncore.forcewake_count == 0)
		dev_priv->uncore.funcs.force_wake_put(dev_priv, FORCEWAKE_ALL);
	spin_unlock_irqrestore(&dev_priv->uncore.lock, irqflags);
}

/*
 * Package states C8 and deeper are really deep PC states that can only be
 * reached when all the devices on the system allow it, so even if the graphics
 * device allows PC8+, it doesn't mean the system will actually get to these
 * states. Our driver only allows PC8+ when going into runtime PM.
 *
 * The requirements for PC8+ are that all the outputs are disabled, the power
 * well is disabled and most interrupts are disabled, and these are also
 * requirements for runtime PM. When these conditions are met, we manually do
 * the other conditions: disable the interrupts, clocks and switch LCPLL refclk
 * to Fclk. If we're in PC8+ and we get an non-hotplug interrupt, we can hard
 * hang the machine.
 *
 * When we really reach PC8 or deeper states (not just when we allow it) we lose
 * the state of some registers, so when we come back from PC8+ we need to
 * restore this state. We don't get into PC8+ if we're not in RC6, so we don't
 * need to take care of the registers kept by RC6. Notice that this happens even
 * if we don't put the device in PCI D3 state (which is what currently happens
 * because of the runtime PM support).
 *
 * For more, read "Display Sequences for Package C8" on the hardware
 * documentation.
 */
void hsw_enable_pc8(struct drm_i915_private *dev_priv)
{
	struct drm_device *dev = dev_priv->dev;
	uint32_t val;

	DRM_DEBUG_KMS("Enabling package C8+\n");

	if (dev_priv->pch_id == INTEL_PCH_LPT_LP_DEVICE_ID_TYPE) {
		val = I915_READ(SOUTH_DSPCLK_GATE_D);
		val &= ~PCH_LP_PARTITION_LEVEL_DISABLE;
		I915_WRITE(SOUTH_DSPCLK_GATE_D, val);
	}

	lpt_disable_clkout_dp(dev);
	hsw_disable_lcpll(dev_priv, true, true);
}

void hsw_disable_pc8(struct drm_i915_private *dev_priv)
{
	struct drm_device *dev = dev_priv->dev;
	uint32_t val;

	DRM_DEBUG_KMS("Disabling package C8+\n");

	hsw_restore_lcpll(dev_priv);
	lpt_init_pch_refclk(dev);

	if (dev_priv->pch_id == INTEL_PCH_LPT_LP_DEVICE_ID_TYPE) {
		val = I915_READ(SOUTH_DSPCLK_GATE_D);
		val |= PCH_LP_PARTITION_LEVEL_DISABLE;
		I915_WRITE(SOUTH_DSPCLK_GATE_D, val);
	}

	intel_prepare_ddi(dev);
}

static void snb_modeset_global_resources(struct drm_device *dev)
{
	modeset_update_crtc_power_domains(dev);
}

static void haswell_modeset_global_resources(struct drm_device *dev)
{
	modeset_update_crtc_power_domains(dev);
}

static int haswell_crtc_mode_set(struct drm_crtc *crtc,
				 int x, int y,
				 struct drm_framebuffer *fb)
{
	struct intel_crtc *intel_crtc = to_intel_crtc(crtc);

	if (!intel_ddi_pll_select(intel_crtc))
		return -EINVAL;

	intel_crtc->lowfreq_avail = false;

	return 0;
}

static void haswell_get_ddi_port_state(struct intel_crtc *crtc,
				       struct intel_crtc_config *pipe_config)
{
	struct drm_device *dev = crtc->base.dev;
	struct drm_i915_private *dev_priv = dev->dev_private;
	struct intel_shared_dpll *pll;
	enum port port;
	uint32_t tmp;

	tmp = I915_READ(TRANS_DDI_FUNC_CTL(pipe_config->cpu_transcoder));

	port = (tmp & TRANS_DDI_PORT_MASK) >> TRANS_DDI_PORT_SHIFT;

	pipe_config->ddi_pll_sel = I915_READ(PORT_CLK_SEL(port));

	switch (pipe_config->ddi_pll_sel) {
	case PORT_CLK_SEL_WRPLL1:
		pipe_config->shared_dpll = DPLL_ID_WRPLL1;
		break;
	case PORT_CLK_SEL_WRPLL2:
		pipe_config->shared_dpll = DPLL_ID_WRPLL2;
		break;
	}

	if (pipe_config->shared_dpll >= 0) {
		pll = &dev_priv->shared_dplls[pipe_config->shared_dpll];

		WARN_ON(!pll->get_hw_state(dev_priv, pll,
					   &pipe_config->dpll_hw_state));
	}

	/*
	 * Haswell has only FDI/PCH transcoder A. It is which is connected to
	 * DDI E. So just check whether this pipe is wired to DDI E and whether
	 * the PCH transcoder is on.
	 */
	if ((port == PORT_E) && I915_READ(LPT_TRANSCONF) & TRANS_ENABLE) {
		pipe_config->has_pch_encoder = true;

		tmp = I915_READ(FDI_RX_CTL(PIPE_A));
		pipe_config->fdi_lanes = ((FDI_DP_PORT_WIDTH_MASK & tmp) >>
					  FDI_DP_PORT_WIDTH_SHIFT) + 1;

		ironlake_get_fdi_m_n_config(crtc, pipe_config);
	}
}

static bool haswell_get_pipe_config(struct intel_crtc *crtc,
				    struct intel_crtc_config *pipe_config)
{
	struct drm_device *dev = crtc->base.dev;
	struct drm_i915_private *dev_priv = dev->dev_private;
	enum intel_display_power_domain pfit_domain;
	uint32_t tmp;

	if (!intel_display_power_enabled(dev_priv,
					 POWER_DOMAIN_PIPE(crtc->pipe)))
		return false;

	pipe_config->cpu_transcoder = (enum transcoder) crtc->pipe;
	pipe_config->shared_dpll = DPLL_ID_PRIVATE;

	tmp = I915_READ(TRANS_DDI_FUNC_CTL(TRANSCODER_EDP));
	if (tmp & TRANS_DDI_FUNC_ENABLE) {
		enum pipe trans_edp_pipe;
		switch (tmp & TRANS_DDI_EDP_INPUT_MASK) {
		default:
			WARN(1, "unknown pipe linked to edp transcoder\n");
		case TRANS_DDI_EDP_INPUT_A_ONOFF:
		case TRANS_DDI_EDP_INPUT_A_ON:
			trans_edp_pipe = PIPE_A;
			break;
		case TRANS_DDI_EDP_INPUT_B_ONOFF:
			trans_edp_pipe = PIPE_B;
			break;
		case TRANS_DDI_EDP_INPUT_C_ONOFF:
			trans_edp_pipe = PIPE_C;
			break;
		}

		if (trans_edp_pipe == crtc->pipe)
			pipe_config->cpu_transcoder = TRANSCODER_EDP;
	}

	if (!intel_display_power_enabled(dev_priv,
			POWER_DOMAIN_TRANSCODER(pipe_config->cpu_transcoder)))
		return false;

	tmp = I915_READ(PIPECONF(pipe_config->cpu_transcoder));
	if (!(tmp & PIPECONF_ENABLE))
		return false;

	haswell_get_ddi_port_state(crtc, pipe_config);

	intel_get_pipe_timings(crtc, pipe_config);

	pfit_domain = POWER_DOMAIN_PIPE_PANEL_FITTER(crtc->pipe);
	if (intel_display_power_enabled(dev_priv, pfit_domain))
		ironlake_get_pfit_config(crtc, pipe_config);

	if (IS_HASWELL(dev))
		pipe_config->ips_enabled = hsw_crtc_supports_ips(crtc) &&
			(I915_READ(IPS_CTL) & IPS_ENABLE);

	pipe_config->pixel_multiplier = 1;

	return true;
}

static struct {
	int clock;
	u32 config;
} hdmi_audio_clock[] = {
	{ DIV_ROUND_UP(25200 * 1000, 1001), AUD_CONFIG_PIXEL_CLOCK_HDMI_25175 },
	{ 25200, AUD_CONFIG_PIXEL_CLOCK_HDMI_25200 }, /* default per bspec */
	{ 27000, AUD_CONFIG_PIXEL_CLOCK_HDMI_27000 },
	{ 27000 * 1001 / 1000, AUD_CONFIG_PIXEL_CLOCK_HDMI_27027 },
	{ 54000, AUD_CONFIG_PIXEL_CLOCK_HDMI_54000 },
	{ 54000 * 1001 / 1000, AUD_CONFIG_PIXEL_CLOCK_HDMI_54054 },
	{ DIV_ROUND_UP(74250 * 1000, 1001), AUD_CONFIG_PIXEL_CLOCK_HDMI_74176 },
	{ 74250, AUD_CONFIG_PIXEL_CLOCK_HDMI_74250 },
	{ DIV_ROUND_UP(148500 * 1000, 1001), AUD_CONFIG_PIXEL_CLOCK_HDMI_148352 },
	{ 148500, AUD_CONFIG_PIXEL_CLOCK_HDMI_148500 },
};

/* get AUD_CONFIG_PIXEL_CLOCK_HDMI_* value for mode */
static u32 audio_config_hdmi_pixel_clock(struct drm_display_mode *mode)
{
	int i;

	for (i = 0; i < ARRAY_SIZE(hdmi_audio_clock); i++) {
		if (mode->clock == hdmi_audio_clock[i].clock)
			break;
	}

	if (i == ARRAY_SIZE(hdmi_audio_clock)) {
		DRM_DEBUG_KMS("HDMI audio pixel clock setting for %d not found, falling back to defaults\n", mode->clock);
		i = 1;
	}

	DRM_DEBUG_KMS("Configuring HDMI audio for pixel clock %d (0x%08x)\n",
		      hdmi_audio_clock[i].clock,
		      hdmi_audio_clock[i].config);

	return hdmi_audio_clock[i].config;
}

static bool intel_eld_uptodate(struct drm_connector *connector,
			       int reg_eldv, uint32_t bits_eldv,
			       int reg_elda, uint32_t bits_elda,
			       int reg_edid)
{
	struct drm_i915_private *dev_priv = connector->dev->dev_private;
	uint8_t *eld = connector->eld;
	uint32_t i;

	i = I915_READ(reg_eldv);
	i &= bits_eldv;

	if (!eld[0])
		return !i;

	if (!i)
		return false;

	i = I915_READ(reg_elda);
	i &= ~bits_elda;
	I915_WRITE(reg_elda, i);

	for (i = 0; i < eld[2]; i++)
		if (I915_READ(reg_edid) != *((uint32_t *)eld + i))
			return false;

	return true;
}

static void g4x_write_eld(struct drm_connector *connector,
			  struct drm_crtc *crtc,
			  struct drm_display_mode *mode)
{
	struct drm_i915_private *dev_priv = connector->dev->dev_private;
	uint8_t *eld = connector->eld;
	uint32_t eldv;
	uint32_t len;
	uint32_t i;

	i = I915_READ(G4X_AUD_VID_DID);

	if (i == INTEL_AUDIO_DEVBLC || i == INTEL_AUDIO_DEVCL)
		eldv = G4X_ELDV_DEVCL_DEVBLC;
	else
		eldv = G4X_ELDV_DEVCTG;

	if (intel_eld_uptodate(connector,
			       G4X_AUD_CNTL_ST, eldv,
			       G4X_AUD_CNTL_ST, G4X_ELD_ADDR,
			       G4X_HDMIW_HDMIEDID))
		return;

	i = I915_READ(G4X_AUD_CNTL_ST);
	i &= ~(eldv | G4X_ELD_ADDR);
	len = (i >> 9) & 0x1f;		/* ELD buffer size */
	I915_WRITE(G4X_AUD_CNTL_ST, i);

	if (!eld[0])
		return;

	len = min_t(uint8_t, eld[2], len);
	DRM_DEBUG_DRIVER("ELD size %d\n", len);
	for (i = 0; i < len; i++)
		I915_WRITE(G4X_HDMIW_HDMIEDID, *((uint32_t *)eld + i));

	i = I915_READ(G4X_AUD_CNTL_ST);
	i |= eldv;
	I915_WRITE(G4X_AUD_CNTL_ST, i);
}

static void haswell_write_eld(struct drm_connector *connector,
			      struct drm_crtc *crtc,
			      struct drm_display_mode *mode)
{
	struct drm_i915_private *dev_priv = connector->dev->dev_private;
	uint8_t *eld = connector->eld;
	uint32_t eldv;
	uint32_t i;
	int len;
	int pipe = to_intel_crtc(crtc)->pipe;
	int tmp;

	int hdmiw_hdmiedid = HSW_AUD_EDID_DATA(pipe);
	int aud_cntl_st = HSW_AUD_DIP_ELD_CTRL(pipe);
	int aud_config = HSW_AUD_CFG(pipe);
	int aud_cntrl_st2 = HSW_AUD_PIN_ELD_CP_VLD;

	/* Audio output enable */
	DRM_DEBUG_DRIVER("HDMI audio: enable codec\n");
	tmp = I915_READ(aud_cntrl_st2);
	tmp |= (AUDIO_OUTPUT_ENABLE_A << (pipe * 4));
	I915_WRITE(aud_cntrl_st2, tmp);
	POSTING_READ(aud_cntrl_st2);

	assert_pipe_disabled(dev_priv, to_intel_crtc(crtc)->pipe);

	/* Set ELD valid state */
	tmp = I915_READ(aud_cntrl_st2);
	DRM_DEBUG_DRIVER("HDMI audio: pin eld vld status=0x%08x\n", tmp);
	tmp |= (AUDIO_ELD_VALID_A << (pipe * 4));
	I915_WRITE(aud_cntrl_st2, tmp);
	tmp = I915_READ(aud_cntrl_st2);
	DRM_DEBUG_DRIVER("HDMI audio: eld vld status=0x%08x\n", tmp);

	/* Enable HDMI mode */
	tmp = I915_READ(aud_config);
	DRM_DEBUG_DRIVER("HDMI audio: audio conf: 0x%08x\n", tmp);
	/* clear N_programing_enable and N_value_index */
	tmp &= ~(AUD_CONFIG_N_VALUE_INDEX | AUD_CONFIG_N_PROG_ENABLE);
	I915_WRITE(aud_config, tmp);

	DRM_DEBUG_DRIVER("ELD on pipe %c\n", pipe_name(pipe));

	eldv = AUDIO_ELD_VALID_A << (pipe * 4);

	if (intel_pipe_has_type(crtc, INTEL_OUTPUT_DISPLAYPORT)) {
		DRM_DEBUG_DRIVER("ELD: DisplayPort detected\n");
		eld[5] |= (1 << 2);	/* Conn_Type, 0x1 = DisplayPort */
		I915_WRITE(aud_config, AUD_CONFIG_N_VALUE_INDEX); /* 0x1 = DP */
	} else {
		I915_WRITE(aud_config, audio_config_hdmi_pixel_clock(mode));
	}

	if (intel_eld_uptodate(connector,
			       aud_cntrl_st2, eldv,
			       aud_cntl_st, IBX_ELD_ADDRESS,
			       hdmiw_hdmiedid))
		return;

	i = I915_READ(aud_cntrl_st2);
	i &= ~eldv;
	I915_WRITE(aud_cntrl_st2, i);

	if (!eld[0])
		return;

	i = I915_READ(aud_cntl_st);
	i &= ~IBX_ELD_ADDRESS;
	I915_WRITE(aud_cntl_st, i);
	i = (i >> 29) & DIP_PORT_SEL_MASK;		/* DIP_Port_Select, 0x1 = PortB */
	DRM_DEBUG_DRIVER("port num:%d\n", i);

	len = min_t(uint8_t, eld[2], 21);	/* 84 bytes of hw ELD buffer */
	DRM_DEBUG_DRIVER("ELD size %d\n", len);
	for (i = 0; i < len; i++)
		I915_WRITE(hdmiw_hdmiedid, *((uint32_t *)eld + i));

	i = I915_READ(aud_cntrl_st2);
	i |= eldv;
	I915_WRITE(aud_cntrl_st2, i);

}

static void ironlake_write_eld(struct drm_connector *connector,
			       struct drm_crtc *crtc,
			       struct drm_display_mode *mode)
{
	struct drm_i915_private *dev_priv = connector->dev->dev_private;
	uint8_t *eld = connector->eld;
	uint32_t eldv;
	uint32_t i;
	int len;
	int hdmiw_hdmiedid;
	int aud_config;
	int aud_cntl_st;
	int aud_cntrl_st2;
	int pipe = to_intel_crtc(crtc)->pipe;

	if (HAS_PCH_IBX(connector->dev)) {
		hdmiw_hdmiedid = IBX_HDMIW_HDMIEDID(pipe);
		aud_config = IBX_AUD_CFG(pipe);
		aud_cntl_st = IBX_AUD_CNTL_ST(pipe);
		aud_cntrl_st2 = IBX_AUD_CNTL_ST2;
	} else if (IS_VALLEYVIEW(connector->dev)) {
		hdmiw_hdmiedid = VLV_HDMIW_HDMIEDID(pipe);
		aud_config = VLV_AUD_CFG(pipe);
		aud_cntl_st = VLV_AUD_CNTL_ST(pipe);
		aud_cntrl_st2 = VLV_AUD_CNTL_ST2;
	} else {
		hdmiw_hdmiedid = CPT_HDMIW_HDMIEDID(pipe);
		aud_config = CPT_AUD_CFG(pipe);
		aud_cntl_st = CPT_AUD_CNTL_ST(pipe);
		aud_cntrl_st2 = CPT_AUD_CNTRL_ST2;
	}

	DRM_DEBUG_DRIVER("ELD on pipe %c\n", pipe_name(pipe));

	if (IS_VALLEYVIEW(connector->dev))  {
		struct intel_encoder *intel_encoder;
		struct intel_digital_port *intel_dig_port;

		intel_encoder = intel_attached_encoder(connector);
		intel_dig_port = enc_to_dig_port(&intel_encoder->base);
		i = intel_dig_port->port;
	} else {
		i = I915_READ(aud_cntl_st);
		i = (i >> 29) & DIP_PORT_SEL_MASK;
		/* DIP_Port_Select, 0x1 = PortB */
	}

	if (!i) {
		DRM_DEBUG_DRIVER("Audio directed to unknown port\n");
		/* operate blindly on all ports */
		eldv = IBX_ELD_VALIDB;
		eldv |= IBX_ELD_VALIDB << 4;
		eldv |= IBX_ELD_VALIDB << 8;
	} else {
		DRM_DEBUG_DRIVER("ELD on port %c\n", port_name(i));
		eldv = IBX_ELD_VALIDB << ((i - 1) * 4);
	}

	if (intel_pipe_has_type(crtc, INTEL_OUTPUT_DISPLAYPORT)) {
		DRM_DEBUG_DRIVER("ELD: DisplayPort detected\n");
		eld[5] |= (1 << 2);	/* Conn_Type, 0x1 = DisplayPort */
		I915_WRITE(aud_config, AUD_CONFIG_N_VALUE_INDEX); /* 0x1 = DP */
	} else {
		I915_WRITE(aud_config, audio_config_hdmi_pixel_clock(mode));
	}

	if (intel_eld_uptodate(connector,
			       aud_cntrl_st2, eldv,
			       aud_cntl_st, IBX_ELD_ADDRESS,
			       hdmiw_hdmiedid))
		return;

	i = I915_READ(aud_cntrl_st2);
	i &= ~eldv;
	I915_WRITE(aud_cntrl_st2, i);

	if (!eld[0])
		return;

	i = I915_READ(aud_cntl_st);
	i &= ~IBX_ELD_ADDRESS;
	I915_WRITE(aud_cntl_st, i);

	len = min_t(uint8_t, eld[2], 21);	/* 84 bytes of hw ELD buffer */
	DRM_DEBUG_DRIVER("ELD size %d\n", len);
	for (i = 0; i < len; i++)
		I915_WRITE(hdmiw_hdmiedid, *((uint32_t *)eld + i));

	i = I915_READ(aud_cntrl_st2);
	i |= eldv;
	I915_WRITE(aud_cntrl_st2, i);
}

void intel_write_eld(struct drm_encoder *encoder,
		     struct drm_display_mode *mode)
{
	struct drm_crtc *crtc = encoder->crtc;
	struct drm_connector *connector;
	struct drm_device *dev = encoder->dev;
	struct drm_i915_private *dev_priv = dev->dev_private;

	connector = drm_select_eld(encoder, mode);
	if (!connector)
		return;

	DRM_DEBUG_DRIVER("ELD on [CONNECTOR:%d:%s], [ENCODER:%d:%s]\n",
			 connector->base.id,
			 connector->name,
			 connector->encoder->base.id,
			 connector->encoder->name);

	connector->eld[6] = drm_av_sync_delay(connector, mode) / 2;

	if (dev_priv->display.write_eld)
		dev_priv->display.write_eld(connector, crtc, mode);
}

static void i845_update_cursor(struct drm_crtc *crtc, u32 base)
{
	struct drm_device *dev = crtc->dev;
	struct drm_i915_private *dev_priv = dev->dev_private;
	struct intel_crtc *intel_crtc = to_intel_crtc(crtc);
	uint32_t cntl;

	if (base != intel_crtc->cursor_base) {
		/* On these chipsets we can only modify the base whilst
		 * the cursor is disabled.
		 */
		if (intel_crtc->cursor_cntl) {
			I915_WRITE(_CURACNTR, 0);
			POSTING_READ(_CURACNTR);
			intel_crtc->cursor_cntl = 0;
		}

		I915_WRITE(_CURABASE, base);
		POSTING_READ(_CURABASE);
	}

	/* XXX width must be 64, stride 256 => 0x00 << 28 */
	cntl = 0;
	if (base)
		cntl = (CURSOR_ENABLE |
			CURSOR_GAMMA_ENABLE |
			CURSOR_FORMAT_ARGB);
	if (intel_crtc->cursor_cntl != cntl) {
		I915_WRITE(_CURACNTR, cntl);
		POSTING_READ(_CURACNTR);
		intel_crtc->cursor_cntl = cntl;
	}
}

static void i9xx_update_cursor(struct drm_crtc *crtc, u32 base)
{
	struct drm_device *dev = crtc->dev;
	struct drm_i915_private *dev_priv = dev->dev_private;
	struct intel_crtc *intel_crtc = to_intel_crtc(crtc);
	int pipe = intel_crtc->pipe;
	uint32_t cntl;

	cntl = 0;
	if (base) {
		cntl = MCURSOR_GAMMA_ENABLE;
		switch (intel_crtc->cursor_width) {
			case 64:
				cntl |= CURSOR_MODE_64_ARGB_AX;
				break;
			case 128:
				cntl |= CURSOR_MODE_128_ARGB_AX;
				break;
			case 256:
				cntl |= CURSOR_MODE_256_ARGB_AX;
				break;
			default:
				WARN_ON(1);
				return;
		}
		cntl |= pipe << 28; /* Connect to correct pipe */
	}
	if (intel_crtc->cursor_cntl != cntl) {
		I915_WRITE(CURCNTR(pipe), cntl);
		POSTING_READ(CURCNTR(pipe));
		intel_crtc->cursor_cntl = cntl;
	}

	/* and commit changes on next vblank */
	I915_WRITE(CURBASE(pipe), base);
	POSTING_READ(CURBASE(pipe));
}

static void ivb_update_cursor(struct drm_crtc *crtc, u32 base)
{
	struct drm_device *dev = crtc->dev;
	struct drm_i915_private *dev_priv = dev->dev_private;
	struct intel_crtc *intel_crtc = to_intel_crtc(crtc);
	int pipe = intel_crtc->pipe;
	uint32_t cntl;

	cntl = 0;
	if (base) {
		cntl = MCURSOR_GAMMA_ENABLE;
		switch (intel_crtc->cursor_width) {
			case 64:
				cntl |= CURSOR_MODE_64_ARGB_AX;
				break;
			case 128:
				cntl |= CURSOR_MODE_128_ARGB_AX;
				break;
			case 256:
				cntl |= CURSOR_MODE_256_ARGB_AX;
				break;
			default:
				WARN_ON(1);
				return;
		}
	}
	if (IS_HASWELL(dev) || IS_BROADWELL(dev))
		cntl |= CURSOR_PIPE_CSC_ENABLE;

	if (intel_crtc->cursor_cntl != cntl) {
		I915_WRITE(CURCNTR(pipe), cntl);
		POSTING_READ(CURCNTR(pipe));
		intel_crtc->cursor_cntl = cntl;
	}

	/* and commit changes on next vblank */
	I915_WRITE(CURBASE(pipe), base);
	POSTING_READ(CURBASE(pipe));
}

/* If no-part of the cursor is visible on the framebuffer, then the GPU may hang... */
static void intel_crtc_update_cursor(struct drm_crtc *crtc,
				     bool on)
{
	struct drm_device *dev = crtc->dev;
	struct drm_i915_private *dev_priv = dev->dev_private;
	struct intel_crtc *intel_crtc = to_intel_crtc(crtc);
	int pipe = intel_crtc->pipe;
	int x = crtc->cursor_x;
	int y = crtc->cursor_y;
	u32 base = 0, pos = 0;

	if (on)
		base = intel_crtc->cursor_addr;

	if (x >= intel_crtc->config.pipe_src_w)
		base = 0;

	if (y >= intel_crtc->config.pipe_src_h)
		base = 0;

	if (x < 0) {
		if (x + intel_crtc->cursor_width <= 0)
			base = 0;

		pos |= CURSOR_POS_SIGN << CURSOR_X_SHIFT;
		x = -x;
	}
	pos |= x << CURSOR_X_SHIFT;

	if (y < 0) {
		if (y + intel_crtc->cursor_height <= 0)
			base = 0;

		pos |= CURSOR_POS_SIGN << CURSOR_Y_SHIFT;
		y = -y;
	}
	pos |= y << CURSOR_Y_SHIFT;

	if (base == 0 && intel_crtc->cursor_base == 0)
		return;

	I915_WRITE(CURPOS(pipe), pos);

	if (IS_IVYBRIDGE(dev) || IS_HASWELL(dev) || IS_BROADWELL(dev))
		ivb_update_cursor(crtc, base);
	else if (IS_845G(dev) || IS_I865G(dev))
		i845_update_cursor(crtc, base);
	else
		i9xx_update_cursor(crtc, base);
	intel_crtc->cursor_base = base;
}

/*
 * intel_crtc_cursor_set_obj - Set cursor to specified GEM object
 *
 * Note that the object's reference will be consumed if the update fails.  If
 * the update succeeds, the reference of the old object (if any) will be
 * consumed.
 */
static int intel_crtc_cursor_set_obj(struct drm_crtc *crtc,
				     struct drm_i915_gem_object *obj,
				     uint32_t width, uint32_t height)
{
	struct drm_device *dev = crtc->dev;
	struct drm_i915_private *dev_priv = dev->dev_private;
	struct intel_crtc *intel_crtc = to_intel_crtc(crtc);
	enum pipe pipe = intel_crtc->pipe;
	unsigned old_width;
	uint32_t addr;
	int ret;

	/* if we want to turn off the cursor ignore width and height */
	if (!obj) {
		DRM_DEBUG_KMS("cursor off\n");
		addr = 0;
		obj = NULL;
		mutex_lock(&dev->struct_mutex);
		goto finish;
	}

	/* Check for which cursor types we support */
	if (!((width == 64 && height == 64) ||
			(width == 128 && height == 128 && !IS_GEN2(dev)) ||
			(width == 256 && height == 256 && !IS_GEN2(dev)))) {
		DRM_DEBUG("Cursor dimension not supported\n");
		return -EINVAL;
	}

	if (obj->base.size < width * height * 4) {
		DRM_DEBUG_KMS("buffer is too small\n");
		ret = -ENOMEM;
		goto fail;
	}

	/* we only need to pin inside GTT if cursor is non-phy */
	mutex_lock(&dev->struct_mutex);
	if (!INTEL_INFO(dev)->cursor_needs_physical) {
		unsigned alignment;

		if (obj->tiling_mode) {
			DRM_DEBUG_KMS("cursor cannot be tiled\n");
			ret = -EINVAL;
			goto fail_locked;
		}

		/* Note that the w/a also requires 2 PTE of padding following
		 * the bo. We currently fill all unused PTE with the shadow
		 * page and so we should always have valid PTE following the
		 * cursor preventing the VT-d warning.
		 */
		alignment = 0;
		if (need_vtd_wa(dev))
			alignment = 64*1024;

		ret = i915_gem_object_pin_to_display_plane(obj, alignment, NULL);
		if (ret) {
			DRM_DEBUG_KMS("failed to move cursor bo into the GTT\n");
			goto fail_locked;
		}

		ret = i915_gem_object_put_fence(obj);
		if (ret) {
			DRM_DEBUG_KMS("failed to release fence for cursor");
			goto fail_unpin;
		}

		addr = i915_gem_obj_ggtt_offset(obj);
	} else {
		int align = IS_I830(dev) ? 16 * 1024 : 256;
		ret = i915_gem_object_attach_phys(obj, align);
		if (ret) {
			DRM_DEBUG_KMS("failed to attach phys object\n");
			goto fail_locked;
		}
		addr = obj->phys_handle->busaddr;
	}

	if (IS_GEN2(dev))
		I915_WRITE(CURSIZE, (height << 12) | width);

 finish:
	if (intel_crtc->cursor_bo) {
		if (!INTEL_INFO(dev)->cursor_needs_physical)
			i915_gem_object_unpin_from_display_plane(intel_crtc->cursor_bo);
	}

	i915_gem_track_fb(intel_crtc->cursor_bo, obj,
			  INTEL_FRONTBUFFER_CURSOR(pipe));
	mutex_unlock(&dev->struct_mutex);

	old_width = intel_crtc->cursor_width;

	intel_crtc->cursor_addr = addr;
	intel_crtc->cursor_bo = obj;
	intel_crtc->cursor_width = width;
	intel_crtc->cursor_height = height;

	if (intel_crtc->active) {
		if (old_width != width)
			intel_update_watermarks(crtc);
		intel_crtc_update_cursor(crtc, intel_crtc->cursor_bo != NULL);
	}

	intel_frontbuffer_flip(dev, INTEL_FRONTBUFFER_CURSOR(pipe));

	return 0;
fail_unpin:
	i915_gem_object_unpin_from_display_plane(obj);
fail_locked:
	mutex_unlock(&dev->struct_mutex);
fail:
	drm_gem_object_unreference_unlocked(&obj->base);
	return ret;
}

static void intel_crtc_gamma_set(struct drm_crtc *crtc, u16 *red, u16 *green,
				 u16 *blue, uint32_t start, uint32_t size)
{
	int end = (start + size > 256) ? 256 : start + size, i;
	struct intel_crtc *intel_crtc = to_intel_crtc(crtc);

	for (i = start; i < end; i++) {
		intel_crtc->lut_r[i] = red[i] >> 8;
		intel_crtc->lut_g[i] = green[i] >> 8;
		intel_crtc->lut_b[i] = blue[i] >> 8;
	}

	intel_crtc_load_lut(crtc);
}

/* VESA 640x480x72Hz mode to set on the pipe */
static struct drm_display_mode load_detect_mode = {
	DRM_MODE("640x480", DRM_MODE_TYPE_DEFAULT, 31500, 640, 664,
		 704, 832, 0, 480, 489, 491, 520, 0, DRM_MODE_FLAG_NHSYNC | DRM_MODE_FLAG_NVSYNC),
};

struct drm_framebuffer *
__intel_framebuffer_create(struct drm_device *dev,
			   struct drm_mode_fb_cmd2 *mode_cmd,
			   struct drm_i915_gem_object *obj)
{
	struct intel_framebuffer *intel_fb;
	int ret;

	intel_fb = kzalloc(sizeof(*intel_fb), GFP_KERNEL);
	if (!intel_fb) {
		drm_gem_object_unreference_unlocked(&obj->base);
		return ERR_PTR(-ENOMEM);
	}

	ret = intel_framebuffer_init(dev, intel_fb, mode_cmd, obj);
	if (ret)
		goto err;

	return &intel_fb->base;
err:
	drm_gem_object_unreference_unlocked(&obj->base);
	kfree(intel_fb);

	return ERR_PTR(ret);
}

static struct drm_framebuffer *
intel_framebuffer_create(struct drm_device *dev,
			 struct drm_mode_fb_cmd2 *mode_cmd,
			 struct drm_i915_gem_object *obj)
{
	struct drm_framebuffer *fb;
	int ret;

	ret = i915_mutex_lock_interruptible(dev);
	if (ret)
		return ERR_PTR(ret);
	fb = __intel_framebuffer_create(dev, mode_cmd, obj);
	mutex_unlock(&dev->struct_mutex);

	return fb;
}

static u32
intel_framebuffer_pitch_for_width(int width, int bpp)
{
	u32 pitch = DIV_ROUND_UP(width * bpp, 8);
	return ALIGN(pitch, 64);
}

static u32
intel_framebuffer_size_for_mode(struct drm_display_mode *mode, int bpp)
{
	u32 pitch = intel_framebuffer_pitch_for_width(mode->hdisplay, bpp);
	return PAGE_ALIGN(pitch * mode->vdisplay);
}

static struct drm_framebuffer *
intel_framebuffer_create_for_mode(struct drm_device *dev,
				  struct drm_display_mode *mode,
				  int depth, int bpp)
{
	struct drm_i915_gem_object *obj;
	struct drm_mode_fb_cmd2 mode_cmd = { 0 };

	obj = i915_gem_alloc_object(dev,
				    intel_framebuffer_size_for_mode(mode, bpp));
	if (obj == NULL)
		return ERR_PTR(-ENOMEM);

	mode_cmd.width = mode->hdisplay;
	mode_cmd.height = mode->vdisplay;
	mode_cmd.pitches[0] = intel_framebuffer_pitch_for_width(mode_cmd.width,
								bpp);
	mode_cmd.pixel_format = drm_mode_legacy_fb_format(bpp, depth);

	return intel_framebuffer_create(dev, &mode_cmd, obj);
}

static struct drm_framebuffer *
mode_fits_in_fbdev(struct drm_device *dev,
		   struct drm_display_mode *mode)
{
#ifdef CONFIG_DRM_I915_FBDEV
	struct drm_i915_private *dev_priv = dev->dev_private;
	struct drm_i915_gem_object *obj;
	struct drm_framebuffer *fb;

	if (!dev_priv->fbdev)
		return NULL;

	if (!dev_priv->fbdev->fb)
		return NULL;

	obj = dev_priv->fbdev->fb->obj;
	BUG_ON(!obj);

	fb = &dev_priv->fbdev->fb->base;
	if (fb->pitches[0] < intel_framebuffer_pitch_for_width(mode->hdisplay,
							       fb->bits_per_pixel))
		return NULL;

	if (obj->base.size < mode->vdisplay * fb->pitches[0])
		return NULL;

	return fb;
#else
	return NULL;
#endif
}

bool intel_get_load_detect_pipe(struct drm_connector *connector,
				struct drm_display_mode *mode,
				struct intel_load_detect_pipe *old,
				struct drm_modeset_acquire_ctx *ctx)
{
	struct intel_crtc *intel_crtc;
	struct intel_encoder *intel_encoder =
		intel_attached_encoder(connector);
	struct drm_crtc *possible_crtc;
	struct drm_encoder *encoder = &intel_encoder->base;
	struct drm_crtc *crtc = NULL;
	struct drm_device *dev = encoder->dev;
	struct drm_framebuffer *fb;
	struct drm_mode_config *config = &dev->mode_config;
	int ret, i = -1;

	DRM_DEBUG_KMS("[CONNECTOR:%d:%s], [ENCODER:%d:%s]\n",
		      connector->base.id, connector->name,
		      encoder->base.id, encoder->name);

	drm_modeset_acquire_init(ctx, 0);

retry:
	ret = drm_modeset_lock(&config->connection_mutex, ctx);
	if (ret)
		goto fail_unlock;

	/*
	 * Algorithm gets a little messy:
	 *
	 *   - if the connector already has an assigned crtc, use it (but make
	 *     sure it's on first)
	 *
	 *   - try to find the first unused crtc that can drive this connector,
	 *     and use that if we find one
	 */

	/* See if we already have a CRTC for this connector */
	if (encoder->crtc) {
		crtc = encoder->crtc;

		ret = drm_modeset_lock(&crtc->mutex, ctx);
		if (ret)
			goto fail_unlock;

		old->dpms_mode = connector->dpms;
		old->load_detect_temp = false;

		/* Make sure the crtc and connector are running */
		if (connector->dpms != DRM_MODE_DPMS_ON)
			connector->funcs->dpms(connector, DRM_MODE_DPMS_ON);

		return true;
	}

	/* Find an unused one (if possible) */
	for_each_crtc(dev, possible_crtc) {
		i++;
		if (!(encoder->possible_crtcs & (1 << i)))
			continue;
		if (!possible_crtc->enabled) {
			crtc = possible_crtc;
			break;
		}
	}

	/*
	 * If we didn't find an unused CRTC, don't use any.
	 */
	if (!crtc) {
		DRM_DEBUG_KMS("no pipe available for load-detect\n");
		goto fail_unlock;
	}

	ret = drm_modeset_lock(&crtc->mutex, ctx);
	if (ret)
		goto fail_unlock;
	intel_encoder->new_crtc = to_intel_crtc(crtc);
	to_intel_connector(connector)->new_encoder = intel_encoder;

	intel_crtc = to_intel_crtc(crtc);
	intel_crtc->new_enabled = true;
	intel_crtc->new_config = &intel_crtc->config;
	old->dpms_mode = connector->dpms;
	old->load_detect_temp = true;
	old->release_fb = NULL;

	if (!mode)
		mode = &load_detect_mode;

	/* We need a framebuffer large enough to accommodate all accesses
	 * that the plane may generate whilst we perform load detection.
	 * We can not rely on the fbcon either being present (we get called
	 * during its initialisation to detect all boot displays, or it may
	 * not even exist) or that it is large enough to satisfy the
	 * requested mode.
	 */
	fb = mode_fits_in_fbdev(dev, mode);
	if (fb == NULL) {
		DRM_DEBUG_KMS("creating tmp fb for load-detection\n");
		fb = intel_framebuffer_create_for_mode(dev, mode, 24, 32);
		old->release_fb = fb;
	} else
		DRM_DEBUG_KMS("reusing fbdev for load-detection framebuffer\n");
	if (IS_ERR(fb)) {
		DRM_DEBUG_KMS("failed to allocate framebuffer for load-detection\n");
		goto fail;
	}

	if (intel_set_mode(crtc, mode, 0, 0, fb)) {
		DRM_DEBUG_KMS("failed to set mode on load-detect pipe\n");
		if (old->release_fb)
			old->release_fb->funcs->destroy(old->release_fb);
		goto fail;
	}

	/* let the connector get through one full cycle before testing */
	intel_wait_for_vblank(dev, intel_crtc->pipe);
	return true;

 fail:
	intel_crtc->new_enabled = crtc->enabled;
	if (intel_crtc->new_enabled)
		intel_crtc->new_config = &intel_crtc->config;
	else
		intel_crtc->new_config = NULL;
fail_unlock:
	if (ret == -EDEADLK) {
		drm_modeset_backoff(ctx);
		goto retry;
	}

	drm_modeset_drop_locks(ctx);
	drm_modeset_acquire_fini(ctx);

	return false;
}

void intel_release_load_detect_pipe(struct drm_connector *connector,
				    struct intel_load_detect_pipe *old,
				    struct drm_modeset_acquire_ctx *ctx)
{
	struct intel_encoder *intel_encoder =
		intel_attached_encoder(connector);
	struct drm_encoder *encoder = &intel_encoder->base;
	struct drm_crtc *crtc = encoder->crtc;
	struct intel_crtc *intel_crtc = to_intel_crtc(crtc);

	DRM_DEBUG_KMS("[CONNECTOR:%d:%s], [ENCODER:%d:%s]\n",
		      connector->base.id, connector->name,
		      encoder->base.id, encoder->name);

	if (old->load_detect_temp) {
		to_intel_connector(connector)->new_encoder = NULL;
		intel_encoder->new_crtc = NULL;
		intel_crtc->new_enabled = false;
		intel_crtc->new_config = NULL;
		intel_set_mode(crtc, NULL, 0, 0, NULL);

		if (old->release_fb) {
			drm_framebuffer_unregister_private(old->release_fb);
			drm_framebuffer_unreference(old->release_fb);
		}

		goto unlock;
		return;
	}

	/* Switch crtc and encoder back off if necessary */
	if (old->dpms_mode != DRM_MODE_DPMS_ON)
		connector->funcs->dpms(connector, old->dpms_mode);

unlock:
	drm_modeset_drop_locks(ctx);
	drm_modeset_acquire_fini(ctx);
}

static int i9xx_pll_refclk(struct drm_device *dev,
			   const struct intel_crtc_config *pipe_config)
{
	struct drm_i915_private *dev_priv = dev->dev_private;
	u32 dpll = pipe_config->dpll_hw_state.dpll;

	if ((dpll & PLL_REF_INPUT_MASK) == PLLB_REF_INPUT_SPREADSPECTRUMIN)
		return dev_priv->vbt.lvds_ssc_freq;
	else if (HAS_PCH_SPLIT(dev))
		return 120000;
	else if (!IS_GEN2(dev))
		return 96000;
	else
		return 48000;
}

/* Returns the clock of the currently programmed mode of the given pipe. */
static void i9xx_crtc_clock_get(struct intel_crtc *crtc,
				struct intel_crtc_config *pipe_config)
{
	struct drm_device *dev = crtc->base.dev;
	struct drm_i915_private *dev_priv = dev->dev_private;
	int pipe = pipe_config->cpu_transcoder;
	u32 dpll = pipe_config->dpll_hw_state.dpll;
	u32 fp;
	intel_clock_t clock;
	int refclk = i9xx_pll_refclk(dev, pipe_config);

	if ((dpll & DISPLAY_RATE_SELECT_FPA1) == 0)
		fp = pipe_config->dpll_hw_state.fp0;
	else
		fp = pipe_config->dpll_hw_state.fp1;

	clock.m1 = (fp & FP_M1_DIV_MASK) >> FP_M1_DIV_SHIFT;
	if (IS_PINEVIEW(dev)) {
		clock.n = ffs((fp & FP_N_PINEVIEW_DIV_MASK) >> FP_N_DIV_SHIFT) - 1;
		clock.m2 = (fp & FP_M2_PINEVIEW_DIV_MASK) >> FP_M2_DIV_SHIFT;
	} else {
		clock.n = (fp & FP_N_DIV_MASK) >> FP_N_DIV_SHIFT;
		clock.m2 = (fp & FP_M2_DIV_MASK) >> FP_M2_DIV_SHIFT;
	}

	if (!IS_GEN2(dev)) {
		if (IS_PINEVIEW(dev))
			clock.p1 = ffs((dpll & DPLL_FPA01_P1_POST_DIV_MASK_PINEVIEW) >>
				DPLL_FPA01_P1_POST_DIV_SHIFT_PINEVIEW);
		else
			clock.p1 = ffs((dpll & DPLL_FPA01_P1_POST_DIV_MASK) >>
			       DPLL_FPA01_P1_POST_DIV_SHIFT);

		switch (dpll & DPLL_MODE_MASK) {
		case DPLLB_MODE_DAC_SERIAL:
			clock.p2 = dpll & DPLL_DAC_SERIAL_P2_CLOCK_DIV_5 ?
				5 : 10;
			break;
		case DPLLB_MODE_LVDS:
			clock.p2 = dpll & DPLLB_LVDS_P2_CLOCK_DIV_7 ?
				7 : 14;
			break;
		default:
			DRM_DEBUG_KMS("Unknown DPLL mode %08x in programmed "
				  "mode\n", (int)(dpll & DPLL_MODE_MASK));
			return;
		}

		if (IS_PINEVIEW(dev))
			pineview_clock(refclk, &clock);
		else
			i9xx_clock(refclk, &clock);
	} else {
		u32 lvds = IS_I830(dev) ? 0 : I915_READ(LVDS);
		bool is_lvds = (pipe == 1) && (lvds & LVDS_PORT_EN);

		if (is_lvds) {
			clock.p1 = ffs((dpll & DPLL_FPA01_P1_POST_DIV_MASK_I830_LVDS) >>
				       DPLL_FPA01_P1_POST_DIV_SHIFT);

			if (lvds & LVDS_CLKB_POWER_UP)
				clock.p2 = 7;
			else
				clock.p2 = 14;
		} else {
			if (dpll & PLL_P1_DIVIDE_BY_TWO)
				clock.p1 = 2;
			else {
				clock.p1 = ((dpll & DPLL_FPA01_P1_POST_DIV_MASK_I830) >>
					    DPLL_FPA01_P1_POST_DIV_SHIFT) + 2;
			}
			if (dpll & PLL_P2_DIVIDE_BY_4)
				clock.p2 = 4;
			else
				clock.p2 = 2;
		}

		i9xx_clock(refclk, &clock);
	}

	/*
	 * This value includes pixel_multiplier. We will use
	 * port_clock to compute adjusted_mode.crtc_clock in the
	 * encoder's get_config() function.
	 */
	pipe_config->port_clock = clock.dot;
}

int intel_dotclock_calculate(int link_freq,
			     const struct intel_link_m_n *m_n)
{
	/*
	 * The calculation for the data clock is:
	 * pixel_clock = ((m/n)*(link_clock * nr_lanes))/bpp
	 * But we want to avoid losing precison if possible, so:
	 * pixel_clock = ((m * link_clock * nr_lanes)/(n*bpp))
	 *
	 * and the link clock is simpler:
	 * link_clock = (m * link_clock) / n
	 */

	if (!m_n->link_n)
		return 0;

	return div_u64((u64)m_n->link_m * link_freq, m_n->link_n);
}

static void ironlake_pch_clock_get(struct intel_crtc *crtc,
				   struct intel_crtc_config *pipe_config)
{
	struct drm_device *dev = crtc->base.dev;

	/* read out port_clock from the DPLL */
	i9xx_crtc_clock_get(crtc, pipe_config);

	/*
	 * This value does not include pixel_multiplier.
	 * We will check that port_clock and adjusted_mode.crtc_clock
	 * agree once we know their relationship in the encoder's
	 * get_config() function.
	 */
	pipe_config->adjusted_mode.crtc_clock =
		intel_dotclock_calculate(intel_fdi_link_freq(dev) * 10000,
					 &pipe_config->fdi_m_n);
}

/** Returns the currently programmed mode of the given pipe. */
struct drm_display_mode *intel_crtc_mode_get(struct drm_device *dev,
					     struct drm_crtc *crtc)
{
	struct drm_i915_private *dev_priv = dev->dev_private;
	struct intel_crtc *intel_crtc = to_intel_crtc(crtc);
	enum transcoder cpu_transcoder = intel_crtc->config.cpu_transcoder;
	struct drm_display_mode *mode;
	struct intel_crtc_config pipe_config;
	int htot = I915_READ(HTOTAL(cpu_transcoder));
	int hsync = I915_READ(HSYNC(cpu_transcoder));
	int vtot = I915_READ(VTOTAL(cpu_transcoder));
	int vsync = I915_READ(VSYNC(cpu_transcoder));
	enum pipe pipe = intel_crtc->pipe;

	mode = kzalloc(sizeof(*mode), GFP_KERNEL);
	if (!mode)
		return NULL;

	/*
	 * Construct a pipe_config sufficient for getting the clock info
	 * back out of crtc_clock_get.
	 *
	 * Note, if LVDS ever uses a non-1 pixel multiplier, we'll need
	 * to use a real value here instead.
	 */
	pipe_config.cpu_transcoder = (enum transcoder) pipe;
	pipe_config.pixel_multiplier = 1;
	pipe_config.dpll_hw_state.dpll = I915_READ(DPLL(pipe));
	pipe_config.dpll_hw_state.fp0 = I915_READ(FP0(pipe));
	pipe_config.dpll_hw_state.fp1 = I915_READ(FP1(pipe));
	i9xx_crtc_clock_get(intel_crtc, &pipe_config);

	mode->clock = pipe_config.port_clock / pipe_config.pixel_multiplier;
	mode->hdisplay = (htot & 0xffff) + 1;
	mode->htotal = ((htot & 0xffff0000) >> 16) + 1;
	mode->hsync_start = (hsync & 0xffff) + 1;
	mode->hsync_end = ((hsync & 0xffff0000) >> 16) + 1;
	mode->vdisplay = (vtot & 0xffff) + 1;
	mode->vtotal = ((vtot & 0xffff0000) >> 16) + 1;
	mode->vsync_start = (vsync & 0xffff) + 1;
	mode->vsync_end = ((vsync & 0xffff0000) >> 16) + 1;

	drm_mode_set_name(mode);

	return mode;
}

static void intel_increase_pllclock(struct drm_device *dev,
				    enum pipe pipe)
{
	struct drm_i915_private *dev_priv = dev->dev_private;
	int dpll_reg = DPLL(pipe);
	int dpll;

	if (!HAS_GMCH_DISPLAY(dev))
		return;

	if (!dev_priv->lvds_downclock_avail)
		return;

	dpll = I915_READ(dpll_reg);
	if (!HAS_PIPE_CXSR(dev) && (dpll & DISPLAY_RATE_SELECT_FPA1)) {
		DRM_DEBUG_DRIVER("upclocking LVDS\n");

		assert_panel_unlocked(dev_priv, pipe);

		dpll &= ~DISPLAY_RATE_SELECT_FPA1;
		I915_WRITE(dpll_reg, dpll);
		intel_wait_for_vblank(dev, pipe);

		dpll = I915_READ(dpll_reg);
		if (dpll & DISPLAY_RATE_SELECT_FPA1)
			DRM_DEBUG_DRIVER("failed to upclock LVDS!\n");
	}
}

static void intel_decrease_pllclock(struct drm_crtc *crtc)
{
	struct drm_device *dev = crtc->dev;
	struct drm_i915_private *dev_priv = dev->dev_private;
	struct intel_crtc *intel_crtc = to_intel_crtc(crtc);

	if (!HAS_GMCH_DISPLAY(dev))
		return;

	if (!dev_priv->lvds_downclock_avail)
		return;

	/*
	 * Since this is called by a timer, we should never get here in
	 * the manual case.
	 */
	if (!HAS_PIPE_CXSR(dev) && intel_crtc->lowfreq_avail) {
		int pipe = intel_crtc->pipe;
		int dpll_reg = DPLL(pipe);
		int dpll;

		DRM_DEBUG_DRIVER("downclocking LVDS\n");

		assert_panel_unlocked(dev_priv, pipe);

		dpll = I915_READ(dpll_reg);
		dpll |= DISPLAY_RATE_SELECT_FPA1;
		I915_WRITE(dpll_reg, dpll);
		intel_wait_for_vblank(dev, pipe);
		dpll = I915_READ(dpll_reg);
		if (!(dpll & DISPLAY_RATE_SELECT_FPA1))
			DRM_DEBUG_DRIVER("failed to downclock LVDS!\n");
	}

}

void intel_mark_busy(struct drm_device *dev)
{
	struct drm_i915_private *dev_priv = dev->dev_private;

	if (dev_priv->mm.busy)
		return;

	intel_runtime_pm_get(dev_priv);
	i915_update_gfx_val(dev_priv);
	dev_priv->mm.busy = true;
}

void intel_mark_idle(struct drm_device *dev)
{
	struct drm_i915_private *dev_priv = dev->dev_private;
	struct drm_crtc *crtc;

	if (!dev_priv->mm.busy)
		return;

	dev_priv->mm.busy = false;

	if (!i915.powersave)
		goto out;

	for_each_crtc(dev, crtc) {
		if (!crtc->primary->fb)
			continue;

		intel_decrease_pllclock(crtc);
	}

	if (INTEL_INFO(dev)->gen >= 6)
		gen6_rps_idle(dev->dev_private);

out:
	intel_runtime_pm_put(dev_priv);
}


/**
 * intel_mark_fb_busy - mark given planes as busy
 * @dev: DRM device
 * @frontbuffer_bits: bits for the affected planes
 * @ring: optional ring for asynchronous commands
 *
 * This function gets called every time the screen contents change. It can be
 * used to keep e.g. the update rate at the nominal refresh rate with DRRS.
 */
static void intel_mark_fb_busy(struct drm_device *dev,
			       unsigned frontbuffer_bits,
			       struct intel_engine_cs *ring)
{
	enum pipe pipe;

	if (!i915.powersave)
		return;

	for_each_pipe(pipe) {
		if (!(frontbuffer_bits & INTEL_FRONTBUFFER_ALL_MASK(pipe)))
			continue;

		intel_increase_pllclock(dev, pipe);
		if (ring && intel_fbc_enabled(dev))
			ring->fbc_dirty = true;
	}
}

/**
 * intel_fb_obj_invalidate - invalidate frontbuffer object
 * @obj: GEM object to invalidate
 * @ring: set for asynchronous rendering
 *
 * This function gets called every time rendering on the given object starts and
 * frontbuffer caching (fbc, low refresh rate for DRRS, panel self refresh) must
 * be invalidated. If @ring is non-NULL any subsequent invalidation will be delayed
 * until the rendering completes or a flip on this frontbuffer plane is
 * scheduled.
 */
void intel_fb_obj_invalidate(struct drm_i915_gem_object *obj,
			     struct intel_engine_cs *ring)
{
	struct drm_device *dev = obj->base.dev;
	struct drm_i915_private *dev_priv = dev->dev_private;

	WARN_ON(!mutex_is_locked(&dev->struct_mutex));

	if (!obj->frontbuffer_bits)
		return;

	if (ring) {
		mutex_lock(&dev_priv->fb_tracking.lock);
		dev_priv->fb_tracking.busy_bits
			|= obj->frontbuffer_bits;
		dev_priv->fb_tracking.flip_bits
			&= ~obj->frontbuffer_bits;
		mutex_unlock(&dev_priv->fb_tracking.lock);
	}

	intel_mark_fb_busy(dev, obj->frontbuffer_bits, ring);

	intel_edp_psr_invalidate(dev, obj->frontbuffer_bits);
}

/**
 * intel_frontbuffer_flush - flush frontbuffer
 * @dev: DRM device
 * @frontbuffer_bits: frontbuffer plane tracking bits
 *
 * This function gets called every time rendering on the given planes has
 * completed and frontbuffer caching can be started again. Flushes will get
 * delayed if they're blocked by some oustanding asynchronous rendering.
 *
 * Can be called without any locks held.
 */
void intel_frontbuffer_flush(struct drm_device *dev,
			     unsigned frontbuffer_bits)
{
	struct drm_i915_private *dev_priv = dev->dev_private;

	/* Delay flushing when rings are still busy.*/
	mutex_lock(&dev_priv->fb_tracking.lock);
	frontbuffer_bits &= ~dev_priv->fb_tracking.busy_bits;
	mutex_unlock(&dev_priv->fb_tracking.lock);

	intel_mark_fb_busy(dev, frontbuffer_bits, NULL);

	intel_edp_psr_flush(dev, frontbuffer_bits);
}

/**
 * intel_fb_obj_flush - flush frontbuffer object
 * @obj: GEM object to flush
 * @retire: set when retiring asynchronous rendering
 *
 * This function gets called every time rendering on the given object has
 * completed and frontbuffer caching can be started again. If @retire is true
 * then any delayed flushes will be unblocked.
 */
void intel_fb_obj_flush(struct drm_i915_gem_object *obj,
			bool retire)
{
	struct drm_device *dev = obj->base.dev;
	struct drm_i915_private *dev_priv = dev->dev_private;
	unsigned frontbuffer_bits;

	WARN_ON(!mutex_is_locked(&dev->struct_mutex));

	if (!obj->frontbuffer_bits)
		return;

	frontbuffer_bits = obj->frontbuffer_bits;

	if (retire) {
		mutex_lock(&dev_priv->fb_tracking.lock);
		/* Filter out new bits since rendering started. */
		frontbuffer_bits &= dev_priv->fb_tracking.busy_bits;

		dev_priv->fb_tracking.busy_bits &= ~frontbuffer_bits;
		mutex_unlock(&dev_priv->fb_tracking.lock);
	}

	intel_frontbuffer_flush(dev, frontbuffer_bits);
}

/**
 * intel_frontbuffer_flip_prepare - prepare asnychronous frontbuffer flip
 * @dev: DRM device
 * @frontbuffer_bits: frontbuffer plane tracking bits
 *
 * This function gets called after scheduling a flip on @obj. The actual
 * frontbuffer flushing will be delayed until completion is signalled with
 * intel_frontbuffer_flip_complete. If an invalidate happens in between this
 * flush will be cancelled.
 *
 * Can be called without any locks held.
 */
void intel_frontbuffer_flip_prepare(struct drm_device *dev,
				    unsigned frontbuffer_bits)
{
	struct drm_i915_private *dev_priv = dev->dev_private;

	mutex_lock(&dev_priv->fb_tracking.lock);
	dev_priv->fb_tracking.flip_bits
		|= frontbuffer_bits;
	mutex_unlock(&dev_priv->fb_tracking.lock);
}

/**
 * intel_frontbuffer_flip_complete - complete asynchronous frontbuffer flush
 * @dev: DRM device
 * @frontbuffer_bits: frontbuffer plane tracking bits
 *
 * This function gets called after the flip has been latched and will complete
 * on the next vblank. It will execute the fush if it hasn't been cancalled yet.
 *
 * Can be called without any locks held.
 */
void intel_frontbuffer_flip_complete(struct drm_device *dev,
				     unsigned frontbuffer_bits)
{
	struct drm_i915_private *dev_priv = dev->dev_private;

	mutex_lock(&dev_priv->fb_tracking.lock);
	/* Mask any cancelled flips. */
	frontbuffer_bits &= dev_priv->fb_tracking.flip_bits;
	dev_priv->fb_tracking.flip_bits &= ~frontbuffer_bits;
	mutex_unlock(&dev_priv->fb_tracking.lock);

	intel_frontbuffer_flush(dev, frontbuffer_bits);
}

static void intel_crtc_destroy(struct drm_crtc *crtc)
{
	struct intel_crtc *intel_crtc = to_intel_crtc(crtc);
	struct drm_device *dev = crtc->dev;
	struct intel_unpin_work *work;
	unsigned long flags;

	spin_lock_irqsave(&dev->event_lock, flags);
	work = intel_crtc->unpin_work;
	intel_crtc->unpin_work = NULL;
	spin_unlock_irqrestore(&dev->event_lock, flags);

	if (work) {
		cancel_work_sync(&work->work);
		kfree(work);
	}

	drm_crtc_cleanup(crtc);

	kfree(intel_crtc);
}

static void intel_unpin_work_fn(struct work_struct *__work)
{
	struct intel_unpin_work *work =
		container_of(__work, struct intel_unpin_work, work);
	struct drm_device *dev = work->crtc->dev;
	enum pipe pipe = to_intel_crtc(work->crtc)->pipe;

	mutex_lock(&dev->struct_mutex);
	intel_unpin_fb_obj(work->old_fb_obj);
	drm_gem_object_unreference(&work->pending_flip_obj->base);
	drm_gem_object_unreference(&work->old_fb_obj->base);

	intel_update_fbc(dev);
	mutex_unlock(&dev->struct_mutex);

	intel_frontbuffer_flip_complete(dev, INTEL_FRONTBUFFER_PRIMARY(pipe));

	BUG_ON(atomic_read(&to_intel_crtc(work->crtc)->unpin_work_count) == 0);
	atomic_dec(&to_intel_crtc(work->crtc)->unpin_work_count);

	kfree(work);
}

static void do_intel_finish_page_flip(struct drm_device *dev,
				      struct drm_crtc *crtc)
{
	struct drm_i915_private *dev_priv = dev->dev_private;
	struct intel_crtc *intel_crtc = to_intel_crtc(crtc);
	struct intel_unpin_work *work;
	unsigned long flags;

	/* Ignore early vblank irqs */
	if (intel_crtc == NULL)
		return;

	spin_lock_irqsave(&dev->event_lock, flags);
	work = intel_crtc->unpin_work;

	/* Ensure we don't miss a work->pending update ... */
	smp_rmb();

	if (work == NULL || atomic_read(&work->pending) < INTEL_FLIP_COMPLETE) {
		spin_unlock_irqrestore(&dev->event_lock, flags);
		return;
	}

	/* and that the unpin work is consistent wrt ->pending. */
	smp_rmb();

	intel_crtc->unpin_work = NULL;

	if (work->event)
		drm_send_vblank_event(dev, intel_crtc->pipe, work->event);

	drm_crtc_vblank_put(crtc);

	spin_unlock_irqrestore(&dev->event_lock, flags);

	wake_up_all(&dev_priv->pending_flip_queue);

	queue_work(dev_priv->wq, &work->work);

	trace_i915_flip_complete(intel_crtc->plane, work->pending_flip_obj);
}

void intel_finish_page_flip(struct drm_device *dev, int pipe)
{
	struct drm_i915_private *dev_priv = dev->dev_private;
	struct drm_crtc *crtc = dev_priv->pipe_to_crtc_mapping[pipe];

	do_intel_finish_page_flip(dev, crtc);
}

void intel_finish_page_flip_plane(struct drm_device *dev, int plane)
{
	struct drm_i915_private *dev_priv = dev->dev_private;
	struct drm_crtc *crtc = dev_priv->plane_to_crtc_mapping[plane];

	do_intel_finish_page_flip(dev, crtc);
}

/* Is 'a' after or equal to 'b'? */
static bool g4x_flip_count_after_eq(u32 a, u32 b)
{
	return !((a - b) & 0x80000000);
}

static bool page_flip_finished(struct intel_crtc *crtc)
{
	struct drm_device *dev = crtc->base.dev;
	struct drm_i915_private *dev_priv = dev->dev_private;

	/*
	 * The relevant registers doen't exist on pre-ctg.
	 * As the flip done interrupt doesn't trigger for mmio
	 * flips on gmch platforms, a flip count check isn't
	 * really needed there. But since ctg has the registers,
	 * include it in the check anyway.
	 */
	if (INTEL_INFO(dev)->gen < 5 && !IS_G4X(dev))
		return true;

	/*
	 * A DSPSURFLIVE check isn't enough in case the mmio and CS flips
	 * used the same base address. In that case the mmio flip might
	 * have completed, but the CS hasn't even executed the flip yet.
	 *
	 * A flip count check isn't enough as the CS might have updated
	 * the base address just after start of vblank, but before we
	 * managed to process the interrupt. This means we'd complete the
	 * CS flip too soon.
	 *
	 * Combining both checks should get us a good enough result. It may
	 * still happen that the CS flip has been executed, but has not
	 * yet actually completed. But in case the base address is the same
	 * anyway, we don't really care.
	 */
	return (I915_READ(DSPSURFLIVE(crtc->plane)) & ~0xfff) ==
		crtc->unpin_work->gtt_offset &&
		g4x_flip_count_after_eq(I915_READ(PIPE_FLIPCOUNT_GM45(crtc->pipe)),
				    crtc->unpin_work->flip_count);
}

void intel_prepare_page_flip(struct drm_device *dev, int plane)
{
	struct drm_i915_private *dev_priv = dev->dev_private;
	struct intel_crtc *intel_crtc =
		to_intel_crtc(dev_priv->plane_to_crtc_mapping[plane]);
	unsigned long flags;

	/* NB: An MMIO update of the plane base pointer will also
	 * generate a page-flip completion irq, i.e. every modeset
	 * is also accompanied by a spurious intel_prepare_page_flip().
	 */
	spin_lock_irqsave(&dev->event_lock, flags);
	if (intel_crtc->unpin_work && page_flip_finished(intel_crtc))
		atomic_inc_not_zero(&intel_crtc->unpin_work->pending);
	spin_unlock_irqrestore(&dev->event_lock, flags);
}

static inline void intel_mark_page_flip_active(struct intel_crtc *intel_crtc)
{
	/* Ensure that the work item is consistent when activating it ... */
	smp_wmb();
	atomic_set(&intel_crtc->unpin_work->pending, INTEL_FLIP_PENDING);
	/* and that it is marked active as soon as the irq could fire. */
	smp_wmb();
}

static int intel_gen2_queue_flip(struct drm_device *dev,
				 struct drm_crtc *crtc,
				 struct drm_framebuffer *fb,
				 struct drm_i915_gem_object *obj,
				 struct intel_engine_cs *ring,
				 uint32_t flags)
{
	struct intel_crtc *intel_crtc = to_intel_crtc(crtc);
	u32 flip_mask;
	int ret;

	ret = intel_ring_begin(ring, 6);
	if (ret)
		return ret;

	/* Can't queue multiple flips, so wait for the previous
	 * one to finish before executing the next.
	 */
	if (intel_crtc->plane)
		flip_mask = MI_WAIT_FOR_PLANE_B_FLIP;
	else
		flip_mask = MI_WAIT_FOR_PLANE_A_FLIP;
	intel_ring_emit(ring, MI_WAIT_FOR_EVENT | flip_mask);
	intel_ring_emit(ring, MI_NOOP);
	intel_ring_emit(ring, MI_DISPLAY_FLIP |
			MI_DISPLAY_FLIP_PLANE(intel_crtc->plane));
	intel_ring_emit(ring, fb->pitches[0]);
	intel_ring_emit(ring, intel_crtc->unpin_work->gtt_offset);
	intel_ring_emit(ring, 0); /* aux display base address, unused */

	intel_mark_page_flip_active(intel_crtc);
	__intel_ring_advance(ring);
	return 0;
}

static int intel_gen3_queue_flip(struct drm_device *dev,
				 struct drm_crtc *crtc,
				 struct drm_framebuffer *fb,
				 struct drm_i915_gem_object *obj,
				 struct intel_engine_cs *ring,
				 uint32_t flags)
{
	struct intel_crtc *intel_crtc = to_intel_crtc(crtc);
	u32 flip_mask;
	int ret;

	ret = intel_ring_begin(ring, 6);
	if (ret)
		return ret;

	if (intel_crtc->plane)
		flip_mask = MI_WAIT_FOR_PLANE_B_FLIP;
	else
		flip_mask = MI_WAIT_FOR_PLANE_A_FLIP;
	intel_ring_emit(ring, MI_WAIT_FOR_EVENT | flip_mask);
	intel_ring_emit(ring, MI_NOOP);
	intel_ring_emit(ring, MI_DISPLAY_FLIP_I915 |
			MI_DISPLAY_FLIP_PLANE(intel_crtc->plane));
	intel_ring_emit(ring, fb->pitches[0]);
	intel_ring_emit(ring, intel_crtc->unpin_work->gtt_offset);
	intel_ring_emit(ring, MI_NOOP);

	intel_mark_page_flip_active(intel_crtc);
	__intel_ring_advance(ring);
	return 0;
}

static int intel_gen4_queue_flip(struct drm_device *dev,
				 struct drm_crtc *crtc,
				 struct drm_framebuffer *fb,
				 struct drm_i915_gem_object *obj,
				 struct intel_engine_cs *ring,
				 uint32_t flags)
{
	struct drm_i915_private *dev_priv = dev->dev_private;
	struct intel_crtc *intel_crtc = to_intel_crtc(crtc);
	uint32_t pf, pipesrc;
	int ret;

	ret = intel_ring_begin(ring, 4);
	if (ret)
		return ret;

	/* i965+ uses the linear or tiled offsets from the
	 * Display Registers (which do not change across a page-flip)
	 * so we need only reprogram the base address.
	 */
	intel_ring_emit(ring, MI_DISPLAY_FLIP |
			MI_DISPLAY_FLIP_PLANE(intel_crtc->plane));
	intel_ring_emit(ring, fb->pitches[0]);
	intel_ring_emit(ring, intel_crtc->unpin_work->gtt_offset |
			obj->tiling_mode);

	/* XXX Enabling the panel-fitter across page-flip is so far
	 * untested on non-native modes, so ignore it for now.
	 * pf = I915_READ(pipe == 0 ? PFA_CTL_1 : PFB_CTL_1) & PF_ENABLE;
	 */
	pf = 0;
	pipesrc = I915_READ(PIPESRC(intel_crtc->pipe)) & 0x0fff0fff;
	intel_ring_emit(ring, pf | pipesrc);

	intel_mark_page_flip_active(intel_crtc);
	__intel_ring_advance(ring);
	return 0;
}

static int intel_gen6_queue_flip(struct drm_device *dev,
				 struct drm_crtc *crtc,
				 struct drm_framebuffer *fb,
				 struct drm_i915_gem_object *obj,
				 struct intel_engine_cs *ring,
				 uint32_t flags)
{
	struct drm_i915_private *dev_priv = dev->dev_private;
	struct intel_crtc *intel_crtc = to_intel_crtc(crtc);
	uint32_t pf, pipesrc;
	int ret;

	ret = intel_ring_begin(ring, 4);
	if (ret)
		return ret;

	intel_ring_emit(ring, MI_DISPLAY_FLIP |
			MI_DISPLAY_FLIP_PLANE(intel_crtc->plane));
	intel_ring_emit(ring, fb->pitches[0] | obj->tiling_mode);
	intel_ring_emit(ring, intel_crtc->unpin_work->gtt_offset);

	/* Contrary to the suggestions in the documentation,
	 * "Enable Panel Fitter" does not seem to be required when page
	 * flipping with a non-native mode, and worse causes a normal
	 * modeset to fail.
	 * pf = I915_READ(PF_CTL(intel_crtc->pipe)) & PF_ENABLE;
	 */
	pf = 0;
	pipesrc = I915_READ(PIPESRC(intel_crtc->pipe)) & 0x0fff0fff;
	intel_ring_emit(ring, pf | pipesrc);

	intel_mark_page_flip_active(intel_crtc);
	__intel_ring_advance(ring);
	return 0;
}

static int intel_gen7_queue_flip(struct drm_device *dev,
				 struct drm_crtc *crtc,
				 struct drm_framebuffer *fb,
				 struct drm_i915_gem_object *obj,
				 struct intel_engine_cs *ring,
				 uint32_t flags)
{
	struct intel_crtc *intel_crtc = to_intel_crtc(crtc);
	uint32_t plane_bit = 0;
	int len, ret;

	switch (intel_crtc->plane) {
	case PLANE_A:
		plane_bit = MI_DISPLAY_FLIP_IVB_PLANE_A;
		break;
	case PLANE_B:
		plane_bit = MI_DISPLAY_FLIP_IVB_PLANE_B;
		break;
	case PLANE_C:
		plane_bit = MI_DISPLAY_FLIP_IVB_PLANE_C;
		break;
	default:
		WARN_ONCE(1, "unknown plane in flip command\n");
		return -ENODEV;
	}

	len = 4;
	if (ring->id == RCS) {
		len += 6;
		/*
		 * On Gen 8, SRM is now taking an extra dword to accommodate
		 * 48bits addresses, and we need a NOOP for the batch size to
		 * stay even.
		 */
		if (IS_GEN8(dev))
			len += 2;
	}

	/*
	 * BSpec MI_DISPLAY_FLIP for IVB:
	 * "The full packet must be contained within the same cache line."
	 *
	 * Currently the LRI+SRM+MI_DISPLAY_FLIP all fit within the same
	 * cacheline, if we ever start emitting more commands before
	 * the MI_DISPLAY_FLIP we may need to first emit everything else,
	 * then do the cacheline alignment, and finally emit the
	 * MI_DISPLAY_FLIP.
	 */
	ret = intel_ring_cacheline_align(ring);
	if (ret)
		return ret;

	ret = intel_ring_begin(ring, len);
	if (ret)
		return ret;

	/* Unmask the flip-done completion message. Note that the bspec says that
	 * we should do this for both the BCS and RCS, and that we must not unmask
	 * more than one flip event at any time (or ensure that one flip message
	 * can be sent by waiting for flip-done prior to queueing new flips).
	 * Experimentation says that BCS works despite DERRMR masking all
	 * flip-done completion events and that unmasking all planes at once
	 * for the RCS also doesn't appear to drop events. Setting the DERRMR
	 * to zero does lead to lockups within MI_DISPLAY_FLIP.
	 */
	if (ring->id == RCS) {
		intel_ring_emit(ring, MI_LOAD_REGISTER_IMM(1));
		intel_ring_emit(ring, DERRMR);
		intel_ring_emit(ring, ~(DERRMR_PIPEA_PRI_FLIP_DONE |
					DERRMR_PIPEB_PRI_FLIP_DONE |
					DERRMR_PIPEC_PRI_FLIP_DONE));
		if (IS_GEN8(dev))
			intel_ring_emit(ring, MI_STORE_REGISTER_MEM_GEN8(1) |
					      MI_SRM_LRM_GLOBAL_GTT);
		else
			intel_ring_emit(ring, MI_STORE_REGISTER_MEM(1) |
					      MI_SRM_LRM_GLOBAL_GTT);
		intel_ring_emit(ring, DERRMR);
		intel_ring_emit(ring, ring->scratch.gtt_offset + 256);
		if (IS_GEN8(dev)) {
			intel_ring_emit(ring, 0);
			intel_ring_emit(ring, MI_NOOP);
		}
	}

	intel_ring_emit(ring, MI_DISPLAY_FLIP_I915 | plane_bit);
	intel_ring_emit(ring, (fb->pitches[0] | obj->tiling_mode));
	intel_ring_emit(ring, intel_crtc->unpin_work->gtt_offset);
	intel_ring_emit(ring, (MI_NOOP));

	intel_mark_page_flip_active(intel_crtc);
	__intel_ring_advance(ring);
	return 0;
}

static bool use_mmio_flip(struct intel_engine_cs *ring,
			  struct drm_i915_gem_object *obj)
{
	/*
	 * This is not being used for older platforms, because
	 * non-availability of flip done interrupt forces us to use
	 * CS flips. Older platforms derive flip done using some clever
	 * tricks involving the flip_pending status bits and vblank irqs.
	 * So using MMIO flips there would disrupt this mechanism.
	 */

	if (ring == NULL)
		return true;

	if (INTEL_INFO(ring->dev)->gen < 5)
		return false;

	if (i915.use_mmio_flip < 0)
		return false;
	else if (i915.use_mmio_flip > 0)
		return true;
	else
		return ring != obj->ring;
}

static void intel_do_mmio_flip(struct intel_crtc *intel_crtc)
{
	struct drm_device *dev = intel_crtc->base.dev;
	struct drm_i915_private *dev_priv = dev->dev_private;
	struct intel_framebuffer *intel_fb =
		to_intel_framebuffer(intel_crtc->base.primary->fb);
	struct drm_i915_gem_object *obj = intel_fb->obj;
	u32 dspcntr;
	u32 reg;

	intel_mark_page_flip_active(intel_crtc);

	reg = DSPCNTR(intel_crtc->plane);
	dspcntr = I915_READ(reg);

	if (INTEL_INFO(dev)->gen >= 4) {
		if (obj->tiling_mode != I915_TILING_NONE)
			dspcntr |= DISPPLANE_TILED;
		else
			dspcntr &= ~DISPPLANE_TILED;
	}
	I915_WRITE(reg, dspcntr);

	I915_WRITE(DSPSURF(intel_crtc->plane),
		   intel_crtc->unpin_work->gtt_offset);
	POSTING_READ(DSPSURF(intel_crtc->plane));
}

static int intel_postpone_flip(struct drm_i915_gem_object *obj)
{
	struct intel_engine_cs *ring;
	int ret;

	lockdep_assert_held(&obj->base.dev->struct_mutex);

	if (!obj->last_write_seqno)
		return 0;

	ring = obj->ring;

	if (i915_seqno_passed(ring->get_seqno(ring, true),
			      obj->last_write_seqno))
		return 0;

	ret = i915_gem_check_olr(ring, obj->last_write_seqno);
	if (ret)
		return ret;

	if (WARN_ON(!ring->irq_get(ring)))
		return 0;

	return 1;
}

void intel_notify_mmio_flip(struct intel_engine_cs *ring)
{
	struct drm_i915_private *dev_priv = to_i915(ring->dev);
	struct intel_crtc *intel_crtc;
	unsigned long irq_flags;
	u32 seqno;

	seqno = ring->get_seqno(ring, false);

	spin_lock_irqsave(&dev_priv->mmio_flip_lock, irq_flags);
	for_each_intel_crtc(ring->dev, intel_crtc) {
		struct intel_mmio_flip *mmio_flip;

		mmio_flip = &intel_crtc->mmio_flip;
		if (mmio_flip->seqno == 0)
			continue;

		if (ring->id != mmio_flip->ring_id)
			continue;

		if (i915_seqno_passed(seqno, mmio_flip->seqno)) {
			intel_do_mmio_flip(intel_crtc);
			mmio_flip->seqno = 0;
			ring->irq_put(ring);
		}
	}
	spin_unlock_irqrestore(&dev_priv->mmio_flip_lock, irq_flags);
}

static int intel_queue_mmio_flip(struct drm_device *dev,
				 struct drm_crtc *crtc,
				 struct drm_framebuffer *fb,
				 struct drm_i915_gem_object *obj,
				 struct intel_engine_cs *ring,
				 uint32_t flags)
{
	struct drm_i915_private *dev_priv = dev->dev_private;
	struct intel_crtc *intel_crtc = to_intel_crtc(crtc);
	unsigned long irq_flags;
	int ret;

	if (WARN_ON(intel_crtc->mmio_flip.seqno))
		return -EBUSY;

	ret = intel_postpone_flip(obj);
	if (ret < 0)
		return ret;
	if (ret == 0) {
		intel_do_mmio_flip(intel_crtc);
		return 0;
	}

	spin_lock_irqsave(&dev_priv->mmio_flip_lock, irq_flags);
	intel_crtc->mmio_flip.seqno = obj->last_write_seqno;
	intel_crtc->mmio_flip.ring_id = obj->ring->id;
	spin_unlock_irqrestore(&dev_priv->mmio_flip_lock, irq_flags);

	/*
	 * Double check to catch cases where irq fired before
	 * mmio flip data was ready
	 */
	intel_notify_mmio_flip(obj->ring);
	return 0;
}

static int intel_default_queue_flip(struct drm_device *dev,
				    struct drm_crtc *crtc,
				    struct drm_framebuffer *fb,
				    struct drm_i915_gem_object *obj,
				    struct intel_engine_cs *ring,
				    uint32_t flags)
{
	return -ENODEV;
}

static int intel_crtc_page_flip(struct drm_crtc *crtc,
				struct drm_framebuffer *fb,
				struct drm_pending_vblank_event *event,
				uint32_t page_flip_flags)
{
	struct drm_device *dev = crtc->dev;
	struct drm_i915_private *dev_priv = dev->dev_private;
	struct drm_framebuffer *old_fb = crtc->primary->fb;
	struct drm_i915_gem_object *obj = intel_fb_obj(fb);
	struct intel_crtc *intel_crtc = to_intel_crtc(crtc);
	enum pipe pipe = intel_crtc->pipe;
	struct intel_unpin_work *work;
	struct intel_engine_cs *ring;
	unsigned long flags;
	int ret;

	/*
	 * drm_mode_page_flip_ioctl() should already catch this, but double
	 * check to be safe.  In the future we may enable pageflipping from
	 * a disabled primary plane.
	 */
	if (WARN_ON(intel_fb_obj(old_fb) == NULL))
		return -EBUSY;

	/* Can't change pixel format via MI display flips. */
	if (fb->pixel_format != crtc->primary->fb->pixel_format)
		return -EINVAL;

	/*
	 * TILEOFF/LINOFF registers can't be changed via MI display flips.
	 * Note that pitch changes could also affect these register.
	 */
	if (INTEL_INFO(dev)->gen > 3 &&
	    (fb->offsets[0] != crtc->primary->fb->offsets[0] ||
	     fb->pitches[0] != crtc->primary->fb->pitches[0]))
		return -EINVAL;

	if (i915_terminally_wedged(&dev_priv->gpu_error))
		goto out_hang;

	work = kzalloc(sizeof(*work), GFP_KERNEL);
	if (work == NULL)
		return -ENOMEM;

	work->event = event;
	work->crtc = crtc;
	work->old_fb_obj = intel_fb_obj(old_fb);
	INIT_WORK(&work->work, intel_unpin_work_fn);

	ret = drm_crtc_vblank_get(crtc);
	if (ret)
		goto free_work;

	/* We borrow the event spin lock for protecting unpin_work */
	spin_lock_irqsave(&dev->event_lock, flags);
	if (intel_crtc->unpin_work) {
		spin_unlock_irqrestore(&dev->event_lock, flags);
		kfree(work);
		drm_crtc_vblank_put(crtc);

		DRM_DEBUG_DRIVER("flip queue: crtc already busy\n");
		return -EBUSY;
	}
	intel_crtc->unpin_work = work;
	spin_unlock_irqrestore(&dev->event_lock, flags);

	if (atomic_read(&intel_crtc->unpin_work_count) >= 2)
		flush_workqueue(dev_priv->wq);

	ret = i915_mutex_lock_interruptible(dev);
	if (ret)
		goto cleanup;

	/* Reference the objects for the scheduled work. */
	drm_gem_object_reference(&work->old_fb_obj->base);
	drm_gem_object_reference(&obj->base);

	crtc->primary->fb = fb;

	work->pending_flip_obj = obj;

	work->enable_stall_check = true;

	atomic_inc(&intel_crtc->unpin_work_count);
	intel_crtc->reset_counter = atomic_read(&dev_priv->gpu_error.reset_counter);

	if (INTEL_INFO(dev)->gen >= 5 || IS_G4X(dev))
		work->flip_count = I915_READ(PIPE_FLIPCOUNT_GM45(pipe)) + 1;

	if (IS_VALLEYVIEW(dev)) {
		ring = &dev_priv->ring[BCS];
		if (obj->tiling_mode != work->old_fb_obj->tiling_mode)
			/* vlv: DISPLAY_FLIP fails to change tiling */
			ring = NULL;
	} else if (IS_IVYBRIDGE(dev)) {
		ring = &dev_priv->ring[BCS];
	} else if (INTEL_INFO(dev)->gen >= 7) {
		ring = obj->ring;
		if (ring == NULL || ring->id != RCS)
			ring = &dev_priv->ring[BCS];
	} else {
		ring = &dev_priv->ring[RCS];
	}

	ret = intel_pin_and_fence_fb_obj(dev, obj, ring);
	if (ret)
		goto cleanup_pending;

	work->gtt_offset =
		i915_gem_obj_ggtt_offset(obj) + intel_crtc->dspaddr_offset;

	if (use_mmio_flip(ring, obj))
		ret = intel_queue_mmio_flip(dev, crtc, fb, obj, ring,
					    page_flip_flags);
	else
		ret = dev_priv->display.queue_flip(dev, crtc, fb, obj, ring,
				page_flip_flags);
	if (ret)
		goto cleanup_unpin;

	i915_gem_track_fb(work->old_fb_obj, obj,
			  INTEL_FRONTBUFFER_PRIMARY(pipe));

	intel_disable_fbc(dev);
	intel_frontbuffer_flip_prepare(dev, INTEL_FRONTBUFFER_PRIMARY(pipe));
	mutex_unlock(&dev->struct_mutex);

	trace_i915_flip_request(intel_crtc->plane, obj);

	return 0;

cleanup_unpin:
	intel_unpin_fb_obj(obj);
cleanup_pending:
	atomic_dec(&intel_crtc->unpin_work_count);
	crtc->primary->fb = old_fb;
	drm_gem_object_unreference(&work->old_fb_obj->base);
	drm_gem_object_unreference(&obj->base);
	mutex_unlock(&dev->struct_mutex);

cleanup:
	spin_lock_irqsave(&dev->event_lock, flags);
	intel_crtc->unpin_work = NULL;
	spin_unlock_irqrestore(&dev->event_lock, flags);

	drm_crtc_vblank_put(crtc);
free_work:
	kfree(work);

	if (ret == -EIO) {
out_hang:
		intel_crtc_wait_for_pending_flips(crtc);
		ret = intel_pipe_set_base(crtc, crtc->x, crtc->y, fb);
		if (ret == 0 && event)
			drm_send_vblank_event(dev, pipe, event);
	}
	return ret;
}

static struct drm_crtc_helper_funcs intel_helper_funcs = {
	.mode_set_base_atomic = intel_pipe_set_base_atomic,
	.load_lut = intel_crtc_load_lut,
};

/**
 * intel_modeset_update_staged_output_state
 *
 * Updates the staged output configuration state, e.g. after we've read out the
 * current hw state.
 */
static void intel_modeset_update_staged_output_state(struct drm_device *dev)
{
	struct intel_crtc *crtc;
	struct intel_encoder *encoder;
	struct intel_connector *connector;

	list_for_each_entry(connector, &dev->mode_config.connector_list,
			    base.head) {
		connector->new_encoder =
			to_intel_encoder(connector->base.encoder);
	}

	list_for_each_entry(encoder, &dev->mode_config.encoder_list,
			    base.head) {
		encoder->new_crtc =
			to_intel_crtc(encoder->base.crtc);
	}

	for_each_intel_crtc(dev, crtc) {
		crtc->new_enabled = crtc->base.enabled;

		if (crtc->new_enabled)
			crtc->new_config = &crtc->config;
		else
			crtc->new_config = NULL;
	}
}

/**
 * intel_modeset_commit_output_state
 *
 * This function copies the stage display pipe configuration to the real one.
 */
static void intel_modeset_commit_output_state(struct drm_device *dev)
{
	struct intel_crtc *crtc;
	struct intel_encoder *encoder;
	struct intel_connector *connector;

	list_for_each_entry(connector, &dev->mode_config.connector_list,
			    base.head) {
		connector->base.encoder = &connector->new_encoder->base;
	}

	list_for_each_entry(encoder, &dev->mode_config.encoder_list,
			    base.head) {
		encoder->base.crtc = &encoder->new_crtc->base;
	}

	for_each_intel_crtc(dev, crtc) {
		crtc->base.enabled = crtc->new_enabled;
	}
}

static void
connected_sink_compute_bpp(struct intel_connector *connector,
			   struct intel_crtc_config *pipe_config)
{
	int bpp = pipe_config->pipe_bpp;

	DRM_DEBUG_KMS("[CONNECTOR:%d:%s] checking for sink bpp constrains\n",
		connector->base.base.id,
		connector->base.name);

	/* Don't use an invalid EDID bpc value */
	if (connector->base.display_info.bpc &&
	    connector->base.display_info.bpc * 3 < bpp) {
		DRM_DEBUG_KMS("clamping display bpp (was %d) to EDID reported max of %d\n",
			      bpp, connector->base.display_info.bpc*3);
		pipe_config->pipe_bpp = connector->base.display_info.bpc*3;
	}

	/* Clamp bpp to 8 on screens without EDID 1.4 */
	if (connector->base.display_info.bpc == 0 && bpp > 24) {
		DRM_DEBUG_KMS("clamping display bpp (was %d) to default limit of 24\n",
			      bpp);
		pipe_config->pipe_bpp = 24;
	}
}

static int
compute_baseline_pipe_bpp(struct intel_crtc *crtc,
			  struct drm_framebuffer *fb,
			  struct intel_crtc_config *pipe_config)
{
	struct drm_device *dev = crtc->base.dev;
	struct intel_connector *connector;
	int bpp;

	switch (fb->pixel_format) {
	case DRM_FORMAT_C8:
		bpp = 8*3; /* since we go through a colormap */
		break;
	case DRM_FORMAT_XRGB1555:
	case DRM_FORMAT_ARGB1555:
		/* checked in intel_framebuffer_init already */
		if (WARN_ON(INTEL_INFO(dev)->gen > 3))
			return -EINVAL;
	case DRM_FORMAT_RGB565:
		bpp = 6*3; /* min is 18bpp */
		break;
	case DRM_FORMAT_XBGR8888:
	case DRM_FORMAT_ABGR8888:
		/* checked in intel_framebuffer_init already */
		if (WARN_ON(INTEL_INFO(dev)->gen < 4))
			return -EINVAL;
	case DRM_FORMAT_XRGB8888:
	case DRM_FORMAT_ARGB8888:
		bpp = 8*3;
		break;
	case DRM_FORMAT_XRGB2101010:
	case DRM_FORMAT_ARGB2101010:
	case DRM_FORMAT_XBGR2101010:
	case DRM_FORMAT_ABGR2101010:
		/* checked in intel_framebuffer_init already */
		if (WARN_ON(INTEL_INFO(dev)->gen < 4))
			return -EINVAL;
		bpp = 10*3;
		break;
	/* TODO: gen4+ supports 16 bpc floating point, too. */
	default:
		DRM_DEBUG_KMS("unsupported depth\n");
		return -EINVAL;
	}

	pipe_config->pipe_bpp = bpp;

	/* Clamp display bpp to EDID value */
	list_for_each_entry(connector, &dev->mode_config.connector_list,
			    base.head) {
		if (!connector->new_encoder ||
		    connector->new_encoder->new_crtc != crtc)
			continue;

		connected_sink_compute_bpp(connector, pipe_config);
	}

	return bpp;
}

static void intel_dump_crtc_timings(const struct drm_display_mode *mode)
{
	DRM_DEBUG_KMS("crtc timings: %d %d %d %d %d %d %d %d %d, "
			"type: 0x%x flags: 0x%x\n",
		mode->crtc_clock,
		mode->crtc_hdisplay, mode->crtc_hsync_start,
		mode->crtc_hsync_end, mode->crtc_htotal,
		mode->crtc_vdisplay, mode->crtc_vsync_start,
		mode->crtc_vsync_end, mode->crtc_vtotal, mode->type, mode->flags);
}

static void intel_dump_pipe_config(struct intel_crtc *crtc,
				   struct intel_crtc_config *pipe_config,
				   const char *context)
{
	DRM_DEBUG_KMS("[CRTC:%d]%s config for pipe %c\n", crtc->base.base.id,
		      context, pipe_name(crtc->pipe));

	DRM_DEBUG_KMS("cpu_transcoder: %c\n", transcoder_name(pipe_config->cpu_transcoder));
	DRM_DEBUG_KMS("pipe bpp: %i, dithering: %i\n",
		      pipe_config->pipe_bpp, pipe_config->dither);
	DRM_DEBUG_KMS("fdi/pch: %i, lanes: %i, gmch_m: %u, gmch_n: %u, link_m: %u, link_n: %u, tu: %u\n",
		      pipe_config->has_pch_encoder,
		      pipe_config->fdi_lanes,
		      pipe_config->fdi_m_n.gmch_m, pipe_config->fdi_m_n.gmch_n,
		      pipe_config->fdi_m_n.link_m, pipe_config->fdi_m_n.link_n,
		      pipe_config->fdi_m_n.tu);
	DRM_DEBUG_KMS("dp: %i, gmch_m: %u, gmch_n: %u, link_m: %u, link_n: %u, tu: %u\n",
		      pipe_config->has_dp_encoder,
		      pipe_config->dp_m_n.gmch_m, pipe_config->dp_m_n.gmch_n,
		      pipe_config->dp_m_n.link_m, pipe_config->dp_m_n.link_n,
		      pipe_config->dp_m_n.tu);
	DRM_DEBUG_KMS("requested mode:\n");
	drm_mode_debug_printmodeline(&pipe_config->requested_mode);
	DRM_DEBUG_KMS("adjusted mode:\n");
	drm_mode_debug_printmodeline(&pipe_config->adjusted_mode);
	intel_dump_crtc_timings(&pipe_config->adjusted_mode);
	DRM_DEBUG_KMS("port clock: %d\n", pipe_config->port_clock);
	DRM_DEBUG_KMS("pipe src size: %dx%d\n",
		      pipe_config->pipe_src_w, pipe_config->pipe_src_h);
	DRM_DEBUG_KMS("gmch pfit: control: 0x%08x, ratios: 0x%08x, lvds border: 0x%08x\n",
		      pipe_config->gmch_pfit.control,
		      pipe_config->gmch_pfit.pgm_ratios,
		      pipe_config->gmch_pfit.lvds_border_bits);
	DRM_DEBUG_KMS("pch pfit: pos: 0x%08x, size: 0x%08x, %s\n",
		      pipe_config->pch_pfit.pos,
		      pipe_config->pch_pfit.size,
		      pipe_config->pch_pfit.enabled ? "enabled" : "disabled");
	DRM_DEBUG_KMS("ips: %i\n", pipe_config->ips_enabled);
	DRM_DEBUG_KMS("double wide: %i\n", pipe_config->double_wide);
}

static bool encoders_cloneable(const struct intel_encoder *a,
			       const struct intel_encoder *b)
{
	/* masks could be asymmetric, so check both ways */
	return a == b || (a->cloneable & (1 << b->type) &&
			  b->cloneable & (1 << a->type));
}

static bool check_single_encoder_cloning(struct intel_crtc *crtc,
					 struct intel_encoder *encoder)
{
	struct drm_device *dev = crtc->base.dev;
	struct intel_encoder *source_encoder;

	list_for_each_entry(source_encoder,
			    &dev->mode_config.encoder_list, base.head) {
		if (source_encoder->new_crtc != crtc)
			continue;

		if (!encoders_cloneable(encoder, source_encoder))
			return false;
	}

	return true;
}

static bool check_encoder_cloning(struct intel_crtc *crtc)
{
	struct drm_device *dev = crtc->base.dev;
	struct intel_encoder *encoder;

	list_for_each_entry(encoder,
			    &dev->mode_config.encoder_list, base.head) {
		if (encoder->new_crtc != crtc)
			continue;

		if (!check_single_encoder_cloning(crtc, encoder))
			return false;
	}

	return true;
}

static struct intel_crtc_config *
intel_modeset_pipe_config(struct drm_crtc *crtc,
			  struct drm_framebuffer *fb,
			  struct drm_display_mode *mode)
{
	struct drm_device *dev = crtc->dev;
	struct intel_encoder *encoder;
	struct intel_crtc_config *pipe_config;
	int plane_bpp, ret = -EINVAL;
	bool retry = true;

	if (!check_encoder_cloning(to_intel_crtc(crtc))) {
		DRM_DEBUG_KMS("rejecting invalid cloning configuration\n");
		return ERR_PTR(-EINVAL);
	}

	pipe_config = kzalloc(sizeof(*pipe_config), GFP_KERNEL);
	if (!pipe_config)
		return ERR_PTR(-ENOMEM);

	drm_mode_copy(&pipe_config->adjusted_mode, mode);
	drm_mode_copy(&pipe_config->requested_mode, mode);

	pipe_config->cpu_transcoder =
		(enum transcoder) to_intel_crtc(crtc)->pipe;
	pipe_config->shared_dpll = DPLL_ID_PRIVATE;

	/*
	 * Sanitize sync polarity flags based on requested ones. If neither
	 * positive or negative polarity is requested, treat this as meaning
	 * negative polarity.
	 */
	if (!(pipe_config->adjusted_mode.flags &
	      (DRM_MODE_FLAG_PHSYNC | DRM_MODE_FLAG_NHSYNC)))
		pipe_config->adjusted_mode.flags |= DRM_MODE_FLAG_NHSYNC;

	if (!(pipe_config->adjusted_mode.flags &
	      (DRM_MODE_FLAG_PVSYNC | DRM_MODE_FLAG_NVSYNC)))
		pipe_config->adjusted_mode.flags |= DRM_MODE_FLAG_NVSYNC;

	/* Compute a starting value for pipe_config->pipe_bpp taking the source
	 * plane pixel format and any sink constraints into account. Returns the
	 * source plane bpp so that dithering can be selected on mismatches
	 * after encoders and crtc also have had their say. */
	plane_bpp = compute_baseline_pipe_bpp(to_intel_crtc(crtc),
					      fb, pipe_config);
	if (plane_bpp < 0)
		goto fail;

	/*
	 * Determine the real pipe dimensions. Note that stereo modes can
	 * increase the actual pipe size due to the frame doubling and
	 * insertion of additional space for blanks between the frame. This
	 * is stored in the crtc timings. We use the requested mode to do this
	 * computation to clearly distinguish it from the adjusted mode, which
	 * can be changed by the connectors in the below retry loop.
	 */
	drm_mode_set_crtcinfo(&pipe_config->requested_mode, CRTC_STEREO_DOUBLE);
	pipe_config->pipe_src_w = pipe_config->requested_mode.crtc_hdisplay;
	pipe_config->pipe_src_h = pipe_config->requested_mode.crtc_vdisplay;

encoder_retry:
	/* Ensure the port clock defaults are reset when retrying. */
	pipe_config->port_clock = 0;
	pipe_config->pixel_multiplier = 1;

	/* Fill in default crtc timings, allow encoders to overwrite them. */
	drm_mode_set_crtcinfo(&pipe_config->adjusted_mode, CRTC_STEREO_DOUBLE);

	/* Pass our mode to the connectors and the CRTC to give them a chance to
	 * adjust it according to limitations or connector properties, and also
	 * a chance to reject the mode entirely.
	 */
	list_for_each_entry(encoder, &dev->mode_config.encoder_list,
			    base.head) {

		if (&encoder->new_crtc->base != crtc)
			continue;

		if (!(encoder->compute_config(encoder, pipe_config))) {
			DRM_DEBUG_KMS("Encoder config failure\n");
			goto fail;
		}
	}

	/* Set default port clock if not overwritten by the encoder. Needs to be
	 * done afterwards in case the encoder adjusts the mode. */
	if (!pipe_config->port_clock)
		pipe_config->port_clock = pipe_config->adjusted_mode.crtc_clock
			* pipe_config->pixel_multiplier;

	ret = intel_crtc_compute_config(to_intel_crtc(crtc), pipe_config);
	if (ret < 0) {
		DRM_DEBUG_KMS("CRTC fixup failed\n");
		goto fail;
	}

	if (ret == RETRY) {
		if (WARN(!retry, "loop in pipe configuration computation\n")) {
			ret = -EINVAL;
			goto fail;
		}

		DRM_DEBUG_KMS("CRTC bw constrained, retrying\n");
		retry = false;
		goto encoder_retry;
	}

	pipe_config->dither = pipe_config->pipe_bpp != plane_bpp;
	DRM_DEBUG_KMS("plane bpp: %i, pipe bpp: %i, dithering: %i\n",
		      plane_bpp, pipe_config->pipe_bpp, pipe_config->dither);

	return pipe_config;
fail:
	kfree(pipe_config);
	return ERR_PTR(ret);
}

/* Computes which crtcs are affected and sets the relevant bits in the mask. For
 * simplicity we use the crtc's pipe number (because it's easier to obtain). */
static void
intel_modeset_affected_pipes(struct drm_crtc *crtc, unsigned *modeset_pipes,
			     unsigned *prepare_pipes, unsigned *disable_pipes)
{
	struct intel_crtc *intel_crtc;
	struct drm_device *dev = crtc->dev;
	struct intel_encoder *encoder;
	struct intel_connector *connector;
	struct drm_crtc *tmp_crtc;

	*disable_pipes = *modeset_pipes = *prepare_pipes = 0;

	/* Check which crtcs have changed outputs connected to them, these need
	 * to be part of the prepare_pipes mask. We don't (yet) support global
	 * modeset across multiple crtcs, so modeset_pipes will only have one
	 * bit set at most. */
	list_for_each_entry(connector, &dev->mode_config.connector_list,
			    base.head) {
		if (connector->base.encoder == &connector->new_encoder->base)
			continue;

		if (connector->base.encoder) {
			tmp_crtc = connector->base.encoder->crtc;

			*prepare_pipes |= 1 << to_intel_crtc(tmp_crtc)->pipe;
		}

		if (connector->new_encoder)
			*prepare_pipes |=
				1 << connector->new_encoder->new_crtc->pipe;
	}

	list_for_each_entry(encoder, &dev->mode_config.encoder_list,
			    base.head) {
		if (encoder->base.crtc == &encoder->new_crtc->base)
			continue;

		if (encoder->base.crtc) {
			tmp_crtc = encoder->base.crtc;

			*prepare_pipes |= 1 << to_intel_crtc(tmp_crtc)->pipe;
		}

		if (encoder->new_crtc)
			*prepare_pipes |= 1 << encoder->new_crtc->pipe;
	}

	/* Check for pipes that will be enabled/disabled ... */
	for_each_intel_crtc(dev, intel_crtc) {
		if (intel_crtc->base.enabled == intel_crtc->new_enabled)
			continue;

		if (!intel_crtc->new_enabled)
			*disable_pipes |= 1 << intel_crtc->pipe;
		else
			*prepare_pipes |= 1 << intel_crtc->pipe;
	}


	/* set_mode is also used to update properties on life display pipes. */
	intel_crtc = to_intel_crtc(crtc);
	if (intel_crtc->new_enabled)
		*prepare_pipes |= 1 << intel_crtc->pipe;

	/*
	 * For simplicity do a full modeset on any pipe where the output routing
	 * changed. We could be more clever, but that would require us to be
	 * more careful with calling the relevant encoder->mode_set functions.
	 */
	if (*prepare_pipes)
		*modeset_pipes = *prepare_pipes;

	/* ... and mask these out. */
	*modeset_pipes &= ~(*disable_pipes);
	*prepare_pipes &= ~(*disable_pipes);

	/*
	 * HACK: We don't (yet) fully support global modesets. intel_set_config
	 * obies this rule, but the modeset restore mode of
	 * intel_modeset_setup_hw_state does not.
	 */
	*modeset_pipes &= 1 << intel_crtc->pipe;
	*prepare_pipes &= 1 << intel_crtc->pipe;

	DRM_DEBUG_KMS("set mode pipe masks: modeset: %x, prepare: %x, disable: %x\n",
		      *modeset_pipes, *prepare_pipes, *disable_pipes);
}

static bool intel_crtc_in_use(struct drm_crtc *crtc)
{
	struct drm_encoder *encoder;
	struct drm_device *dev = crtc->dev;

	list_for_each_entry(encoder, &dev->mode_config.encoder_list, head)
		if (encoder->crtc == crtc)
			return true;

	return false;
}

static void
intel_modeset_update_state(struct drm_device *dev, unsigned prepare_pipes)
{
	struct intel_encoder *intel_encoder;
	struct intel_crtc *intel_crtc;
	struct drm_connector *connector;

	list_for_each_entry(intel_encoder, &dev->mode_config.encoder_list,
			    base.head) {
		if (!intel_encoder->base.crtc)
			continue;

		intel_crtc = to_intel_crtc(intel_encoder->base.crtc);

		if (prepare_pipes & (1 << intel_crtc->pipe))
			intel_encoder->connectors_active = false;
	}

	intel_modeset_commit_output_state(dev);

	/* Double check state. */
	for_each_intel_crtc(dev, intel_crtc) {
		WARN_ON(intel_crtc->base.enabled != intel_crtc_in_use(&intel_crtc->base));
		WARN_ON(intel_crtc->new_config &&
			intel_crtc->new_config != &intel_crtc->config);
		WARN_ON(intel_crtc->base.enabled != !!intel_crtc->new_config);
	}

	list_for_each_entry(connector, &dev->mode_config.connector_list, head) {
		if (!connector->encoder || !connector->encoder->crtc)
			continue;

		intel_crtc = to_intel_crtc(connector->encoder->crtc);

		if (prepare_pipes & (1 << intel_crtc->pipe)) {
			struct drm_property *dpms_property =
				dev->mode_config.dpms_property;

			connector->dpms = DRM_MODE_DPMS_ON;
			drm_object_property_set_value(&connector->base,
							 dpms_property,
							 DRM_MODE_DPMS_ON);

			intel_encoder = to_intel_encoder(connector->encoder);
			intel_encoder->connectors_active = true;
		}
	}

}

static bool intel_fuzzy_clock_check(int clock1, int clock2)
{
	int diff;

	if (clock1 == clock2)
		return true;

	if (!clock1 || !clock2)
		return false;

	diff = abs(clock1 - clock2);

	if (((((diff + clock1 + clock2) * 100)) / (clock1 + clock2)) < 105)
		return true;

	return false;
}

#define for_each_intel_crtc_masked(dev, mask, intel_crtc) \
	list_for_each_entry((intel_crtc), \
			    &(dev)->mode_config.crtc_list, \
			    base.head) \
		if (mask & (1 <<(intel_crtc)->pipe))

static bool
intel_pipe_config_compare(struct drm_device *dev,
			  struct intel_crtc_config *current_config,
			  struct intel_crtc_config *pipe_config)
{
#define PIPE_CONF_CHECK_X(name)	\
	if (current_config->name != pipe_config->name) { \
		DRM_ERROR("mismatch in " #name " " \
			  "(expected 0x%08x, found 0x%08x)\n", \
			  current_config->name, \
			  pipe_config->name); \
		return false; \
	}

#define PIPE_CONF_CHECK_I(name)	\
	if (current_config->name != pipe_config->name) { \
		DRM_ERROR("mismatch in " #name " " \
			  "(expected %i, found %i)\n", \
			  current_config->name, \
			  pipe_config->name); \
		return false; \
	}

#define PIPE_CONF_CHECK_FLAGS(name, mask)	\
	if ((current_config->name ^ pipe_config->name) & (mask)) { \
		DRM_ERROR("mismatch in " #name "(" #mask ") "	   \
			  "(expected %i, found %i)\n", \
			  current_config->name & (mask), \
			  pipe_config->name & (mask)); \
		return false; \
	}

#define PIPE_CONF_CHECK_CLOCK_FUZZY(name) \
	if (!intel_fuzzy_clock_check(current_config->name, pipe_config->name)) { \
		DRM_ERROR("mismatch in " #name " " \
			  "(expected %i, found %i)\n", \
			  current_config->name, \
			  pipe_config->name); \
		return false; \
	}

#define PIPE_CONF_QUIRK(quirk)	\
	((current_config->quirks | pipe_config->quirks) & (quirk))

	PIPE_CONF_CHECK_I(cpu_transcoder);

	PIPE_CONF_CHECK_I(has_pch_encoder);
	PIPE_CONF_CHECK_I(fdi_lanes);
	PIPE_CONF_CHECK_I(fdi_m_n.gmch_m);
	PIPE_CONF_CHECK_I(fdi_m_n.gmch_n);
	PIPE_CONF_CHECK_I(fdi_m_n.link_m);
	PIPE_CONF_CHECK_I(fdi_m_n.link_n);
	PIPE_CONF_CHECK_I(fdi_m_n.tu);

	PIPE_CONF_CHECK_I(has_dp_encoder);
	PIPE_CONF_CHECK_I(dp_m_n.gmch_m);
	PIPE_CONF_CHECK_I(dp_m_n.gmch_n);
	PIPE_CONF_CHECK_I(dp_m_n.link_m);
	PIPE_CONF_CHECK_I(dp_m_n.link_n);
	PIPE_CONF_CHECK_I(dp_m_n.tu);

	PIPE_CONF_CHECK_I(adjusted_mode.crtc_hdisplay);
	PIPE_CONF_CHECK_I(adjusted_mode.crtc_htotal);
	PIPE_CONF_CHECK_I(adjusted_mode.crtc_hblank_start);
	PIPE_CONF_CHECK_I(adjusted_mode.crtc_hblank_end);
	PIPE_CONF_CHECK_I(adjusted_mode.crtc_hsync_start);
	PIPE_CONF_CHECK_I(adjusted_mode.crtc_hsync_end);

	PIPE_CONF_CHECK_I(adjusted_mode.crtc_vdisplay);
	PIPE_CONF_CHECK_I(adjusted_mode.crtc_vtotal);
	PIPE_CONF_CHECK_I(adjusted_mode.crtc_vblank_start);
	PIPE_CONF_CHECK_I(adjusted_mode.crtc_vblank_end);
	PIPE_CONF_CHECK_I(adjusted_mode.crtc_vsync_start);
	PIPE_CONF_CHECK_I(adjusted_mode.crtc_vsync_end);

	PIPE_CONF_CHECK_I(pixel_multiplier);
	PIPE_CONF_CHECK_I(has_hdmi_sink);
	if ((INTEL_INFO(dev)->gen < 8 && !IS_HASWELL(dev)) ||
	    IS_VALLEYVIEW(dev))
		PIPE_CONF_CHECK_I(limited_color_range);

	PIPE_CONF_CHECK_I(has_audio);

	PIPE_CONF_CHECK_FLAGS(adjusted_mode.flags,
			      DRM_MODE_FLAG_INTERLACE);

	if (!PIPE_CONF_QUIRK(PIPE_CONFIG_QUIRK_MODE_SYNC_FLAGS)) {
		PIPE_CONF_CHECK_FLAGS(adjusted_mode.flags,
				      DRM_MODE_FLAG_PHSYNC);
		PIPE_CONF_CHECK_FLAGS(adjusted_mode.flags,
				      DRM_MODE_FLAG_NHSYNC);
		PIPE_CONF_CHECK_FLAGS(adjusted_mode.flags,
				      DRM_MODE_FLAG_PVSYNC);
		PIPE_CONF_CHECK_FLAGS(adjusted_mode.flags,
				      DRM_MODE_FLAG_NVSYNC);
	}

	PIPE_CONF_CHECK_I(pipe_src_w);
	PIPE_CONF_CHECK_I(pipe_src_h);

	/*
	 * FIXME: BIOS likes to set up a cloned config with lvds+external
	 * screen. Since we don't yet re-compute the pipe config when moving
	 * just the lvds port away to another pipe the sw tracking won't match.
	 *
	 * Proper atomic modesets with recomputed global state will fix this.
	 * Until then just don't check gmch state for inherited modes.
	 */
	if (!PIPE_CONF_QUIRK(PIPE_CONFIG_QUIRK_INHERITED_MODE)) {
		PIPE_CONF_CHECK_I(gmch_pfit.control);
		/* pfit ratios are autocomputed by the hw on gen4+ */
		if (INTEL_INFO(dev)->gen < 4)
			PIPE_CONF_CHECK_I(gmch_pfit.pgm_ratios);
		PIPE_CONF_CHECK_I(gmch_pfit.lvds_border_bits);
	}

	PIPE_CONF_CHECK_I(pch_pfit.enabled);
	if (current_config->pch_pfit.enabled) {
		PIPE_CONF_CHECK_I(pch_pfit.pos);
		PIPE_CONF_CHECK_I(pch_pfit.size);
	}

	/* BDW+ don't expose a synchronous way to read the state */
	if (IS_HASWELL(dev))
		PIPE_CONF_CHECK_I(ips_enabled);

	PIPE_CONF_CHECK_I(double_wide);

	PIPE_CONF_CHECK_X(ddi_pll_sel);

	PIPE_CONF_CHECK_I(shared_dpll);
	PIPE_CONF_CHECK_X(dpll_hw_state.dpll);
	PIPE_CONF_CHECK_X(dpll_hw_state.dpll_md);
	PIPE_CONF_CHECK_X(dpll_hw_state.fp0);
	PIPE_CONF_CHECK_X(dpll_hw_state.fp1);
	PIPE_CONF_CHECK_X(dpll_hw_state.wrpll);

	if (IS_G4X(dev) || INTEL_INFO(dev)->gen >= 5)
		PIPE_CONF_CHECK_I(pipe_bpp);

	PIPE_CONF_CHECK_CLOCK_FUZZY(adjusted_mode.crtc_clock);
	PIPE_CONF_CHECK_CLOCK_FUZZY(port_clock);

#undef PIPE_CONF_CHECK_X
#undef PIPE_CONF_CHECK_I
#undef PIPE_CONF_CHECK_FLAGS
#undef PIPE_CONF_CHECK_CLOCK_FUZZY
#undef PIPE_CONF_QUIRK

	return true;
}

static void
check_connector_state(struct drm_device *dev)
{
	struct intel_connector *connector;

	list_for_each_entry(connector, &dev->mode_config.connector_list,
			    base.head) {
		/* This also checks the encoder/connector hw state with the
		 * ->get_hw_state callbacks. */
		intel_connector_check_state(connector);

		WARN(&connector->new_encoder->base != connector->base.encoder,
		     "connector's staged encoder doesn't match current encoder\n");
	}
}

static void
check_encoder_state(struct drm_device *dev)
{
	struct intel_encoder *encoder;
	struct intel_connector *connector;

	list_for_each_entry(encoder, &dev->mode_config.encoder_list,
			    base.head) {
		bool enabled = false;
		bool active = false;
		enum pipe pipe, tracked_pipe;

		DRM_DEBUG_KMS("[ENCODER:%d:%s]\n",
			      encoder->base.base.id,
			      encoder->base.name);

		WARN(&encoder->new_crtc->base != encoder->base.crtc,
		     "encoder's stage crtc doesn't match current crtc\n");
		WARN(encoder->connectors_active && !encoder->base.crtc,
		     "encoder's active_connectors set, but no crtc\n");

		list_for_each_entry(connector, &dev->mode_config.connector_list,
				    base.head) {
			if (connector->base.encoder != &encoder->base)
				continue;
			enabled = true;
			if (connector->base.dpms != DRM_MODE_DPMS_OFF)
				active = true;
		}
		/*
		 * for MST connectors if we unplug the connector is gone
		 * away but the encoder is still connected to a crtc
		 * until a modeset happens in response to the hotplug.
		 */
		if (!enabled && encoder->base.encoder_type == DRM_MODE_ENCODER_DPMST)
			continue;

		WARN(!!encoder->base.crtc != enabled,
		     "encoder's enabled state mismatch "
		     "(expected %i, found %i)\n",
		     !!encoder->base.crtc, enabled);
		WARN(active && !encoder->base.crtc,
		     "active encoder with no crtc\n");

		WARN(encoder->connectors_active != active,
		     "encoder's computed active state doesn't match tracked active state "
		     "(expected %i, found %i)\n", active, encoder->connectors_active);

		active = encoder->get_hw_state(encoder, &pipe);
		WARN(active != encoder->connectors_active,
		     "encoder's hw state doesn't match sw tracking "
		     "(expected %i, found %i)\n",
		     encoder->connectors_active, active);

		if (!encoder->base.crtc)
			continue;

		tracked_pipe = to_intel_crtc(encoder->base.crtc)->pipe;
		WARN(active && pipe != tracked_pipe,
		     "active encoder's pipe doesn't match"
		     "(expected %i, found %i)\n",
		     tracked_pipe, pipe);

	}
}

static void
check_crtc_state(struct drm_device *dev)
{
	struct drm_i915_private *dev_priv = dev->dev_private;
	struct intel_crtc *crtc;
	struct intel_encoder *encoder;
	struct intel_crtc_config pipe_config;

	for_each_intel_crtc(dev, crtc) {
		bool enabled = false;
		bool active = false;

		memset(&pipe_config, 0, sizeof(pipe_config));

		DRM_DEBUG_KMS("[CRTC:%d]\n",
			      crtc->base.base.id);

		WARN(crtc->active && !crtc->base.enabled,
		     "active crtc, but not enabled in sw tracking\n");

		list_for_each_entry(encoder, &dev->mode_config.encoder_list,
				    base.head) {
			if (encoder->base.crtc != &crtc->base)
				continue;
			enabled = true;
			if (encoder->connectors_active)
				active = true;
		}

		WARN(active != crtc->active,
		     "crtc's computed active state doesn't match tracked active state "
		     "(expected %i, found %i)\n", active, crtc->active);
		WARN(enabled != crtc->base.enabled,
		     "crtc's computed enabled state doesn't match tracked enabled state "
		     "(expected %i, found %i)\n", enabled, crtc->base.enabled);

		active = dev_priv->display.get_pipe_config(crtc,
							   &pipe_config);

		/* hw state is inconsistent with the pipe A quirk */
		if (crtc->pipe == PIPE_A && dev_priv->quirks & QUIRK_PIPEA_FORCE)
			active = crtc->active;

		list_for_each_entry(encoder, &dev->mode_config.encoder_list,
				    base.head) {
			enum pipe pipe;
			if (encoder->base.crtc != &crtc->base)
				continue;
			if (encoder->get_hw_state(encoder, &pipe))
				encoder->get_config(encoder, &pipe_config);
		}

		WARN(crtc->active != active,
		     "crtc active state doesn't match with hw state "
		     "(expected %i, found %i)\n", crtc->active, active);

		if (active &&
		    !intel_pipe_config_compare(dev, &crtc->config, &pipe_config)) {
			WARN(1, "pipe state doesn't match!\n");
			intel_dump_pipe_config(crtc, &pipe_config,
					       "[hw state]");
			intel_dump_pipe_config(crtc, &crtc->config,
					       "[sw state]");
		}
	}
}

static void
check_shared_dpll_state(struct drm_device *dev)
{
	struct drm_i915_private *dev_priv = dev->dev_private;
	struct intel_crtc *crtc;
	struct intel_dpll_hw_state dpll_hw_state;
	int i;

	for (i = 0; i < dev_priv->num_shared_dpll; i++) {
		struct intel_shared_dpll *pll = &dev_priv->shared_dplls[i];
		int enabled_crtcs = 0, active_crtcs = 0;
		bool active;

		memset(&dpll_hw_state, 0, sizeof(dpll_hw_state));

		DRM_DEBUG_KMS("%s\n", pll->name);

		active = pll->get_hw_state(dev_priv, pll, &dpll_hw_state);

		WARN(pll->active > pll->refcount,
		     "more active pll users than references: %i vs %i\n",
		     pll->active, pll->refcount);
		WARN(pll->active && !pll->on,
		     "pll in active use but not on in sw tracking\n");
		WARN(pll->on && !pll->active,
		     "pll in on but not on in use in sw tracking\n");
		WARN(pll->on != active,
		     "pll on state mismatch (expected %i, found %i)\n",
		     pll->on, active);

		for_each_intel_crtc(dev, crtc) {
			if (crtc->base.enabled && intel_crtc_to_shared_dpll(crtc) == pll)
				enabled_crtcs++;
			if (crtc->active && intel_crtc_to_shared_dpll(crtc) == pll)
				active_crtcs++;
		}
		WARN(pll->active != active_crtcs,
		     "pll active crtcs mismatch (expected %i, found %i)\n",
		     pll->active, active_crtcs);
		WARN(pll->refcount != enabled_crtcs,
		     "pll enabled crtcs mismatch (expected %i, found %i)\n",
		     pll->refcount, enabled_crtcs);

		WARN(pll->on && memcmp(&pll->hw_state, &dpll_hw_state,
				       sizeof(dpll_hw_state)),
		     "pll hw state mismatch\n");
	}
}

void
intel_modeset_check_state(struct drm_device *dev)
{
	check_connector_state(dev);
	check_encoder_state(dev);
	check_crtc_state(dev);
	check_shared_dpll_state(dev);
}

void ironlake_check_encoder_dotclock(const struct intel_crtc_config *pipe_config,
				     int dotclock)
{
	/*
	 * FDI already provided one idea for the dotclock.
	 * Yell if the encoder disagrees.
	 */
	WARN(!intel_fuzzy_clock_check(pipe_config->adjusted_mode.crtc_clock, dotclock),
	     "FDI dotclock and encoder dotclock mismatch, fdi: %i, encoder: %i\n",
	     pipe_config->adjusted_mode.crtc_clock, dotclock);
}

static void update_scanline_offset(struct intel_crtc *crtc)
{
	struct drm_device *dev = crtc->base.dev;

	/*
	 * The scanline counter increments at the leading edge of hsync.
	 *
	 * On most platforms it starts counting from vtotal-1 on the
	 * first active line. That means the scanline counter value is
	 * always one less than what we would expect. Ie. just after
	 * start of vblank, which also occurs at start of hsync (on the
	 * last active line), the scanline counter will read vblank_start-1.
	 *
	 * On gen2 the scanline counter starts counting from 1 instead
	 * of vtotal-1, so we have to subtract one (or rather add vtotal-1
	 * to keep the value positive), instead of adding one.
	 *
	 * On HSW+ the behaviour of the scanline counter depends on the output
	 * type. For DP ports it behaves like most other platforms, but on HDMI
	 * there's an extra 1 line difference. So we need to add two instead of
	 * one to the value.
	 */
	if (IS_GEN2(dev)) {
		const struct drm_display_mode *mode = &crtc->config.adjusted_mode;
		int vtotal;

		vtotal = mode->crtc_vtotal;
		if (mode->flags & DRM_MODE_FLAG_INTERLACE)
			vtotal /= 2;

		crtc->scanline_offset = vtotal - 1;
	} else if (HAS_DDI(dev) &&
		   intel_pipe_has_type(&crtc->base, INTEL_OUTPUT_HDMI)) {
		crtc->scanline_offset = 2;
	} else
		crtc->scanline_offset = 1;
}

static int __intel_set_mode(struct drm_crtc *crtc,
			    struct drm_display_mode *mode,
			    int x, int y, struct drm_framebuffer *fb)
{
	struct drm_device *dev = crtc->dev;
	struct drm_i915_private *dev_priv = dev->dev_private;
	struct drm_display_mode *saved_mode;
	struct intel_crtc_config *pipe_config = NULL;
	struct intel_crtc *intel_crtc;
	unsigned disable_pipes, prepare_pipes, modeset_pipes;
	int ret = 0;

	saved_mode = kmalloc(sizeof(*saved_mode), GFP_KERNEL);
	if (!saved_mode)
		return -ENOMEM;

	intel_modeset_affected_pipes(crtc, &modeset_pipes,
				     &prepare_pipes, &disable_pipes);

	*saved_mode = crtc->mode;

	/* Hack: Because we don't (yet) support global modeset on multiple
	 * crtcs, we don't keep track of the new mode for more than one crtc.
	 * Hence simply check whether any bit is set in modeset_pipes in all the
	 * pieces of code that are not yet converted to deal with mutliple crtcs
	 * changing their mode at the same time. */
	if (modeset_pipes) {
		pipe_config = intel_modeset_pipe_config(crtc, fb, mode);
		if (IS_ERR(pipe_config)) {
			ret = PTR_ERR(pipe_config);
			pipe_config = NULL;

			goto out;
		}
		intel_dump_pipe_config(to_intel_crtc(crtc), pipe_config,
				       "[modeset]");
		to_intel_crtc(crtc)->new_config = pipe_config;
	}

	/*
	 * See if the config requires any additional preparation, e.g.
	 * to adjust global state with pipes off.  We need to do this
	 * here so we can get the modeset_pipe updated config for the new
	 * mode set on this crtc.  For other crtcs we need to use the
	 * adjusted_mode bits in the crtc directly.
	 */
	if (IS_VALLEYVIEW(dev)) {
		valleyview_modeset_global_pipes(dev, &prepare_pipes);

		/* may have added more to prepare_pipes than we should */
		prepare_pipes &= ~disable_pipes;
	}

	for_each_intel_crtc_masked(dev, disable_pipes, intel_crtc)
		intel_crtc_disable(&intel_crtc->base);

	for_each_intel_crtc_masked(dev, prepare_pipes, intel_crtc) {
		if (intel_crtc->base.enabled)
			dev_priv->display.crtc_disable(&intel_crtc->base);
	}

	/* crtc->mode is already used by the ->mode_set callbacks, hence we need
	 * to set it here already despite that we pass it down the callchain.
	 */
	if (modeset_pipes) {
		crtc->mode = *mode;
		/* mode_set/enable/disable functions rely on a correct pipe
		 * config. */
		to_intel_crtc(crtc)->config = *pipe_config;
		to_intel_crtc(crtc)->new_config = &to_intel_crtc(crtc)->config;

		/*
		 * Calculate and store various constants which
		 * are later needed by vblank and swap-completion
		 * timestamping. They are derived from true hwmode.
		 */
		drm_calc_timestamping_constants(crtc,
						&pipe_config->adjusted_mode);
	}

	/* Only after disabling all output pipelines that will be changed can we
	 * update the the output configuration. */
	intel_modeset_update_state(dev, prepare_pipes);

	if (dev_priv->display.modeset_global_resources)
		dev_priv->display.modeset_global_resources(dev);

	/* Set up the DPLL and any encoders state that needs to adjust or depend
	 * on the DPLL.
	 */
	for_each_intel_crtc_masked(dev, modeset_pipes, intel_crtc) {
		struct drm_framebuffer *old_fb = crtc->primary->fb;
		struct drm_i915_gem_object *old_obj = intel_fb_obj(old_fb);
		struct drm_i915_gem_object *obj = intel_fb_obj(fb);

		mutex_lock(&dev->struct_mutex);
		ret = intel_pin_and_fence_fb_obj(dev,
						 obj,
						 NULL);
		if (ret != 0) {
			DRM_ERROR("pin & fence failed\n");
			mutex_unlock(&dev->struct_mutex);
			goto done;
		}
		if (old_fb)
			intel_unpin_fb_obj(old_obj);
		i915_gem_track_fb(old_obj, obj,
				  INTEL_FRONTBUFFER_PRIMARY(intel_crtc->pipe));
		mutex_unlock(&dev->struct_mutex);

		crtc->primary->fb = fb;
		crtc->x = x;
		crtc->y = y;

		ret = dev_priv->display.crtc_mode_set(&intel_crtc->base,
						      x, y, fb);
		if (ret)
			goto done;
	}

	/* Now enable the clocks, plane, pipe, and connectors that we set up. */
	for_each_intel_crtc_masked(dev, prepare_pipes, intel_crtc) {
		update_scanline_offset(intel_crtc);

		dev_priv->display.crtc_enable(&intel_crtc->base);
	}

	/* FIXME: add subpixel order */
done:
	if (ret && crtc->enabled)
		crtc->mode = *saved_mode;

out:
	kfree(pipe_config);
	kfree(saved_mode);
	return ret;
}

static int intel_set_mode(struct drm_crtc *crtc,
			  struct drm_display_mode *mode,
			  int x, int y, struct drm_framebuffer *fb)
{
	int ret;

	ret = __intel_set_mode(crtc, mode, x, y, fb);

	if (ret == 0)
		intel_modeset_check_state(crtc->dev);

	return ret;
}

void intel_crtc_restore_mode(struct drm_crtc *crtc)
{
	intel_set_mode(crtc, &crtc->mode, crtc->x, crtc->y, crtc->primary->fb);
}

#undef for_each_intel_crtc_masked

static void intel_set_config_free(struct intel_set_config *config)
{
	if (!config)
		return;

	kfree(config->save_connector_encoders);
	kfree(config->save_encoder_crtcs);
	kfree(config->save_crtc_enabled);
	kfree(config);
}

static int intel_set_config_save_state(struct drm_device *dev,
				       struct intel_set_config *config)
{
	struct drm_crtc *crtc;
	struct drm_encoder *encoder;
	struct drm_connector *connector;
	int count;

	config->save_crtc_enabled =
		kcalloc(dev->mode_config.num_crtc,
			sizeof(bool), GFP_KERNEL);
	if (!config->save_crtc_enabled)
		return -ENOMEM;

	config->save_encoder_crtcs =
		kcalloc(dev->mode_config.num_encoder,
			sizeof(struct drm_crtc *), GFP_KERNEL);
	if (!config->save_encoder_crtcs)
		return -ENOMEM;

	config->save_connector_encoders =
		kcalloc(dev->mode_config.num_connector,
			sizeof(struct drm_encoder *), GFP_KERNEL);
	if (!config->save_connector_encoders)
		return -ENOMEM;

	/* Copy data. Note that driver private data is not affected.
	 * Should anything bad happen only the expected state is
	 * restored, not the drivers personal bookkeeping.
	 */
	count = 0;
	for_each_crtc(dev, crtc) {
		config->save_crtc_enabled[count++] = crtc->enabled;
	}

	count = 0;
	list_for_each_entry(encoder, &dev->mode_config.encoder_list, head) {
		config->save_encoder_crtcs[count++] = encoder->crtc;
	}

	count = 0;
	list_for_each_entry(connector, &dev->mode_config.connector_list, head) {
		config->save_connector_encoders[count++] = connector->encoder;
	}

	return 0;
}

static void intel_set_config_restore_state(struct drm_device *dev,
					   struct intel_set_config *config)
{
	struct intel_crtc *crtc;
	struct intel_encoder *encoder;
	struct intel_connector *connector;
	int count;

	count = 0;
	for_each_intel_crtc(dev, crtc) {
		crtc->new_enabled = config->save_crtc_enabled[count++];

		if (crtc->new_enabled)
			crtc->new_config = &crtc->config;
		else
			crtc->new_config = NULL;
	}

	count = 0;
	list_for_each_entry(encoder, &dev->mode_config.encoder_list, base.head) {
		encoder->new_crtc =
			to_intel_crtc(config->save_encoder_crtcs[count++]);
	}

	count = 0;
	list_for_each_entry(connector, &dev->mode_config.connector_list, base.head) {
		connector->new_encoder =
			to_intel_encoder(config->save_connector_encoders[count++]);
	}
}

static bool
is_crtc_connector_off(struct drm_mode_set *set)
{
	int i;

	if (set->num_connectors == 0)
		return false;

	if (WARN_ON(set->connectors == NULL))
		return false;

	for (i = 0; i < set->num_connectors; i++)
		if (set->connectors[i]->encoder &&
		    set->connectors[i]->encoder->crtc == set->crtc &&
		    set->connectors[i]->dpms != DRM_MODE_DPMS_ON)
			return true;

	return false;
}

static void
intel_set_config_compute_mode_changes(struct drm_mode_set *set,
				      struct intel_set_config *config)
{

	/* We should be able to check here if the fb has the same properties
	 * and then just flip_or_move it */
	if (is_crtc_connector_off(set)) {
		config->mode_changed = true;
	} else if (set->crtc->primary->fb != set->fb) {
		/*
		 * If we have no fb, we can only flip as long as the crtc is
		 * active, otherwise we need a full mode set.  The crtc may
		 * be active if we've only disabled the primary plane, or
		 * in fastboot situations.
		 */
		if (set->crtc->primary->fb == NULL) {
			struct intel_crtc *intel_crtc =
				to_intel_crtc(set->crtc);

			if (intel_crtc->active) {
				DRM_DEBUG_KMS("crtc has no fb, will flip\n");
				config->fb_changed = true;
			} else {
				DRM_DEBUG_KMS("inactive crtc, full mode set\n");
				config->mode_changed = true;
			}
		} else if (set->fb == NULL) {
			config->mode_changed = true;
		} else if (set->fb->pixel_format !=
			   set->crtc->primary->fb->pixel_format) {
			config->mode_changed = true;
		} else {
			config->fb_changed = true;
		}
	}

	if (set->fb && (set->x != set->crtc->x || set->y != set->crtc->y))
		config->fb_changed = true;

	if (set->mode && !drm_mode_equal(set->mode, &set->crtc->mode)) {
		DRM_DEBUG_KMS("modes are different, full mode set\n");
		drm_mode_debug_printmodeline(&set->crtc->mode);
		drm_mode_debug_printmodeline(set->mode);
		config->mode_changed = true;
	}

	DRM_DEBUG_KMS("computed changes for [CRTC:%d], mode_changed=%d, fb_changed=%d\n",
			set->crtc->base.id, config->mode_changed, config->fb_changed);
}

static int
intel_modeset_stage_output_state(struct drm_device *dev,
				 struct drm_mode_set *set,
				 struct intel_set_config *config)
{
	struct intel_connector *connector;
	struct intel_encoder *encoder;
	struct intel_crtc *crtc;
	int ro;

	/* The upper layers ensure that we either disable a crtc or have a list
	 * of connectors. For paranoia, double-check this. */
	WARN_ON(!set->fb && (set->num_connectors != 0));
	WARN_ON(set->fb && (set->num_connectors == 0));

	list_for_each_entry(connector, &dev->mode_config.connector_list,
			    base.head) {
		/* Otherwise traverse passed in connector list and get encoders
		 * for them. */
		for (ro = 0; ro < set->num_connectors; ro++) {
			if (set->connectors[ro] == &connector->base) {
				connector->new_encoder = intel_find_encoder(connector, to_intel_crtc(set->crtc)->pipe);
				break;
			}
		}

		/* If we disable the crtc, disable all its connectors. Also, if
		 * the connector is on the changing crtc but not on the new
		 * connector list, disable it. */
		if ((!set->fb || ro == set->num_connectors) &&
		    connector->base.encoder &&
		    connector->base.encoder->crtc == set->crtc) {
			connector->new_encoder = NULL;

			DRM_DEBUG_KMS("[CONNECTOR:%d:%s] to [NOCRTC]\n",
				connector->base.base.id,
				connector->base.name);
		}


		if (&connector->new_encoder->base != connector->base.encoder) {
			DRM_DEBUG_KMS("encoder changed, full mode switch\n");
			config->mode_changed = true;
		}
	}
	/* connector->new_encoder is now updated for all connectors. */

	/* Update crtc of enabled connectors. */
	list_for_each_entry(connector, &dev->mode_config.connector_list,
			    base.head) {
		struct drm_crtc *new_crtc;

		if (!connector->new_encoder)
			continue;

		new_crtc = connector->new_encoder->base.crtc;

		for (ro = 0; ro < set->num_connectors; ro++) {
			if (set->connectors[ro] == &connector->base)
				new_crtc = set->crtc;
		}

		/* Make sure the new CRTC will work with the encoder */
		if (!drm_encoder_crtc_ok(&connector->new_encoder->base,
					 new_crtc)) {
			return -EINVAL;
		}
		connector->new_encoder->new_crtc = to_intel_crtc(new_crtc);

		DRM_DEBUG_KMS("[CONNECTOR:%d:%s] to [CRTC:%d]\n",
			connector->base.base.id,
			connector->base.name,
			new_crtc->base.id);
	}

	/* Check for any encoders that needs to be disabled. */
	list_for_each_entry(encoder, &dev->mode_config.encoder_list,
			    base.head) {
		int num_connectors = 0;
		list_for_each_entry(connector,
				    &dev->mode_config.connector_list,
				    base.head) {
			if (connector->new_encoder == encoder) {
				WARN_ON(!connector->new_encoder->new_crtc);
				num_connectors++;
			}
		}

		if (num_connectors == 0)
			encoder->new_crtc = NULL;
		else if (num_connectors > 1)
			return -EINVAL;

		/* Only now check for crtc changes so we don't miss encoders
		 * that will be disabled. */
		if (&encoder->new_crtc->base != encoder->base.crtc) {
			DRM_DEBUG_KMS("crtc changed, full mode switch\n");
			config->mode_changed = true;
		}
	}
	/* Now we've also updated encoder->new_crtc for all encoders. */
	list_for_each_entry(connector, &dev->mode_config.connector_list,
			    base.head) {
		if (connector->new_encoder)
			if (connector->new_encoder != connector->encoder)
				connector->encoder = connector->new_encoder;
	}
	for_each_intel_crtc(dev, crtc) {
		crtc->new_enabled = false;

		list_for_each_entry(encoder,
				    &dev->mode_config.encoder_list,
				    base.head) {
			if (encoder->new_crtc == crtc) {
				crtc->new_enabled = true;
				break;
			}
		}

		if (crtc->new_enabled != crtc->base.enabled) {
			DRM_DEBUG_KMS("crtc %sabled, full mode switch\n",
				      crtc->new_enabled ? "en" : "dis");
			config->mode_changed = true;
		}

		if (crtc->new_enabled)
			crtc->new_config = &crtc->config;
		else
			crtc->new_config = NULL;
	}

	return 0;
}

static void disable_crtc_nofb(struct intel_crtc *crtc)
{
	struct drm_device *dev = crtc->base.dev;
	struct intel_encoder *encoder;
	struct intel_connector *connector;

	DRM_DEBUG_KMS("Trying to restore without FB -> disabling pipe %c\n",
		      pipe_name(crtc->pipe));

	list_for_each_entry(connector, &dev->mode_config.connector_list, base.head) {
		if (connector->new_encoder &&
		    connector->new_encoder->new_crtc == crtc)
			connector->new_encoder = NULL;
	}

	list_for_each_entry(encoder, &dev->mode_config.encoder_list, base.head) {
		if (encoder->new_crtc == crtc)
			encoder->new_crtc = NULL;
	}

	crtc->new_enabled = false;
	crtc->new_config = NULL;
}

static int intel_crtc_set_config(struct drm_mode_set *set)
{
	struct drm_device *dev;
	struct drm_mode_set save_set;
	struct intel_set_config *config;
	int ret;

	BUG_ON(!set);
	BUG_ON(!set->crtc);
	BUG_ON(!set->crtc->helper_private);

	/* Enforce sane interface api - has been abused by the fb helper. */
	BUG_ON(!set->mode && set->fb);
	BUG_ON(set->fb && set->num_connectors == 0);

	if (set->fb) {
		DRM_DEBUG_KMS("[CRTC:%d] [FB:%d] #connectors=%d (x y) (%i %i)\n",
				set->crtc->base.id, set->fb->base.id,
				(int)set->num_connectors, set->x, set->y);
	} else {
		DRM_DEBUG_KMS("[CRTC:%d] [NOFB]\n", set->crtc->base.id);
	}

	dev = set->crtc->dev;

	ret = -ENOMEM;
	config = kzalloc(sizeof(*config), GFP_KERNEL);
	if (!config)
		goto out_config;

	ret = intel_set_config_save_state(dev, config);
	if (ret)
		goto out_config;

	save_set.crtc = set->crtc;
	save_set.mode = &set->crtc->mode;
	save_set.x = set->crtc->x;
	save_set.y = set->crtc->y;
	save_set.fb = set->crtc->primary->fb;

	/* Compute whether we need a full modeset, only an fb base update or no
	 * change at all. In the future we might also check whether only the
	 * mode changed, e.g. for LVDS where we only change the panel fitter in
	 * such cases. */
	intel_set_config_compute_mode_changes(set, config);

	ret = intel_modeset_stage_output_state(dev, set, config);
	if (ret)
		goto fail;

	if (config->mode_changed) {
		ret = intel_set_mode(set->crtc, set->mode,
				     set->x, set->y, set->fb);
	} else if (config->fb_changed) {
		struct drm_i915_private *dev_priv = dev->dev_private;
		struct intel_crtc *intel_crtc = to_intel_crtc(set->crtc);

		intel_crtc_wait_for_pending_flips(set->crtc);

		ret = intel_pipe_set_base(set->crtc,
					  set->x, set->y, set->fb);

		/*
		 * We need to make sure the primary plane is re-enabled if it
		 * has previously been turned off.
		 */
		if (!intel_crtc->primary_enabled && ret == 0) {
			WARN_ON(!intel_crtc->active);
			intel_enable_primary_hw_plane(dev_priv, intel_crtc->plane,
						      intel_crtc->pipe);
		}

		/*
		 * In the fastboot case this may be our only check of the
		 * state after boot.  It would be better to only do it on
		 * the first update, but we don't have a nice way of doing that
		 * (and really, set_config isn't used much for high freq page
		 * flipping, so increasing its cost here shouldn't be a big
		 * deal).
		 */
		if (i915.fastboot && ret == 0)
			intel_modeset_check_state(set->crtc->dev);
	}

	if (ret) {
		DRM_DEBUG_KMS("failed to set mode on [CRTC:%d], err = %d\n",
			      set->crtc->base.id, ret);
fail:
		intel_set_config_restore_state(dev, config);

		/*
		 * HACK: if the pipe was on, but we didn't have a framebuffer,
		 * force the pipe off to avoid oopsing in the modeset code
		 * due to fb==NULL. This should only happen during boot since
		 * we don't yet reconstruct the FB from the hardware state.
		 */
		if (to_intel_crtc(save_set.crtc)->new_enabled && !save_set.fb)
			disable_crtc_nofb(to_intel_crtc(save_set.crtc));

		/* Try to restore the config */
		if (config->mode_changed &&
		    intel_set_mode(save_set.crtc, save_set.mode,
				   save_set.x, save_set.y, save_set.fb))
			DRM_ERROR("failed to restore config after modeset failure\n");
	}

out_config:
	intel_set_config_free(config);
	return ret;
}

static const struct drm_crtc_funcs intel_crtc_funcs = {
	.gamma_set = intel_crtc_gamma_set,
	.set_config = intel_crtc_set_config,
	.destroy = intel_crtc_destroy,
	.page_flip = intel_crtc_page_flip,
};

static bool ibx_pch_dpll_get_hw_state(struct drm_i915_private *dev_priv,
				      struct intel_shared_dpll *pll,
				      struct intel_dpll_hw_state *hw_state)
{
	uint32_t val;

	if (!intel_display_power_enabled(dev_priv, POWER_DOMAIN_PLLS))
		return false;

	val = I915_READ(PCH_DPLL(pll->id));
	hw_state->dpll = val;
	hw_state->fp0 = I915_READ(PCH_FP0(pll->id));
	hw_state->fp1 = I915_READ(PCH_FP1(pll->id));

	return val & DPLL_VCO_ENABLE;
}

static void ibx_pch_dpll_mode_set(struct drm_i915_private *dev_priv,
				  struct intel_shared_dpll *pll)
{
	I915_WRITE(PCH_FP0(pll->id), pll->hw_state.fp0);
	I915_WRITE(PCH_FP1(pll->id), pll->hw_state.fp1);
}

static void ibx_pch_dpll_enable(struct drm_i915_private *dev_priv,
				struct intel_shared_dpll *pll)
{
	/* PCH refclock must be enabled first */
	ibx_assert_pch_refclk_enabled(dev_priv);

	I915_WRITE(PCH_DPLL(pll->id), pll->hw_state.dpll);

	/* Wait for the clocks to stabilize. */
	POSTING_READ(PCH_DPLL(pll->id));
	udelay(150);

	/* The pixel multiplier can only be updated once the
	 * DPLL is enabled and the clocks are stable.
	 *
	 * So write it again.
	 */
	I915_WRITE(PCH_DPLL(pll->id), pll->hw_state.dpll);
	POSTING_READ(PCH_DPLL(pll->id));
	udelay(200);
}

static void ibx_pch_dpll_disable(struct drm_i915_private *dev_priv,
				 struct intel_shared_dpll *pll)
{
	struct drm_device *dev = dev_priv->dev;
	struct intel_crtc *crtc;

	/* Make sure no transcoder isn't still depending on us. */
	for_each_intel_crtc(dev, crtc) {
		if (intel_crtc_to_shared_dpll(crtc) == pll)
			assert_pch_transcoder_disabled(dev_priv, crtc->pipe);
	}

	I915_WRITE(PCH_DPLL(pll->id), 0);
	POSTING_READ(PCH_DPLL(pll->id));
	udelay(200);
}

static char *ibx_pch_dpll_names[] = {
	"PCH DPLL A",
	"PCH DPLL B",
};

static void ibx_pch_dpll_init(struct drm_device *dev)
{
	struct drm_i915_private *dev_priv = dev->dev_private;
	int i;

	dev_priv->num_shared_dpll = 2;

	for (i = 0; i < dev_priv->num_shared_dpll; i++) {
		dev_priv->shared_dplls[i].id = i;
		dev_priv->shared_dplls[i].name = ibx_pch_dpll_names[i];
		dev_priv->shared_dplls[i].mode_set = ibx_pch_dpll_mode_set;
		dev_priv->shared_dplls[i].enable = ibx_pch_dpll_enable;
		dev_priv->shared_dplls[i].disable = ibx_pch_dpll_disable;
		dev_priv->shared_dplls[i].get_hw_state =
			ibx_pch_dpll_get_hw_state;
	}
}

static void intel_shared_dpll_init(struct drm_device *dev)
{
	struct drm_i915_private *dev_priv = dev->dev_private;

	if (HAS_DDI(dev))
		intel_ddi_pll_init(dev);
	else if (HAS_PCH_IBX(dev) || HAS_PCH_CPT(dev))
		ibx_pch_dpll_init(dev);
	else
		dev_priv->num_shared_dpll = 0;

	BUG_ON(dev_priv->num_shared_dpll > I915_NUM_PLLS);
}

static int
intel_primary_plane_disable(struct drm_plane *plane)
{
	struct drm_device *dev = plane->dev;
	struct drm_i915_private *dev_priv = dev->dev_private;
	struct intel_plane *intel_plane = to_intel_plane(plane);
	struct intel_crtc *intel_crtc;

	if (!plane->fb)
		return 0;

	BUG_ON(!plane->crtc);

	intel_crtc = to_intel_crtc(plane->crtc);

	/*
	 * Even though we checked plane->fb above, it's still possible that
	 * the primary plane has been implicitly disabled because the crtc
	 * coordinates given weren't visible, or because we detected
	 * that it was 100% covered by a sprite plane.  Or, the CRTC may be
	 * off and we've set a fb, but haven't actually turned on the CRTC yet.
	 * In either case, we need to unpin the FB and let the fb pointer get
	 * updated, but otherwise we don't need to touch the hardware.
	 */
	if (!intel_crtc->primary_enabled)
		goto disable_unpin;

	intel_crtc_wait_for_pending_flips(plane->crtc);
	intel_disable_primary_hw_plane(dev_priv, intel_plane->plane,
				       intel_plane->pipe);
disable_unpin:
	mutex_lock(&dev->struct_mutex);
	i915_gem_track_fb(intel_fb_obj(plane->fb), NULL,
			  INTEL_FRONTBUFFER_PRIMARY(intel_crtc->pipe));
	intel_unpin_fb_obj(intel_fb_obj(plane->fb));
	mutex_unlock(&dev->struct_mutex);
	plane->fb = NULL;

	return 0;
}

static int
intel_primary_plane_setplane(struct drm_plane *plane, struct drm_crtc *crtc,
			     struct drm_framebuffer *fb, int crtc_x, int crtc_y,
			     unsigned int crtc_w, unsigned int crtc_h,
			     uint32_t src_x, uint32_t src_y,
			     uint32_t src_w, uint32_t src_h)
{
	struct drm_device *dev = crtc->dev;
	struct drm_i915_private *dev_priv = dev->dev_private;
	struct intel_crtc *intel_crtc = to_intel_crtc(crtc);
	struct intel_plane *intel_plane = to_intel_plane(plane);
	struct drm_i915_gem_object *obj = intel_fb_obj(fb);
	struct drm_i915_gem_object *old_obj = intel_fb_obj(plane->fb);
	struct drm_rect dest = {
		/* integer pixels */
		.x1 = crtc_x,
		.y1 = crtc_y,
		.x2 = crtc_x + crtc_w,
		.y2 = crtc_y + crtc_h,
	};
	struct drm_rect src = {
		/* 16.16 fixed point */
		.x1 = src_x,
		.y1 = src_y,
		.x2 = src_x + src_w,
		.y2 = src_y + src_h,
	};
	const struct drm_rect clip = {
		/* integer pixels */
		.x2 = intel_crtc->active ? intel_crtc->config.pipe_src_w : 0,
		.y2 = intel_crtc->active ? intel_crtc->config.pipe_src_h : 0,
	};
	bool visible;
	int ret;

	ret = drm_plane_helper_check_update(plane, crtc, fb,
					    &src, &dest, &clip,
					    DRM_PLANE_HELPER_NO_SCALING,
					    DRM_PLANE_HELPER_NO_SCALING,
					    false, true, &visible);

	if (ret)
		return ret;

	/*
	 * If the CRTC isn't enabled, we're just pinning the framebuffer,
	 * updating the fb pointer, and returning without touching the
	 * hardware.  This allows us to later do a drmModeSetCrtc with fb=-1 to
	 * turn on the display with all planes setup as desired.
	 */
	if (!crtc->enabled) {
		mutex_lock(&dev->struct_mutex);

		/*
		 * If we already called setplane while the crtc was disabled,
		 * we may have an fb pinned; unpin it.
		 */
		if (plane->fb)
			intel_unpin_fb_obj(old_obj);

		i915_gem_track_fb(old_obj, obj,
				  INTEL_FRONTBUFFER_PRIMARY(intel_crtc->pipe));

		/* Pin and return without programming hardware */
		ret = intel_pin_and_fence_fb_obj(dev, obj, NULL);
		mutex_unlock(&dev->struct_mutex);

		return ret;
	}

	intel_crtc_wait_for_pending_flips(crtc);

	/*
	 * If clipping results in a non-visible primary plane, we'll disable
	 * the primary plane.  Note that this is a bit different than what
	 * happens if userspace explicitly disables the plane by passing fb=0
	 * because plane->fb still gets set and pinned.
	 */
	if (!visible) {
		mutex_lock(&dev->struct_mutex);

		/*
		 * Try to pin the new fb first so that we can bail out if we
		 * fail.
		 */
		if (plane->fb != fb) {
			ret = intel_pin_and_fence_fb_obj(dev, obj, NULL);
			if (ret) {
				mutex_unlock(&dev->struct_mutex);
				return ret;
			}
		}

		i915_gem_track_fb(old_obj, obj,
				  INTEL_FRONTBUFFER_PRIMARY(intel_crtc->pipe));

		if (intel_crtc->primary_enabled)
			intel_disable_primary_hw_plane(dev_priv,
						       intel_plane->plane,
						       intel_plane->pipe);


		if (plane->fb != fb)
			if (plane->fb)
				intel_unpin_fb_obj(old_obj);

		mutex_unlock(&dev->struct_mutex);

		return 0;
	}

	ret = intel_pipe_set_base(crtc, src.x1, src.y1, fb);
	if (ret)
		return ret;

	if (!intel_crtc->primary_enabled)
		intel_enable_primary_hw_plane(dev_priv, intel_crtc->plane,
					      intel_crtc->pipe);

	return 0;
}

/* Common destruction function for both primary and cursor planes */
static void intel_plane_destroy(struct drm_plane *plane)
{
	struct intel_plane *intel_plane = to_intel_plane(plane);
	drm_plane_cleanup(plane);
	kfree(intel_plane);
}

static const struct drm_plane_funcs intel_primary_plane_funcs = {
	.update_plane = intel_primary_plane_setplane,
	.disable_plane = intel_primary_plane_disable,
	.destroy = intel_plane_destroy,
};

static struct drm_plane *intel_primary_plane_create(struct drm_device *dev,
						    int pipe)
{
	struct intel_plane *primary;
	const uint32_t *intel_primary_formats;
	int num_formats;

	primary = kzalloc(sizeof(*primary), GFP_KERNEL);
	if (primary == NULL)
		return NULL;

	primary->can_scale = false;
	primary->max_downscale = 1;
	primary->pipe = pipe;
	primary->plane = pipe;
	if (HAS_FBC(dev) && INTEL_INFO(dev)->gen < 4)
		primary->plane = !pipe;

	if (INTEL_INFO(dev)->gen <= 3) {
		intel_primary_formats = intel_primary_formats_gen2;
		num_formats = ARRAY_SIZE(intel_primary_formats_gen2);
	} else {
		intel_primary_formats = intel_primary_formats_gen4;
		num_formats = ARRAY_SIZE(intel_primary_formats_gen4);
	}

	drm_universal_plane_init(dev, &primary->base, 0,
				 &intel_primary_plane_funcs,
				 intel_primary_formats, num_formats,
				 DRM_PLANE_TYPE_PRIMARY);
	return &primary->base;
}

static int
intel_cursor_plane_disable(struct drm_plane *plane)
{
	if (!plane->fb)
		return 0;

	BUG_ON(!plane->crtc);

	return intel_crtc_cursor_set_obj(plane->crtc, NULL, 0, 0);
}

static int
intel_cursor_plane_update(struct drm_plane *plane, struct drm_crtc *crtc,
			  struct drm_framebuffer *fb, int crtc_x, int crtc_y,
			  unsigned int crtc_w, unsigned int crtc_h,
			  uint32_t src_x, uint32_t src_y,
			  uint32_t src_w, uint32_t src_h)
{
	struct intel_crtc *intel_crtc = to_intel_crtc(crtc);
	struct intel_framebuffer *intel_fb = to_intel_framebuffer(fb);
	struct drm_i915_gem_object *obj = intel_fb->obj;
	struct drm_rect dest = {
		/* integer pixels */
		.x1 = crtc_x,
		.y1 = crtc_y,
		.x2 = crtc_x + crtc_w,
		.y2 = crtc_y + crtc_h,
	};
	struct drm_rect src = {
		/* 16.16 fixed point */
		.x1 = src_x,
		.y1 = src_y,
		.x2 = src_x + src_w,
		.y2 = src_y + src_h,
	};
	const struct drm_rect clip = {
		/* integer pixels */
		.x2 = intel_crtc->config.pipe_src_w,
		.y2 = intel_crtc->config.pipe_src_h,
	};
	bool visible;
	int ret;

	ret = drm_plane_helper_check_update(plane, crtc, fb,
					    &src, &dest, &clip,
					    DRM_PLANE_HELPER_NO_SCALING,
					    DRM_PLANE_HELPER_NO_SCALING,
					    true, true, &visible);
	if (ret)
		return ret;

	crtc->cursor_x = crtc_x;
	crtc->cursor_y = crtc_y;
	if (fb != crtc->cursor->fb) {
		return intel_crtc_cursor_set_obj(crtc, obj, crtc_w, crtc_h);
	} else {
		intel_crtc_update_cursor(crtc, visible);
		return 0;
	}
}
static const struct drm_plane_funcs intel_cursor_plane_funcs = {
	.update_plane = intel_cursor_plane_update,
	.disable_plane = intel_cursor_plane_disable,
	.destroy = intel_plane_destroy,
};

static struct drm_plane *intel_cursor_plane_create(struct drm_device *dev,
						   int pipe)
{
	struct intel_plane *cursor;

	cursor = kzalloc(sizeof(*cursor), GFP_KERNEL);
	if (cursor == NULL)
		return NULL;

	cursor->can_scale = false;
	cursor->max_downscale = 1;
	cursor->pipe = pipe;
	cursor->plane = pipe;

	drm_universal_plane_init(dev, &cursor->base, 0,
				 &intel_cursor_plane_funcs,
				 intel_cursor_formats,
				 ARRAY_SIZE(intel_cursor_formats),
				 DRM_PLANE_TYPE_CURSOR);
	return &cursor->base;
}

static void intel_crtc_init(struct drm_device *dev, int pipe)
{
	struct drm_i915_private *dev_priv = dev->dev_private;
	struct intel_crtc *intel_crtc;
	struct drm_plane *primary = NULL;
	struct drm_plane *cursor = NULL;
	int i, ret;

	intel_crtc = kzalloc(sizeof(*intel_crtc), GFP_KERNEL);
	if (intel_crtc == NULL)
		return;

	primary = intel_primary_plane_create(dev, pipe);
	if (!primary)
		goto fail;

	cursor = intel_cursor_plane_create(dev, pipe);
	if (!cursor)
		goto fail;

	ret = drm_crtc_init_with_planes(dev, &intel_crtc->base, primary,
					cursor, &intel_crtc_funcs);
	if (ret)
		goto fail;

	drm_mode_crtc_set_gamma_size(&intel_crtc->base, 256);
	for (i = 0; i < 256; i++) {
		intel_crtc->lut_r[i] = i;
		intel_crtc->lut_g[i] = i;
		intel_crtc->lut_b[i] = i;
	}

	/*
	 * On gen2/3 only plane A can do fbc, but the panel fitter and lvds port
	 * is hooked to pipe B. Hence we want plane A feeding pipe B.
	 */
	intel_crtc->pipe = pipe;
	intel_crtc->plane = pipe;
	if (HAS_FBC(dev) && INTEL_INFO(dev)->gen < 4) {
		DRM_DEBUG_KMS("swapping pipes & planes for FBC\n");
		intel_crtc->plane = !pipe;
	}

	intel_crtc->cursor_base = ~0;
	intel_crtc->cursor_cntl = ~0;

	init_waitqueue_head(&intel_crtc->vbl_wait);

	BUG_ON(pipe >= ARRAY_SIZE(dev_priv->plane_to_crtc_mapping) ||
	       dev_priv->plane_to_crtc_mapping[intel_crtc->plane] != NULL);
	dev_priv->plane_to_crtc_mapping[intel_crtc->plane] = &intel_crtc->base;
	dev_priv->pipe_to_crtc_mapping[intel_crtc->pipe] = &intel_crtc->base;

	drm_crtc_helper_add(&intel_crtc->base, &intel_helper_funcs);

	WARN_ON(drm_crtc_index(&intel_crtc->base) != intel_crtc->pipe);
	return;

fail:
	if (primary)
		drm_plane_cleanup(primary);
	if (cursor)
		drm_plane_cleanup(cursor);
	kfree(intel_crtc);
}

enum pipe intel_get_pipe_from_connector(struct intel_connector *connector)
{
	struct drm_encoder *encoder = connector->base.encoder;
	struct drm_device *dev = connector->base.dev;

	WARN_ON(!drm_modeset_is_locked(&dev->mode_config.connection_mutex));

	if (!encoder)
		return INVALID_PIPE;

	return to_intel_crtc(encoder->crtc)->pipe;
}

int intel_get_pipe_from_crtc_id(struct drm_device *dev, void *data,
				struct drm_file *file)
{
	struct drm_i915_get_pipe_from_crtc_id *pipe_from_crtc_id = data;
	struct drm_crtc *drmmode_crtc;
	struct intel_crtc *crtc;

	if (!drm_core_check_feature(dev, DRIVER_MODESET))
		return -ENODEV;

	drmmode_crtc = drm_crtc_find(dev, pipe_from_crtc_id->crtc_id);

	if (!drmmode_crtc) {
		DRM_ERROR("no such CRTC id\n");
		return -ENOENT;
	}

	crtc = to_intel_crtc(drmmode_crtc);
	pipe_from_crtc_id->pipe = crtc->pipe;

	return 0;
}

static int intel_encoder_clones(struct intel_encoder *encoder)
{
	struct drm_device *dev = encoder->base.dev;
	struct intel_encoder *source_encoder;
	int index_mask = 0;
	int entry = 0;

	list_for_each_entry(source_encoder,
			    &dev->mode_config.encoder_list, base.head) {
		if (encoders_cloneable(encoder, source_encoder))
			index_mask |= (1 << entry);

		entry++;
	}

	return index_mask;
}

static bool has_edp_a(struct drm_device *dev)
{
	struct drm_i915_private *dev_priv = dev->dev_private;

	if (!IS_MOBILE(dev))
		return false;

	if ((I915_READ(DP_A) & DP_DETECTED) == 0)
		return false;

	if (IS_GEN5(dev) && (I915_READ(FUSE_STRAP) & ILK_eDP_A_DISABLE))
		return false;

	return true;
}

const char *intel_output_name(int output)
{
	static const char *names[] = {
		[INTEL_OUTPUT_UNUSED] = "Unused",
		[INTEL_OUTPUT_ANALOG] = "Analog",
		[INTEL_OUTPUT_DVO] = "DVO",
		[INTEL_OUTPUT_SDVO] = "SDVO",
		[INTEL_OUTPUT_LVDS] = "LVDS",
		[INTEL_OUTPUT_TVOUT] = "TV",
		[INTEL_OUTPUT_HDMI] = "HDMI",
		[INTEL_OUTPUT_DISPLAYPORT] = "DisplayPort",
		[INTEL_OUTPUT_EDP] = "eDP",
		[INTEL_OUTPUT_DSI] = "DSI",
		[INTEL_OUTPUT_UNKNOWN] = "Unknown",
	};

	if (output < 0 || output >= ARRAY_SIZE(names) || !names[output])
		return "Invalid";

	return names[output];
}

static bool intel_crt_present(struct drm_device *dev)
{
	struct drm_i915_private *dev_priv = dev->dev_private;

	if (IS_ULT(dev))
		return false;

	if (IS_CHERRYVIEW(dev))
		return false;

	if (IS_VALLEYVIEW(dev) && !dev_priv->vbt.int_crt_support)
		return false;

	return true;
}

static void intel_setup_outputs(struct drm_device *dev)
{
	struct drm_i915_private *dev_priv = dev->dev_private;
	struct intel_encoder *encoder;
	bool dpd_is_edp = false;

	intel_lvds_init(dev);

	if (intel_crt_present(dev))
		intel_crt_init(dev);

	if (HAS_DDI(dev)) {
		int found;

		/* Haswell uses DDI functions to detect digital outputs */
		found = I915_READ(DDI_BUF_CTL_A) & DDI_INIT_DISPLAY_DETECTED;
		/* DDI A only supports eDP */
		if (found)
			intel_ddi_init(dev, PORT_A);

		/* DDI B, C and D detection is indicated by the SFUSE_STRAP
		 * register */
		found = I915_READ(SFUSE_STRAP);

		if (found & SFUSE_STRAP_DDIB_DETECTED)
			intel_ddi_init(dev, PORT_B);
		if (found & SFUSE_STRAP_DDIC_DETECTED)
			intel_ddi_init(dev, PORT_C);
		if (found & SFUSE_STRAP_DDID_DETECTED)
			intel_ddi_init(dev, PORT_D);
	} else if (HAS_PCH_SPLIT(dev)) {
		int found;
		dpd_is_edp = intel_dp_is_edp(dev, PORT_D);

		if (has_edp_a(dev))
			intel_dp_init(dev, DP_A, PORT_A);

		if (I915_READ(PCH_HDMIB) & SDVO_DETECTED) {
			/* PCH SDVOB multiplex with HDMIB */
			found = intel_sdvo_init(dev, PCH_SDVOB, true);
			if (!found)
				intel_hdmi_init(dev, PCH_HDMIB, PORT_B);
			if (!found && (I915_READ(PCH_DP_B) & DP_DETECTED))
				intel_dp_init(dev, PCH_DP_B, PORT_B);
		}

		if (I915_READ(PCH_HDMIC) & SDVO_DETECTED)
			intel_hdmi_init(dev, PCH_HDMIC, PORT_C);

		if (!dpd_is_edp && I915_READ(PCH_HDMID) & SDVO_DETECTED)
			intel_hdmi_init(dev, PCH_HDMID, PORT_D);

		if (I915_READ(PCH_DP_C) & DP_DETECTED)
			intel_dp_init(dev, PCH_DP_C, PORT_C);

		if (I915_READ(PCH_DP_D) & DP_DETECTED)
			intel_dp_init(dev, PCH_DP_D, PORT_D);
	} else if (IS_VALLEYVIEW(dev)) {
		if (I915_READ(VLV_DISPLAY_BASE + GEN4_HDMIB) & SDVO_DETECTED) {
			intel_hdmi_init(dev, VLV_DISPLAY_BASE + GEN4_HDMIB,
					PORT_B);
			if (I915_READ(VLV_DISPLAY_BASE + DP_B) & DP_DETECTED)
				intel_dp_init(dev, VLV_DISPLAY_BASE + DP_B, PORT_B);
		}

		if (I915_READ(VLV_DISPLAY_BASE + GEN4_HDMIC) & SDVO_DETECTED) {
			intel_hdmi_init(dev, VLV_DISPLAY_BASE + GEN4_HDMIC,
					PORT_C);
			if (I915_READ(VLV_DISPLAY_BASE + DP_C) & DP_DETECTED)
				intel_dp_init(dev, VLV_DISPLAY_BASE + DP_C, PORT_C);
		}

		if (IS_CHERRYVIEW(dev)) {
			if (I915_READ(VLV_DISPLAY_BASE + CHV_HDMID) & SDVO_DETECTED) {
				intel_hdmi_init(dev, VLV_DISPLAY_BASE + CHV_HDMID,
						PORT_D);
				if (I915_READ(VLV_DISPLAY_BASE + DP_D) & DP_DETECTED)
					intel_dp_init(dev, VLV_DISPLAY_BASE + DP_D, PORT_D);
			}
		}

		intel_dsi_init(dev);
	} else if (SUPPORTS_DIGITAL_OUTPUTS(dev)) {
		bool found = false;

		if (I915_READ(GEN3_SDVOB) & SDVO_DETECTED) {
			DRM_DEBUG_KMS("probing SDVOB\n");
			found = intel_sdvo_init(dev, GEN3_SDVOB, true);
			if (!found && SUPPORTS_INTEGRATED_HDMI(dev)) {
				DRM_DEBUG_KMS("probing HDMI on SDVOB\n");
				intel_hdmi_init(dev, GEN4_HDMIB, PORT_B);
			}

			if (!found && SUPPORTS_INTEGRATED_DP(dev))
				intel_dp_init(dev, DP_B, PORT_B);
		}

		/* Before G4X SDVOC doesn't have its own detect register */

		if (I915_READ(GEN3_SDVOB) & SDVO_DETECTED) {
			DRM_DEBUG_KMS("probing SDVOC\n");
			found = intel_sdvo_init(dev, GEN3_SDVOC, false);
		}

		if (!found && (I915_READ(GEN3_SDVOC) & SDVO_DETECTED)) {

			if (SUPPORTS_INTEGRATED_HDMI(dev)) {
				DRM_DEBUG_KMS("probing HDMI on SDVOC\n");
				intel_hdmi_init(dev, GEN4_HDMIC, PORT_C);
			}
			if (SUPPORTS_INTEGRATED_DP(dev))
				intel_dp_init(dev, DP_C, PORT_C);
		}

		if (SUPPORTS_INTEGRATED_DP(dev) &&
		    (I915_READ(DP_D) & DP_DETECTED))
			intel_dp_init(dev, DP_D, PORT_D);
	} else if (IS_GEN2(dev))
		intel_dvo_init(dev);

	if (SUPPORTS_TV(dev))
		intel_tv_init(dev);

	intel_edp_psr_init(dev);

	list_for_each_entry(encoder, &dev->mode_config.encoder_list, base.head) {
		encoder->base.possible_crtcs = encoder->crtc_mask;
		encoder->base.possible_clones =
			intel_encoder_clones(encoder);
	}

	intel_init_pch_refclk(dev);

	drm_helper_move_panel_connectors_to_head(dev);
}

static void intel_user_framebuffer_destroy(struct drm_framebuffer *fb)
{
	struct drm_device *dev = fb->dev;
	struct intel_framebuffer *intel_fb = to_intel_framebuffer(fb);

	drm_framebuffer_cleanup(fb);
	mutex_lock(&dev->struct_mutex);
	WARN_ON(!intel_fb->obj->framebuffer_references--);
	drm_gem_object_unreference(&intel_fb->obj->base);
	mutex_unlock(&dev->struct_mutex);
	kfree(intel_fb);
}

static int intel_user_framebuffer_create_handle(struct drm_framebuffer *fb,
						struct drm_file *file,
						unsigned int *handle)
{
	struct intel_framebuffer *intel_fb = to_intel_framebuffer(fb);
	struct drm_i915_gem_object *obj = intel_fb->obj;

	return drm_gem_handle_create(file, &obj->base, handle);
}

static const struct drm_framebuffer_funcs intel_fb_funcs = {
	.destroy = intel_user_framebuffer_destroy,
	.create_handle = intel_user_framebuffer_create_handle,
};

static int intel_framebuffer_init(struct drm_device *dev,
				  struct intel_framebuffer *intel_fb,
				  struct drm_mode_fb_cmd2 *mode_cmd,
				  struct drm_i915_gem_object *obj)
{
	int aligned_height;
	int pitch_limit;
	int ret;

	WARN_ON(!mutex_is_locked(&dev->struct_mutex));

	if (obj->tiling_mode == I915_TILING_Y) {
		DRM_DEBUG("hardware does not support tiling Y\n");
		return -EINVAL;
	}

	if (mode_cmd->pitches[0] & 63) {
		DRM_DEBUG("pitch (%d) must be at least 64 byte aligned\n",
			  mode_cmd->pitches[0]);
		return -EINVAL;
	}

	if (INTEL_INFO(dev)->gen >= 5 && !IS_VALLEYVIEW(dev)) {
		pitch_limit = 32*1024;
	} else if (INTEL_INFO(dev)->gen >= 4) {
		if (obj->tiling_mode)
			pitch_limit = 16*1024;
		else
			pitch_limit = 32*1024;
	} else if (INTEL_INFO(dev)->gen >= 3) {
		if (obj->tiling_mode)
			pitch_limit = 8*1024;
		else
			pitch_limit = 16*1024;
	} else
		/* XXX DSPC is limited to 4k tiled */
		pitch_limit = 8*1024;

	if (mode_cmd->pitches[0] > pitch_limit) {
		DRM_DEBUG("%s pitch (%d) must be at less than %d\n",
			  obj->tiling_mode ? "tiled" : "linear",
			  mode_cmd->pitches[0], pitch_limit);
		return -EINVAL;
	}

	if (obj->tiling_mode != I915_TILING_NONE &&
	    mode_cmd->pitches[0] != obj->stride) {
		DRM_DEBUG("pitch (%d) must match tiling stride (%d)\n",
			  mode_cmd->pitches[0], obj->stride);
		return -EINVAL;
	}

	/* Reject formats not supported by any plane early. */
	switch (mode_cmd->pixel_format) {
	case DRM_FORMAT_C8:
	case DRM_FORMAT_RGB565:
	case DRM_FORMAT_XRGB8888:
	case DRM_FORMAT_ARGB8888:
		break;
	case DRM_FORMAT_XRGB1555:
	case DRM_FORMAT_ARGB1555:
		if (INTEL_INFO(dev)->gen > 3) {
			DRM_DEBUG("unsupported pixel format: %s\n",
				  drm_get_format_name(mode_cmd->pixel_format));
			return -EINVAL;
		}
		break;
	case DRM_FORMAT_XBGR8888:
	case DRM_FORMAT_ABGR8888:
	case DRM_FORMAT_XRGB2101010:
	case DRM_FORMAT_ARGB2101010:
	case DRM_FORMAT_XBGR2101010:
	case DRM_FORMAT_ABGR2101010:
		if (INTEL_INFO(dev)->gen < 4) {
			DRM_DEBUG("unsupported pixel format: %s\n",
				  drm_get_format_name(mode_cmd->pixel_format));
			return -EINVAL;
		}
		break;
	case DRM_FORMAT_YUYV:
	case DRM_FORMAT_UYVY:
	case DRM_FORMAT_YVYU:
	case DRM_FORMAT_VYUY:
		if (INTEL_INFO(dev)->gen < 5) {
			DRM_DEBUG("unsupported pixel format: %s\n",
				  drm_get_format_name(mode_cmd->pixel_format));
			return -EINVAL;
		}
		break;
	default:
		DRM_DEBUG("unsupported pixel format: %s\n",
			  drm_get_format_name(mode_cmd->pixel_format));
		return -EINVAL;
	}

	/* FIXME need to adjust LINOFF/TILEOFF accordingly. */
	if (mode_cmd->offsets[0] != 0)
		return -EINVAL;

	aligned_height = intel_align_height(dev, mode_cmd->height,
					    obj->tiling_mode);
	/* FIXME drm helper for size checks (especially planar formats)? */
	if (obj->base.size < aligned_height * mode_cmd->pitches[0])
		return -EINVAL;

	drm_helper_mode_fill_fb_struct(&intel_fb->base, mode_cmd);
	intel_fb->obj = obj;
	intel_fb->obj->framebuffer_references++;

	ret = drm_framebuffer_init(dev, &intel_fb->base, &intel_fb_funcs);
	if (ret) {
		DRM_ERROR("framebuffer init failed %d\n", ret);
		return ret;
	}

	return 0;
}

static struct drm_framebuffer *
intel_user_framebuffer_create(struct drm_device *dev,
			      struct drm_file *filp,
			      struct drm_mode_fb_cmd2 *mode_cmd)
{
	struct drm_i915_gem_object *obj;

	obj = to_intel_bo(drm_gem_object_lookup(dev, filp,
						mode_cmd->handles[0]));
	if (&obj->base == NULL)
		return ERR_PTR(-ENOENT);

	return intel_framebuffer_create(dev, mode_cmd, obj);
}

#ifndef CONFIG_DRM_I915_FBDEV
static inline void intel_fbdev_output_poll_changed(struct drm_device *dev)
{
}
#endif

static const struct drm_mode_config_funcs intel_mode_funcs = {
	.fb_create = intel_user_framebuffer_create,
	.output_poll_changed = intel_fbdev_output_poll_changed,
};

/* Set up chip specific display functions */
static void intel_init_display(struct drm_device *dev)
{
	struct drm_i915_private *dev_priv = dev->dev_private;

	if (HAS_PCH_SPLIT(dev) || IS_G4X(dev))
		dev_priv->display.find_dpll = g4x_find_best_dpll;
	else if (IS_CHERRYVIEW(dev))
		dev_priv->display.find_dpll = chv_find_best_dpll;
	else if (IS_VALLEYVIEW(dev))
		dev_priv->display.find_dpll = vlv_find_best_dpll;
	else if (IS_PINEVIEW(dev))
		dev_priv->display.find_dpll = pnv_find_best_dpll;
	else
		dev_priv->display.find_dpll = i9xx_find_best_dpll;

	if (HAS_DDI(dev)) {
		dev_priv->display.get_pipe_config = haswell_get_pipe_config;
		dev_priv->display.get_plane_config = ironlake_get_plane_config;
		dev_priv->display.crtc_mode_set = haswell_crtc_mode_set;
		dev_priv->display.crtc_enable = haswell_crtc_enable;
		dev_priv->display.crtc_disable = haswell_crtc_disable;
		dev_priv->display.off = ironlake_crtc_off;
		dev_priv->display.update_primary_plane =
			ironlake_update_primary_plane;
	} else if (HAS_PCH_SPLIT(dev)) {
		dev_priv->display.get_pipe_config = ironlake_get_pipe_config;
		dev_priv->display.get_plane_config = ironlake_get_plane_config;
		dev_priv->display.crtc_mode_set = ironlake_crtc_mode_set;
		dev_priv->display.crtc_enable = ironlake_crtc_enable;
		dev_priv->display.crtc_disable = ironlake_crtc_disable;
		dev_priv->display.off = ironlake_crtc_off;
		dev_priv->display.update_primary_plane =
			ironlake_update_primary_plane;
	} else if (IS_VALLEYVIEW(dev)) {
		dev_priv->display.get_pipe_config = i9xx_get_pipe_config;
		dev_priv->display.get_plane_config = i9xx_get_plane_config;
		dev_priv->display.crtc_mode_set = i9xx_crtc_mode_set;
		dev_priv->display.crtc_enable = valleyview_crtc_enable;
		dev_priv->display.crtc_disable = i9xx_crtc_disable;
		dev_priv->display.off = i9xx_crtc_off;
		dev_priv->display.update_primary_plane =
			i9xx_update_primary_plane;
	} else {
		dev_priv->display.get_pipe_config = i9xx_get_pipe_config;
		dev_priv->display.get_plane_config = i9xx_get_plane_config;
		dev_priv->display.crtc_mode_set = i9xx_crtc_mode_set;
		dev_priv->display.crtc_enable = i9xx_crtc_enable;
		dev_priv->display.crtc_disable = i9xx_crtc_disable;
		dev_priv->display.off = i9xx_crtc_off;
		dev_priv->display.update_primary_plane =
			i9xx_update_primary_plane;
	}

	/* Returns the core display clock speed */
	if (IS_VALLEYVIEW(dev))
		dev_priv->display.get_display_clock_speed =
			valleyview_get_display_clock_speed;
	else if (IS_I945G(dev) || (IS_G33(dev) && !IS_PINEVIEW_M(dev)))
		dev_priv->display.get_display_clock_speed =
			i945_get_display_clock_speed;
	else if (IS_I915G(dev))
		dev_priv->display.get_display_clock_speed =
			i915_get_display_clock_speed;
	else if (IS_I945GM(dev) || IS_845G(dev))
		dev_priv->display.get_display_clock_speed =
			i9xx_misc_get_display_clock_speed;
	else if (IS_PINEVIEW(dev))
		dev_priv->display.get_display_clock_speed =
			pnv_get_display_clock_speed;
	else if (IS_I915GM(dev))
		dev_priv->display.get_display_clock_speed =
			i915gm_get_display_clock_speed;
	else if (IS_I865G(dev))
		dev_priv->display.get_display_clock_speed =
			i865_get_display_clock_speed;
	else if (IS_I85X(dev))
		dev_priv->display.get_display_clock_speed =
			i855_get_display_clock_speed;
	else /* 852, 830 */
		dev_priv->display.get_display_clock_speed =
			i830_get_display_clock_speed;

	if (HAS_PCH_SPLIT(dev)) {
		if (IS_GEN5(dev)) {
			dev_priv->display.fdi_link_train = ironlake_fdi_link_train;
			dev_priv->display.write_eld = ironlake_write_eld;
		} else if (IS_GEN6(dev)) {
			dev_priv->display.fdi_link_train = gen6_fdi_link_train;
			dev_priv->display.write_eld = ironlake_write_eld;
			dev_priv->display.modeset_global_resources =
				snb_modeset_global_resources;
		} else if (IS_IVYBRIDGE(dev)) {
			/* FIXME: detect B0+ stepping and use auto training */
			dev_priv->display.fdi_link_train = ivb_manual_fdi_link_train;
			dev_priv->display.write_eld = ironlake_write_eld;
			dev_priv->display.modeset_global_resources =
				ivb_modeset_global_resources;
		} else if (IS_HASWELL(dev) || IS_GEN8(dev)) {
			dev_priv->display.fdi_link_train = hsw_fdi_link_train;
			dev_priv->display.write_eld = haswell_write_eld;
			dev_priv->display.modeset_global_resources =
				haswell_modeset_global_resources;
		}
	} else if (IS_G4X(dev)) {
		dev_priv->display.write_eld = g4x_write_eld;
	} else if (IS_VALLEYVIEW(dev)) {
		dev_priv->display.modeset_global_resources =
			valleyview_modeset_global_resources;
		dev_priv->display.write_eld = ironlake_write_eld;
	}

	/* Default just returns -ENODEV to indicate unsupported */
	dev_priv->display.queue_flip = intel_default_queue_flip;

	switch (INTEL_INFO(dev)->gen) {
	case 2:
		dev_priv->display.queue_flip = intel_gen2_queue_flip;
		break;

	case 3:
		dev_priv->display.queue_flip = intel_gen3_queue_flip;
		break;

	case 4:
	case 5:
		dev_priv->display.queue_flip = intel_gen4_queue_flip;
		break;

	case 6:
		dev_priv->display.queue_flip = intel_gen6_queue_flip;
		break;
	case 7:
	case 8: /* FIXME(BDW): Check that the gen8 RCS flip works. */
		dev_priv->display.queue_flip = intel_gen7_queue_flip;
		break;
	}

	intel_panel_init_backlight_funcs(dev);
}

/*
 * Some BIOSes insist on assuming the GPU's pipe A is enabled at suspend,
 * resume, or other times.  This quirk makes sure that's the case for
 * affected systems.
 */
static void quirk_pipea_force(struct drm_device *dev)
{
	struct drm_i915_private *dev_priv = dev->dev_private;

	dev_priv->quirks |= QUIRK_PIPEA_FORCE;
	DRM_INFO("applying pipe a force quirk\n");
}

/*
 * Some machines (Lenovo U160) do not work with SSC on LVDS for some reason
 */
static void quirk_ssc_force_disable(struct drm_device *dev)
{
	struct drm_i915_private *dev_priv = dev->dev_private;
	dev_priv->quirks |= QUIRK_LVDS_SSC_DISABLE;
	DRM_INFO("applying lvds SSC disable quirk\n");
}

/*
 * A machine (e.g. Acer Aspire 5734Z) may need to invert the panel backlight
 * brightness value
 */
static void quirk_invert_brightness(struct drm_device *dev)
{
	struct drm_i915_private *dev_priv = dev->dev_private;
	dev_priv->quirks |= QUIRK_INVERT_BRIGHTNESS;
	DRM_INFO("applying inverted panel brightness quirk\n");
}

struct intel_quirk {
	int device;
	int subsystem_vendor;
	int subsystem_device;
	void (*hook)(struct drm_device *dev);
};

/* For systems that don't have a meaningful PCI subdevice/subvendor ID */
struct intel_dmi_quirk {
	void (*hook)(struct drm_device *dev);
	const struct dmi_system_id (*dmi_id_list)[];
};

static int intel_dmi_reverse_brightness(const struct dmi_system_id *id)
{
	DRM_INFO("Backlight polarity reversed on %s\n", id->ident);
	return 1;
}

static const struct intel_dmi_quirk intel_dmi_quirks[] = {
	{
		.dmi_id_list = &(const struct dmi_system_id[]) {
			{
				.callback = intel_dmi_reverse_brightness,
				.ident = "NCR Corporation",
				.matches = {DMI_MATCH(DMI_SYS_VENDOR, "NCR Corporation"),
					    DMI_MATCH(DMI_PRODUCT_NAME, ""),
				},
			},
			{ }  /* terminating entry */
		},
		.hook = quirk_invert_brightness,
	},
};

static struct intel_quirk intel_quirks[] = {
	/* HP Mini needs pipe A force quirk (LP: #322104) */
	{ 0x27ae, 0x103c, 0x361a, quirk_pipea_force },

	/* Toshiba Protege R-205, S-209 needs pipe A force quirk */
	{ 0x2592, 0x1179, 0x0001, quirk_pipea_force },

	/* ThinkPad T60 needs pipe A force quirk (bug #16494) */
	{ 0x2782, 0x17aa, 0x201a, quirk_pipea_force },

	/* Lenovo U160 cannot use SSC on LVDS */
	{ 0x0046, 0x17aa, 0x3920, quirk_ssc_force_disable },

	/* Sony Vaio Y cannot use SSC on LVDS */
	{ 0x0046, 0x104d, 0x9076, quirk_ssc_force_disable },

	/* Acer Aspire 5734Z must invert backlight brightness */
	{ 0x2a42, 0x1025, 0x0459, quirk_invert_brightness },

	/* Acer/eMachines G725 */
	{ 0x2a42, 0x1025, 0x0210, quirk_invert_brightness },

	/* Acer/eMachines e725 */
	{ 0x2a42, 0x1025, 0x0212, quirk_invert_brightness },

	/* Acer/Packard Bell NCL20 */
	{ 0x2a42, 0x1025, 0x034b, quirk_invert_brightness },

	/* Acer Aspire 4736Z */
	{ 0x2a42, 0x1025, 0x0260, quirk_invert_brightness },

	/* Acer Aspire 5336 */
	{ 0x2a42, 0x1025, 0x048a, quirk_invert_brightness },
};

static void intel_init_quirks(struct drm_device *dev)
{
	struct pci_dev *d = dev->pdev;
	int i;

	for (i = 0; i < ARRAY_SIZE(intel_quirks); i++) {
		struct intel_quirk *q = &intel_quirks[i];

		if (d->device == q->device &&
		    (d->subsystem_vendor == q->subsystem_vendor ||
		     q->subsystem_vendor == PCI_ANY_ID) &&
		    (d->subsystem_device == q->subsystem_device ||
		     q->subsystem_device == PCI_ANY_ID))
			q->hook(dev);
	}
	for (i = 0; i < ARRAY_SIZE(intel_dmi_quirks); i++) {
		if (dmi_check_system(*intel_dmi_quirks[i].dmi_id_list) != 0)
			intel_dmi_quirks[i].hook(dev);
	}
}

/* Disable the VGA plane that we never use */
static void i915_disable_vga(struct drm_device *dev)
{
	struct drm_i915_private *dev_priv = dev->dev_private;
	u8 sr1;
	u32 vga_reg = i915_vgacntrl_reg(dev);

	/* WaEnableVGAAccessThroughIOPort:ctg,elk,ilk,snb,ivb,vlv,hsw */
	vga_get_uninterruptible(dev->pdev, VGA_RSRC_LEGACY_IO);
	outb(SR01, VGA_SR_INDEX);
	sr1 = inb(VGA_SR_DATA);
	outb(sr1 | 1<<5, VGA_SR_DATA);
	vga_put(dev->pdev, VGA_RSRC_LEGACY_IO);
	udelay(300);

	I915_WRITE(vga_reg, VGA_DISP_DISABLE);
	POSTING_READ(vga_reg);
}

void intel_modeset_init_hw(struct drm_device *dev)
{
	intel_prepare_ddi(dev);

	if (IS_VALLEYVIEW(dev))
		vlv_update_cdclk(dev);

	intel_init_clock_gating(dev);

	intel_reset_dpio(dev);

	intel_enable_gt_powersave(dev);
}

void intel_modeset_suspend_hw(struct drm_device *dev)
{
	intel_suspend_hw(dev);
}

void intel_modeset_init(struct drm_device *dev)
{
	struct drm_i915_private *dev_priv = dev->dev_private;
	int sprite, ret;
	enum pipe pipe;
	struct intel_crtc *crtc;

	drm_mode_config_init(dev);

	dev->mode_config.min_width = 0;
	dev->mode_config.min_height = 0;

	dev->mode_config.preferred_depth = 24;
	dev->mode_config.prefer_shadow = 1;

	dev->mode_config.funcs = &intel_mode_funcs;

	intel_init_quirks(dev);

	intel_init_pm(dev);

	if (INTEL_INFO(dev)->num_pipes == 0)
		return;

	intel_init_display(dev);

	if (IS_GEN2(dev)) {
		dev->mode_config.max_width = 2048;
		dev->mode_config.max_height = 2048;
	} else if (IS_GEN3(dev)) {
		dev->mode_config.max_width = 4096;
		dev->mode_config.max_height = 4096;
	} else {
		dev->mode_config.max_width = 8192;
		dev->mode_config.max_height = 8192;
	}

	if (IS_GEN2(dev)) {
		dev->mode_config.cursor_width = GEN2_CURSOR_WIDTH;
		dev->mode_config.cursor_height = GEN2_CURSOR_HEIGHT;
	} else {
		dev->mode_config.cursor_width = MAX_CURSOR_WIDTH;
		dev->mode_config.cursor_height = MAX_CURSOR_HEIGHT;
	}

	dev->mode_config.fb_base = dev_priv->gtt.mappable_base;

	DRM_DEBUG_KMS("%d display pipe%s available.\n",
		      INTEL_INFO(dev)->num_pipes,
		      INTEL_INFO(dev)->num_pipes > 1 ? "s" : "");

	for_each_pipe(pipe) {
		intel_crtc_init(dev, pipe);
		for_each_sprite(pipe, sprite) {
			ret = intel_plane_init(dev, pipe, sprite);
			if (ret)
				DRM_DEBUG_KMS("pipe %c sprite %c init failed: %d\n",
					      pipe_name(pipe), sprite_name(pipe, sprite), ret);
		}
	}

	intel_init_dpio(dev);
	intel_reset_dpio(dev);

	intel_shared_dpll_init(dev);

	/* Just disable it once at startup */
	i915_disable_vga(dev);
	intel_setup_outputs(dev);

	/* Just in case the BIOS is doing something questionable. */
	intel_disable_fbc(dev);

	drm_modeset_lock_all(dev);
	intel_modeset_setup_hw_state(dev, false);
	drm_modeset_unlock_all(dev);

	for_each_intel_crtc(dev, crtc) {
		if (!crtc->active)
			continue;

		/*
		 * Note that reserving the BIOS fb up front prevents us
		 * from stuffing other stolen allocations like the ring
		 * on top.  This prevents some ugliness at boot time, and
		 * can even allow for smooth boot transitions if the BIOS
		 * fb is large enough for the active pipe configuration.
		 */
		if (dev_priv->display.get_plane_config) {
			dev_priv->display.get_plane_config(crtc,
							   &crtc->plane_config);
			/*
			 * If the fb is shared between multiple heads, we'll
			 * just get the first one.
			 */
			intel_find_plane_obj(crtc, &crtc->plane_config);
		}
	}
}

static void intel_enable_pipe_a(struct drm_device *dev)
{
	struct intel_connector *connector;
	struct drm_connector *crt = NULL;
	struct intel_load_detect_pipe load_detect_temp;
	struct drm_modeset_acquire_ctx ctx;

	/* We can't just switch on the pipe A, we need to set things up with a
	 * proper mode and output configuration. As a gross hack, enable pipe A
	 * by enabling the load detect pipe once. */
	list_for_each_entry(connector,
			    &dev->mode_config.connector_list,
			    base.head) {
		if (connector->encoder->type == INTEL_OUTPUT_ANALOG) {
			crt = &connector->base;
			break;
		}
	}

	if (!crt)
		return;

	if (intel_get_load_detect_pipe(crt, NULL, &load_detect_temp, &ctx))
		intel_release_load_detect_pipe(crt, &load_detect_temp, &ctx);


}

static bool
intel_check_plane_mapping(struct intel_crtc *crtc)
{
	struct drm_device *dev = crtc->base.dev;
	struct drm_i915_private *dev_priv = dev->dev_private;
	u32 reg, val;

	if (INTEL_INFO(dev)->num_pipes == 1)
		return true;

	reg = DSPCNTR(!crtc->plane);
	val = I915_READ(reg);

	if ((val & DISPLAY_PLANE_ENABLE) &&
	    (!!(val & DISPPLANE_SEL_PIPE_MASK) == crtc->pipe))
		return false;

	return true;
}

static void intel_sanitize_crtc(struct intel_crtc *crtc)
{
	struct drm_device *dev = crtc->base.dev;
	struct drm_i915_private *dev_priv = dev->dev_private;
	u32 reg;

	/* Clear any frame start delays used for debugging left by the BIOS */
	reg = PIPECONF(crtc->config.cpu_transcoder);
	I915_WRITE(reg, I915_READ(reg) & ~PIPECONF_FRAME_START_DELAY_MASK);

	/* restore vblank interrupts to correct state */
	if (crtc->active)
		drm_vblank_on(dev, crtc->pipe);
	else
		drm_vblank_off(dev, crtc->pipe);

	/* We need to sanitize the plane -> pipe mapping first because this will
	 * disable the crtc (and hence change the state) if it is wrong. Note
	 * that gen4+ has a fixed plane -> pipe mapping.  */
	if (INTEL_INFO(dev)->gen < 4 && !intel_check_plane_mapping(crtc)) {
		struct intel_connector *connector;
		bool plane;

		DRM_DEBUG_KMS("[CRTC:%d] wrong plane connection detected!\n",
			      crtc->base.base.id);

		/* Pipe has the wrong plane attached and the plane is active.
		 * Temporarily change the plane mapping and disable everything
		 * ...  */
		plane = crtc->plane;
		crtc->plane = !plane;
		dev_priv->display.crtc_disable(&crtc->base);
		crtc->plane = plane;

		/* ... and break all links. */
		list_for_each_entry(connector, &dev->mode_config.connector_list,
				    base.head) {
			if (connector->encoder->base.crtc != &crtc->base)
				continue;

			connector->base.dpms = DRM_MODE_DPMS_OFF;
			connector->base.encoder = NULL;
		}
		/* multiple connectors may have the same encoder:
		 *  handle them and break crtc link separately */
		list_for_each_entry(connector, &dev->mode_config.connector_list,
				    base.head)
			if (connector->encoder->base.crtc == &crtc->base) {
				connector->encoder->base.crtc = NULL;
				connector->encoder->connectors_active = false;
			}

		WARN_ON(crtc->active);
		crtc->base.enabled = false;
	}

	if (dev_priv->quirks & QUIRK_PIPEA_FORCE &&
	    crtc->pipe == PIPE_A && !crtc->active) {
		/* BIOS forgot to enable pipe A, this mostly happens after
		 * resume. Force-enable the pipe to fix this, the update_dpms
		 * call below we restore the pipe to the right state, but leave
		 * the required bits on. */
		intel_enable_pipe_a(dev);
	}

	/* Adjust the state of the output pipe according to whether we
	 * have active connectors/encoders. */
	intel_crtc_update_dpms(&crtc->base);

	if (crtc->active != crtc->base.enabled) {
		struct intel_encoder *encoder;

		/* This can happen either due to bugs in the get_hw_state
		 * functions or because the pipe is force-enabled due to the
		 * pipe A quirk. */
		DRM_DEBUG_KMS("[CRTC:%d] hw state adjusted, was %s, now %s\n",
			      crtc->base.base.id,
			      crtc->base.enabled ? "enabled" : "disabled",
			      crtc->active ? "enabled" : "disabled");

		crtc->base.enabled = crtc->active;

		/* Because we only establish the connector -> encoder ->
		 * crtc links if something is active, this means the
		 * crtc is now deactivated. Break the links. connector
		 * -> encoder links are only establish when things are
		 *  actually up, hence no need to break them. */
		WARN_ON(crtc->active);

		for_each_encoder_on_crtc(dev, &crtc->base, encoder) {
			WARN_ON(encoder->connectors_active);
			encoder->base.crtc = NULL;
		}
	}

	if (crtc->active || IS_VALLEYVIEW(dev) || INTEL_INFO(dev)->gen < 5) {
		/*
		 * We start out with underrun reporting disabled to avoid races.
		 * For correct bookkeeping mark this on active crtcs.
		 *
		 * Also on gmch platforms we dont have any hardware bits to
		 * disable the underrun reporting. Which means we need to start
		 * out with underrun reporting disabled also on inactive pipes,
		 * since otherwise we'll complain about the garbage we read when
		 * e.g. coming up after runtime pm.
		 *
		 * No protection against concurrent access is required - at
		 * worst a fifo underrun happens which also sets this to false.
		 */
		crtc->cpu_fifo_underrun_disabled = true;
		crtc->pch_fifo_underrun_disabled = true;

		update_scanline_offset(crtc);
	}
}

static void intel_sanitize_encoder(struct intel_encoder *encoder)
{
	struct intel_connector *connector;
	struct drm_device *dev = encoder->base.dev;

	/* We need to check both for a crtc link (meaning that the
	 * encoder is active and trying to read from a pipe) and the
	 * pipe itself being active. */
	bool has_active_crtc = encoder->base.crtc &&
		to_intel_crtc(encoder->base.crtc)->active;

	if (encoder->connectors_active && !has_active_crtc) {
		DRM_DEBUG_KMS("[ENCODER:%d:%s] has active connectors but no active pipe!\n",
			      encoder->base.base.id,
			      encoder->base.name);

		/* Connector is active, but has no active pipe. This is
		 * fallout from our resume register restoring. Disable
		 * the encoder manually again. */
		if (encoder->base.crtc) {
			DRM_DEBUG_KMS("[ENCODER:%d:%s] manually disabled\n",
				      encoder->base.base.id,
				      encoder->base.name);
			encoder->disable(encoder);
			if (encoder->post_disable)
				encoder->post_disable(encoder);
		}
		encoder->base.crtc = NULL;
		encoder->connectors_active = false;

		/* Inconsistent output/port/pipe state happens presumably due to
		 * a bug in one of the get_hw_state functions. Or someplace else
		 * in our code, like the register restore mess on resume. Clamp
		 * things to off as a safer default. */
		list_for_each_entry(connector,
				    &dev->mode_config.connector_list,
				    base.head) {
			if (connector->encoder != encoder)
				continue;
			connector->base.dpms = DRM_MODE_DPMS_OFF;
			connector->base.encoder = NULL;
		}
	}
	/* Enabled encoders without active connectors will be fixed in
	 * the crtc fixup. */
}

void i915_redisable_vga_power_on(struct drm_device *dev)
{
	struct drm_i915_private *dev_priv = dev->dev_private;
	u32 vga_reg = i915_vgacntrl_reg(dev);

	if (!(I915_READ(vga_reg) & VGA_DISP_DISABLE)) {
		DRM_DEBUG_KMS("Something enabled VGA plane, disabling it\n");
		i915_disable_vga(dev);
	}
}

void i915_redisable_vga(struct drm_device *dev)
{
	struct drm_i915_private *dev_priv = dev->dev_private;

	/* This function can be called both from intel_modeset_setup_hw_state or
	 * at a very early point in our resume sequence, where the power well
	 * structures are not yet restored. Since this function is at a very
	 * paranoid "someone might have enabled VGA while we were not looking"
	 * level, just check if the power well is enabled instead of trying to
	 * follow the "don't touch the power well if we don't need it" policy
	 * the rest of the driver uses. */
	if (!intel_display_power_enabled(dev_priv, POWER_DOMAIN_VGA))
		return;

	i915_redisable_vga_power_on(dev);
}

static bool primary_get_hw_state(struct intel_crtc *crtc)
{
	struct drm_i915_private *dev_priv = crtc->base.dev->dev_private;

	if (!crtc->active)
		return false;

	return I915_READ(DSPCNTR(crtc->plane)) & DISPLAY_PLANE_ENABLE;
}

static void intel_modeset_readout_hw_state(struct drm_device *dev)
{
	struct drm_i915_private *dev_priv = dev->dev_private;
	enum pipe pipe;
	struct intel_crtc *crtc;
	struct intel_encoder *encoder;
	struct intel_connector *connector;
	int i;

	for_each_intel_crtc(dev, crtc) {
		memset(&crtc->config, 0, sizeof(crtc->config));

		crtc->config.quirks |= PIPE_CONFIG_QUIRK_INHERITED_MODE;

		crtc->active = dev_priv->display.get_pipe_config(crtc,
								 &crtc->config);

		crtc->base.enabled = crtc->active;
		crtc->primary_enabled = primary_get_hw_state(crtc);

		DRM_DEBUG_KMS("[CRTC:%d] hw state readout: %s\n",
			      crtc->base.base.id,
			      crtc->active ? "enabled" : "disabled");
	}

	for (i = 0; i < dev_priv->num_shared_dpll; i++) {
		struct intel_shared_dpll *pll = &dev_priv->shared_dplls[i];

		pll->on = pll->get_hw_state(dev_priv, pll, &pll->hw_state);
		pll->active = 0;
		for_each_intel_crtc(dev, crtc) {
			if (crtc->active && intel_crtc_to_shared_dpll(crtc) == pll)
				pll->active++;
		}
		pll->refcount = pll->active;

		DRM_DEBUG_KMS("%s hw state readout: refcount %i, on %i\n",
			      pll->name, pll->refcount, pll->on);

		if (pll->refcount)
			intel_display_power_get(dev_priv, POWER_DOMAIN_PLLS);
	}

	list_for_each_entry(encoder, &dev->mode_config.encoder_list,
			    base.head) {
		pipe = 0;

		if (encoder->get_hw_state(encoder, &pipe)) {
			crtc = to_intel_crtc(dev_priv->pipe_to_crtc_mapping[pipe]);
			encoder->base.crtc = &crtc->base;
			encoder->get_config(encoder, &crtc->config);
		} else {
			encoder->base.crtc = NULL;
		}

		encoder->connectors_active = false;
		DRM_DEBUG_KMS("[ENCODER:%d:%s] hw state readout: %s, pipe %c\n",
			      encoder->base.base.id,
			      encoder->base.name,
			      encoder->base.crtc ? "enabled" : "disabled",
			      pipe_name(pipe));
	}

	list_for_each_entry(connector, &dev->mode_config.connector_list,
			    base.head) {
		if (connector->get_hw_state(connector)) {
			connector->base.dpms = DRM_MODE_DPMS_ON;
			connector->encoder->connectors_active = true;
			connector->base.encoder = &connector->encoder->base;
		} else {
			connector->base.dpms = DRM_MODE_DPMS_OFF;
			connector->base.encoder = NULL;
		}
		DRM_DEBUG_KMS("[CONNECTOR:%d:%s] hw state readout: %s\n",
			      connector->base.base.id,
			      connector->base.name,
			      connector->base.encoder ? "enabled" : "disabled");
	}
}

/* Scan out the current hw modeset state, sanitizes it and maps it into the drm
 * and i915 state tracking structures. */
void intel_modeset_setup_hw_state(struct drm_device *dev,
				  bool force_restore)
{
	struct drm_i915_private *dev_priv = dev->dev_private;
	enum pipe pipe;
	struct intel_crtc *crtc;
	struct intel_encoder *encoder;
	int i;

	intel_modeset_readout_hw_state(dev);

	/*
	 * Now that we have the config, copy it to each CRTC struct
	 * Note that this could go away if we move to using crtc_config
	 * checking everywhere.
	 */
	for_each_intel_crtc(dev, crtc) {
		if (crtc->active && i915.fastboot) {
			intel_mode_from_pipe_config(&crtc->base.mode, &crtc->config);
			DRM_DEBUG_KMS("[CRTC:%d] found active mode: ",
				      crtc->base.base.id);
			drm_mode_debug_printmodeline(&crtc->base.mode);
		}
	}

	/* HW state is read out, now we need to sanitize this mess. */
	list_for_each_entry(encoder, &dev->mode_config.encoder_list,
			    base.head) {
		intel_sanitize_encoder(encoder);
	}

	for_each_pipe(pipe) {
		crtc = to_intel_crtc(dev_priv->pipe_to_crtc_mapping[pipe]);
		intel_sanitize_crtc(crtc);
		intel_dump_pipe_config(crtc, &crtc->config, "[setup_hw_state]");
	}

	for (i = 0; i < dev_priv->num_shared_dpll; i++) {
		struct intel_shared_dpll *pll = &dev_priv->shared_dplls[i];

		if (!pll->on || pll->active)
			continue;

		DRM_DEBUG_KMS("%s enabled but not in use, disabling\n", pll->name);

		pll->disable(dev_priv, pll);
		pll->on = false;
	}

	if (HAS_PCH_SPLIT(dev))
		ilk_wm_get_hw_state(dev);

	if (force_restore) {
		i915_redisable_vga(dev);

		/*
		 * We need to use raw interfaces for restoring state to avoid
		 * checking (bogus) intermediate states.
		 */
		for_each_pipe(pipe) {
			struct drm_crtc *crtc =
				dev_priv->pipe_to_crtc_mapping[pipe];

			__intel_set_mode(crtc, &crtc->mode, crtc->x, crtc->y,
					 crtc->primary->fb);
		}
	} else {
		intel_modeset_update_staged_output_state(dev);
	}

	intel_modeset_check_state(dev);
}

void intel_modeset_gem_init(struct drm_device *dev)
{
	struct drm_crtc *c;
	struct drm_i915_gem_object *obj;

	mutex_lock(&dev->struct_mutex);
	intel_init_gt_powersave(dev);
	mutex_unlock(&dev->struct_mutex);

	intel_modeset_init_hw(dev);

	intel_setup_overlay(dev);

	/*
	 * Make sure any fbs we allocated at startup are properly
	 * pinned & fenced.  When we do the allocation it's too early
	 * for this.
	 */
	mutex_lock(&dev->struct_mutex);
	for_each_crtc(dev, c) {
		obj = intel_fb_obj(c->primary->fb);
		if (obj == NULL)
			continue;

		if (intel_pin_and_fence_fb_obj(dev, obj, NULL)) {
			DRM_ERROR("failed to pin boot fb on pipe %d\n",
				  to_intel_crtc(c)->pipe);
			drm_framebuffer_unreference(c->primary->fb);
			c->primary->fb = NULL;
		}
	}
	mutex_unlock(&dev->struct_mutex);
}

void intel_connector_unregister(struct intel_connector *intel_connector)
{
	struct drm_connector *connector = &intel_connector->base;

	intel_panel_destroy_backlight(connector);
	drm_connector_unregister(connector);
}

void intel_modeset_cleanup(struct drm_device *dev)
{
	struct drm_i915_private *dev_priv = dev->dev_private;
	struct drm_connector *connector;

	/*
	 * Interrupts and polling as the first thing to avoid creating havoc.
	 * Too much stuff here (turning of rps, connectors, ...) would
	 * experience fancy races otherwise.
	 */
	drm_irq_uninstall(dev);
	cancel_work_sync(&dev_priv->hotplug_work);
	dev_priv->pm._irqs_disabled = true;

	/*
	 * Due to the hpd irq storm handling the hotplug work can re-arm the
	 * poll handlers. Hence disable polling after hpd handling is shut down.
	 */
	drm_kms_helper_poll_fini(dev);

	mutex_lock(&dev->struct_mutex);

	intel_unregister_dsm_handler();

	intel_disable_fbc(dev);

	intel_disable_gt_powersave(dev);

	ironlake_teardown_rc6(dev);

	mutex_unlock(&dev->struct_mutex);

	/* flush any delayed tasks or pending work */
	flush_scheduled_work();

	/* destroy the backlight and sysfs files before encoders/connectors */
	list_for_each_entry(connector, &dev->mode_config.connector_list, head) {
		struct intel_connector *intel_connector;

		intel_connector = to_intel_connector(connector);
		intel_connector->unregister(intel_connector);
	}

	drm_mode_config_cleanup(dev);

	intel_cleanup_overlay(dev);

	mutex_lock(&dev->struct_mutex);
	intel_cleanup_gt_powersave(dev);
	mutex_unlock(&dev->struct_mutex);
}

/*
 * Return which encoder is currently attached for connector.
 */
struct drm_encoder *intel_best_encoder(struct drm_connector *connector)
{
	return &intel_attached_encoder(connector)->base;
}

void intel_connector_attach_encoder(struct intel_connector *connector,
				    struct intel_encoder *encoder)
{
	connector->encoder = encoder;
	drm_mode_connector_attach_encoder(&connector->base,
					  &encoder->base);
}

/*
 * set vga decode state - true == enable VGA decode
 */
int intel_modeset_vga_set_state(struct drm_device *dev, bool state)
{
	struct drm_i915_private *dev_priv = dev->dev_private;
	unsigned reg = INTEL_INFO(dev)->gen >= 6 ? SNB_GMCH_CTRL : INTEL_GMCH_CTRL;
	u16 gmch_ctrl;

	if (pci_read_config_word(dev_priv->bridge_dev, reg, &gmch_ctrl)) {
		DRM_ERROR("failed to read control word\n");
		return -EIO;
	}

	if (!!(gmch_ctrl & INTEL_GMCH_VGA_DISABLE) == !state)
		return 0;

	if (state)
		gmch_ctrl &= ~INTEL_GMCH_VGA_DISABLE;
	else
		gmch_ctrl |= INTEL_GMCH_VGA_DISABLE;

	if (pci_write_config_word(dev_priv->bridge_dev, reg, gmch_ctrl)) {
		DRM_ERROR("failed to write control word\n");
		return -EIO;
	}

	return 0;
}

struct intel_display_error_state {

	u32 power_well_driver;

	int num_transcoders;

	struct intel_cursor_error_state {
		u32 control;
		u32 position;
		u32 base;
		u32 size;
	} cursor[I915_MAX_PIPES];

	struct intel_pipe_error_state {
		bool power_domain_on;
		u32 source;
		u32 stat;
	} pipe[I915_MAX_PIPES];

	struct intel_plane_error_state {
		u32 control;
		u32 stride;
		u32 size;
		u32 pos;
		u32 addr;
		u32 surface;
		u32 tile_offset;
	} plane[I915_MAX_PIPES];

	struct intel_transcoder_error_state {
		bool power_domain_on;
		enum transcoder cpu_transcoder;

		u32 conf;

		u32 htotal;
		u32 hblank;
		u32 hsync;
		u32 vtotal;
		u32 vblank;
		u32 vsync;
	} transcoder[4];
};

struct intel_display_error_state *
intel_display_capture_error_state(struct drm_device *dev)
{
	struct drm_i915_private *dev_priv = dev->dev_private;
	struct intel_display_error_state *error;
	int transcoders[] = {
		TRANSCODER_A,
		TRANSCODER_B,
		TRANSCODER_C,
		TRANSCODER_EDP,
	};
	int i;

	if (INTEL_INFO(dev)->num_pipes == 0)
		return NULL;

	error = kzalloc(sizeof(*error), GFP_ATOMIC);
	if (error == NULL)
		return NULL;

	if (IS_HASWELL(dev) || IS_BROADWELL(dev))
		error->power_well_driver = I915_READ(HSW_PWR_WELL_DRIVER);

	for_each_pipe(i) {
		error->pipe[i].power_domain_on =
			intel_display_power_enabled_unlocked(dev_priv,
							   POWER_DOMAIN_PIPE(i));
		if (!error->pipe[i].power_domain_on)
			continue;

		error->cursor[i].control = I915_READ(CURCNTR(i));
		error->cursor[i].position = I915_READ(CURPOS(i));
		error->cursor[i].base = I915_READ(CURBASE(i));

		error->plane[i].control = I915_READ(DSPCNTR(i));
		error->plane[i].stride = I915_READ(DSPSTRIDE(i));
		if (INTEL_INFO(dev)->gen <= 3) {
			error->plane[i].size = I915_READ(DSPSIZE(i));
			error->plane[i].pos = I915_READ(DSPPOS(i));
		}
		if (INTEL_INFO(dev)->gen <= 7 && !IS_HASWELL(dev))
			error->plane[i].addr = I915_READ(DSPADDR(i));
		if (INTEL_INFO(dev)->gen >= 4) {
			error->plane[i].surface = I915_READ(DSPSURF(i));
			error->plane[i].tile_offset = I915_READ(DSPTILEOFF(i));
		}

		error->pipe[i].source = I915_READ(PIPESRC(i));

		if (HAS_GMCH_DISPLAY(dev))
			error->pipe[i].stat = I915_READ(PIPESTAT(i));
	}

	error->num_transcoders = INTEL_INFO(dev)->num_pipes;
	if (HAS_DDI(dev_priv->dev))
		error->num_transcoders++; /* Account for eDP. */

	for (i = 0; i < error->num_transcoders; i++) {
		enum transcoder cpu_transcoder = transcoders[i];

		error->transcoder[i].power_domain_on =
			intel_display_power_enabled_unlocked(dev_priv,
				POWER_DOMAIN_TRANSCODER(cpu_transcoder));
		if (!error->transcoder[i].power_domain_on)
			continue;

		error->transcoder[i].cpu_transcoder = cpu_transcoder;

		error->transcoder[i].conf = I915_READ(PIPECONF(cpu_transcoder));
		error->transcoder[i].htotal = I915_READ(HTOTAL(cpu_transcoder));
		error->transcoder[i].hblank = I915_READ(HBLANK(cpu_transcoder));
		error->transcoder[i].hsync = I915_READ(HSYNC(cpu_transcoder));
		error->transcoder[i].vtotal = I915_READ(VTOTAL(cpu_transcoder));
		error->transcoder[i].vblank = I915_READ(VBLANK(cpu_transcoder));
		error->transcoder[i].vsync = I915_READ(VSYNC(cpu_transcoder));
	}

	return error;
}

#define err_printf(e, ...) i915_error_printf(e, __VA_ARGS__)

void
intel_display_print_error_state(struct drm_i915_error_state_buf *m,
				struct drm_device *dev,
				struct intel_display_error_state *error)
{
	int i;

	if (!error)
		return;

	err_printf(m, "Num Pipes: %d\n", INTEL_INFO(dev)->num_pipes);
	if (IS_HASWELL(dev) || IS_BROADWELL(dev))
		err_printf(m, "PWR_WELL_CTL2: %08x\n",
			   error->power_well_driver);
	for_each_pipe(i) {
		err_printf(m, "Pipe [%d]:\n", i);
		err_printf(m, "  Power: %s\n",
			   error->pipe[i].power_domain_on ? "on" : "off");
		err_printf(m, "  SRC: %08x\n", error->pipe[i].source);
		err_printf(m, "  STAT: %08x\n", error->pipe[i].stat);

		err_printf(m, "Plane [%d]:\n", i);
		err_printf(m, "  CNTR: %08x\n", error->plane[i].control);
		err_printf(m, "  STRIDE: %08x\n", error->plane[i].stride);
		if (INTEL_INFO(dev)->gen <= 3) {
			err_printf(m, "  SIZE: %08x\n", error->plane[i].size);
			err_printf(m, "  POS: %08x\n", error->plane[i].pos);
		}
		if (INTEL_INFO(dev)->gen <= 7 && !IS_HASWELL(dev))
			err_printf(m, "  ADDR: %08x\n", error->plane[i].addr);
		if (INTEL_INFO(dev)->gen >= 4) {
			err_printf(m, "  SURF: %08x\n", error->plane[i].surface);
			err_printf(m, "  TILEOFF: %08x\n", error->plane[i].tile_offset);
		}

		err_printf(m, "Cursor [%d]:\n", i);
		err_printf(m, "  CNTR: %08x\n", error->cursor[i].control);
		err_printf(m, "  POS: %08x\n", error->cursor[i].position);
		err_printf(m, "  BASE: %08x\n", error->cursor[i].base);
	}

	for (i = 0; i < error->num_transcoders; i++) {
		err_printf(m, "CPU transcoder: %c\n",
			   transcoder_name(error->transcoder[i].cpu_transcoder));
		err_printf(m, "  Power: %s\n",
			   error->transcoder[i].power_domain_on ? "on" : "off");
		err_printf(m, "  CONF: %08x\n", error->transcoder[i].conf);
		err_printf(m, "  HTOTAL: %08x\n", error->transcoder[i].htotal);
		err_printf(m, "  HBLANK: %08x\n", error->transcoder[i].hblank);
		err_printf(m, "  HSYNC: %08x\n", error->transcoder[i].hsync);
		err_printf(m, "  VTOTAL: %08x\n", error->transcoder[i].vtotal);
		err_printf(m, "  VBLANK: %08x\n", error->transcoder[i].vblank);
		err_printf(m, "  VSYNC: %08x\n", error->transcoder[i].vsync);
	}
}<|MERGE_RESOLUTION|>--- conflicted
+++ resolved
@@ -4314,8 +4314,6 @@
 	I915_WRITE(BCLRPAT(crtc->pipe), 0);
 }
 
-<<<<<<< HEAD
-=======
 static enum intel_display_power_domain port_to_power_domain(enum port port)
 {
 	switch (port) {
@@ -4337,7 +4335,6 @@
 	for ((domain) = 0; (domain) < POWER_DOMAIN_NUM; (domain)++)	\
 		if ((1 << (domain)) & (mask))
 
->>>>>>> e05444be
 enum intel_display_power_domain
 intel_display_port_power_domain(struct intel_encoder *intel_encoder)
 {
