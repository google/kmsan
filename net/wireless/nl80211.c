/*
 * This is the new netlink-based wireless configuration interface.
 *
 * Copyright 2006-2010	Johannes Berg <johannes@sipsolutions.net>
 */

#include <linux/if.h>
#include <linux/module.h>
#include <linux/err.h>
#include <linux/slab.h>
#include <linux/list.h>
#include <linux/if_ether.h>
#include <linux/ieee80211.h>
#include <linux/nl80211.h>
#include <linux/rtnetlink.h>
#include <linux/netlink.h>
#include <linux/etherdevice.h>
#include <net/net_namespace.h>
#include <net/genetlink.h>
#include <net/cfg80211.h>
#include <net/sock.h>
#include "core.h"
#include "nl80211.h"
#include "reg.h"

static bool nl80211_valid_auth_type(enum nl80211_auth_type auth_type);
static int nl80211_crypto_settings(struct cfg80211_registered_device *rdev,
				   struct genl_info *info,
				   struct cfg80211_crypto_settings *settings,
				   int cipher_limit);

static int nl80211_pre_doit(struct genl_ops *ops, struct sk_buff *skb,
			    struct genl_info *info);
static void nl80211_post_doit(struct genl_ops *ops, struct sk_buff *skb,
			      struct genl_info *info);

/* the netlink family */
static struct genl_family nl80211_fam = {
	.id = GENL_ID_GENERATE,	/* don't bother with a hardcoded ID */
	.name = "nl80211",	/* have users key off the name instead */
	.hdrsize = 0,		/* no private header */
	.version = 1,		/* no particular meaning now */
	.maxattr = NL80211_ATTR_MAX,
	.netnsok = true,
	.pre_doit = nl80211_pre_doit,
	.post_doit = nl80211_post_doit,
};

/* internal helper: get rdev and dev */
static int get_rdev_dev_by_ifindex(struct net *netns, struct nlattr **attrs,
				   struct cfg80211_registered_device **rdev,
				   struct net_device **dev)
{
	int ifindex;

	if (!attrs[NL80211_ATTR_IFINDEX])
		return -EINVAL;

	ifindex = nla_get_u32(attrs[NL80211_ATTR_IFINDEX]);
	*dev = dev_get_by_index(netns, ifindex);
	if (!*dev)
		return -ENODEV;

	*rdev = cfg80211_get_dev_from_ifindex(netns, ifindex);
	if (IS_ERR(*rdev)) {
		dev_put(*dev);
		return PTR_ERR(*rdev);
	}

	return 0;
}

static struct cfg80211_registered_device *
__cfg80211_rdev_from_attrs(struct net *netns, struct nlattr **attrs)
{
	struct cfg80211_registered_device *rdev = NULL, *tmp;
	struct net_device *netdev;

	assert_cfg80211_lock();

	if (!attrs[NL80211_ATTR_WIPHY] &&
	    !attrs[NL80211_ATTR_IFINDEX])
		return ERR_PTR(-EINVAL);

	if (attrs[NL80211_ATTR_WIPHY])
		rdev = cfg80211_rdev_by_wiphy_idx(
				nla_get_u32(attrs[NL80211_ATTR_WIPHY]));

	if (attrs[NL80211_ATTR_IFINDEX]) {
		int ifindex = nla_get_u32(attrs[NL80211_ATTR_IFINDEX]);
		netdev = dev_get_by_index(netns, ifindex);
		if (netdev) {
			if (netdev->ieee80211_ptr)
				tmp = wiphy_to_dev(
						netdev->ieee80211_ptr->wiphy);
			else
				tmp = NULL;

			dev_put(netdev);

			/* not wireless device -- return error */
			if (!tmp)
				return ERR_PTR(-EINVAL);

			/* mismatch -- return error */
			if (rdev && tmp != rdev)
				return ERR_PTR(-EINVAL);

			rdev = tmp;
		}
	}

	if (!rdev)
		return ERR_PTR(-ENODEV);

	if (netns != wiphy_net(&rdev->wiphy))
		return ERR_PTR(-ENODEV);

	return rdev;
}

/*
 * This function returns a pointer to the driver
 * that the genl_info item that is passed refers to.
 * If successful, it returns non-NULL and also locks
 * the driver's mutex!
 *
 * This means that you need to call cfg80211_unlock_rdev()
 * before being allowed to acquire &cfg80211_mutex!
 *
 * This is necessary because we need to lock the global
 * mutex to get an item off the list safely, and then
 * we lock the rdev mutex so it doesn't go away under us.
 *
 * We don't want to keep cfg80211_mutex locked
 * for all the time in order to allow requests on
 * other interfaces to go through at the same time.
 *
 * The result of this can be a PTR_ERR and hence must
 * be checked with IS_ERR() for errors.
 */
static struct cfg80211_registered_device *
cfg80211_get_dev_from_info(struct net *netns, struct genl_info *info)
{
	struct cfg80211_registered_device *rdev;

	mutex_lock(&cfg80211_mutex);
	rdev = __cfg80211_rdev_from_attrs(netns, info->attrs);

	/* if it is not an error we grab the lock on
	 * it to assure it won't be going away while
	 * we operate on it */
	if (!IS_ERR(rdev))
		mutex_lock(&rdev->mtx);

	mutex_unlock(&cfg80211_mutex);

	return rdev;
}

/* policy for the attributes */
static const struct nla_policy nl80211_policy[NL80211_ATTR_MAX+1] = {
	[NL80211_ATTR_WIPHY] = { .type = NLA_U32 },
	[NL80211_ATTR_WIPHY_NAME] = { .type = NLA_NUL_STRING,
				      .len = 20-1 },
	[NL80211_ATTR_WIPHY_TXQ_PARAMS] = { .type = NLA_NESTED },
	[NL80211_ATTR_WIPHY_FREQ] = { .type = NLA_U32 },
	[NL80211_ATTR_WIPHY_CHANNEL_TYPE] = { .type = NLA_U32 },
	[NL80211_ATTR_WIPHY_RETRY_SHORT] = { .type = NLA_U8 },
	[NL80211_ATTR_WIPHY_RETRY_LONG] = { .type = NLA_U8 },
	[NL80211_ATTR_WIPHY_FRAG_THRESHOLD] = { .type = NLA_U32 },
	[NL80211_ATTR_WIPHY_RTS_THRESHOLD] = { .type = NLA_U32 },
	[NL80211_ATTR_WIPHY_COVERAGE_CLASS] = { .type = NLA_U8 },

	[NL80211_ATTR_IFTYPE] = { .type = NLA_U32 },
	[NL80211_ATTR_IFINDEX] = { .type = NLA_U32 },
	[NL80211_ATTR_IFNAME] = { .type = NLA_NUL_STRING, .len = IFNAMSIZ-1 },

	[NL80211_ATTR_MAC] = { .len = ETH_ALEN },
	[NL80211_ATTR_PREV_BSSID] = { .len = ETH_ALEN },

	[NL80211_ATTR_KEY] = { .type = NLA_NESTED, },
	[NL80211_ATTR_KEY_DATA] = { .type = NLA_BINARY,
				    .len = WLAN_MAX_KEY_LEN },
	[NL80211_ATTR_KEY_IDX] = { .type = NLA_U8 },
	[NL80211_ATTR_KEY_CIPHER] = { .type = NLA_U32 },
	[NL80211_ATTR_KEY_DEFAULT] = { .type = NLA_FLAG },
	[NL80211_ATTR_KEY_SEQ] = { .type = NLA_BINARY, .len = 16 },
	[NL80211_ATTR_KEY_TYPE] = { .type = NLA_U32 },

	[NL80211_ATTR_BEACON_INTERVAL] = { .type = NLA_U32 },
	[NL80211_ATTR_DTIM_PERIOD] = { .type = NLA_U32 },
	[NL80211_ATTR_BEACON_HEAD] = { .type = NLA_BINARY,
				       .len = IEEE80211_MAX_DATA_LEN },
	[NL80211_ATTR_BEACON_TAIL] = { .type = NLA_BINARY,
				       .len = IEEE80211_MAX_DATA_LEN },
	[NL80211_ATTR_STA_AID] = { .type = NLA_U16 },
	[NL80211_ATTR_STA_FLAGS] = { .type = NLA_NESTED },
	[NL80211_ATTR_STA_LISTEN_INTERVAL] = { .type = NLA_U16 },
	[NL80211_ATTR_STA_SUPPORTED_RATES] = { .type = NLA_BINARY,
					       .len = NL80211_MAX_SUPP_RATES },
	[NL80211_ATTR_STA_PLINK_ACTION] = { .type = NLA_U8 },
	[NL80211_ATTR_STA_VLAN] = { .type = NLA_U32 },
	[NL80211_ATTR_MNTR_FLAGS] = { /* NLA_NESTED can't be empty */ },
	[NL80211_ATTR_MESH_ID] = { .type = NLA_BINARY,
				   .len = IEEE80211_MAX_MESH_ID_LEN },
	[NL80211_ATTR_MPATH_NEXT_HOP] = { .type = NLA_U32 },

	[NL80211_ATTR_REG_ALPHA2] = { .type = NLA_STRING, .len = 2 },
	[NL80211_ATTR_REG_RULES] = { .type = NLA_NESTED },

	[NL80211_ATTR_BSS_CTS_PROT] = { .type = NLA_U8 },
	[NL80211_ATTR_BSS_SHORT_PREAMBLE] = { .type = NLA_U8 },
	[NL80211_ATTR_BSS_SHORT_SLOT_TIME] = { .type = NLA_U8 },
	[NL80211_ATTR_BSS_BASIC_RATES] = { .type = NLA_BINARY,
					   .len = NL80211_MAX_SUPP_RATES },
	[NL80211_ATTR_BSS_HT_OPMODE] = { .type = NLA_U16 },

	[NL80211_ATTR_MESH_CONFIG] = { .type = NLA_NESTED },
	[NL80211_ATTR_SUPPORT_MESH_AUTH] = { .type = NLA_FLAG },

	[NL80211_ATTR_HT_CAPABILITY] = { .len = NL80211_HT_CAPABILITY_LEN },

	[NL80211_ATTR_MGMT_SUBTYPE] = { .type = NLA_U8 },
	[NL80211_ATTR_IE] = { .type = NLA_BINARY,
			      .len = IEEE80211_MAX_DATA_LEN },
	[NL80211_ATTR_SCAN_FREQUENCIES] = { .type = NLA_NESTED },
	[NL80211_ATTR_SCAN_SSIDS] = { .type = NLA_NESTED },

	[NL80211_ATTR_SSID] = { .type = NLA_BINARY,
				.len = IEEE80211_MAX_SSID_LEN },
	[NL80211_ATTR_AUTH_TYPE] = { .type = NLA_U32 },
	[NL80211_ATTR_REASON_CODE] = { .type = NLA_U16 },
	[NL80211_ATTR_FREQ_FIXED] = { .type = NLA_FLAG },
	[NL80211_ATTR_TIMED_OUT] = { .type = NLA_FLAG },
	[NL80211_ATTR_USE_MFP] = { .type = NLA_U32 },
	[NL80211_ATTR_STA_FLAGS2] = {
		.len = sizeof(struct nl80211_sta_flag_update),
	},
	[NL80211_ATTR_CONTROL_PORT] = { .type = NLA_FLAG },
	[NL80211_ATTR_CONTROL_PORT_ETHERTYPE] = { .type = NLA_U16 },
	[NL80211_ATTR_CONTROL_PORT_NO_ENCRYPT] = { .type = NLA_FLAG },
	[NL80211_ATTR_PRIVACY] = { .type = NLA_FLAG },
	[NL80211_ATTR_CIPHER_SUITE_GROUP] = { .type = NLA_U32 },
	[NL80211_ATTR_WPA_VERSIONS] = { .type = NLA_U32 },
	[NL80211_ATTR_PID] = { .type = NLA_U32 },
	[NL80211_ATTR_4ADDR] = { .type = NLA_U8 },
	[NL80211_ATTR_PMKID] = { .type = NLA_BINARY,
				 .len = WLAN_PMKID_LEN },
	[NL80211_ATTR_DURATION] = { .type = NLA_U32 },
	[NL80211_ATTR_COOKIE] = { .type = NLA_U64 },
	[NL80211_ATTR_TX_RATES] = { .type = NLA_NESTED },
	[NL80211_ATTR_FRAME] = { .type = NLA_BINARY,
				 .len = IEEE80211_MAX_DATA_LEN },
	[NL80211_ATTR_FRAME_MATCH] = { .type = NLA_BINARY, },
	[NL80211_ATTR_PS_STATE] = { .type = NLA_U32 },
	[NL80211_ATTR_CQM] = { .type = NLA_NESTED, },
	[NL80211_ATTR_LOCAL_STATE_CHANGE] = { .type = NLA_FLAG },
	[NL80211_ATTR_AP_ISOLATE] = { .type = NLA_U8 },
	[NL80211_ATTR_WIPHY_TX_POWER_SETTING] = { .type = NLA_U32 },
	[NL80211_ATTR_WIPHY_TX_POWER_LEVEL] = { .type = NLA_U32 },
	[NL80211_ATTR_FRAME_TYPE] = { .type = NLA_U16 },
	[NL80211_ATTR_WIPHY_ANTENNA_TX] = { .type = NLA_U32 },
	[NL80211_ATTR_WIPHY_ANTENNA_RX] = { .type = NLA_U32 },
	[NL80211_ATTR_MCAST_RATE] = { .type = NLA_U32 },
	[NL80211_ATTR_OFFCHANNEL_TX_OK] = { .type = NLA_FLAG },
	[NL80211_ATTR_KEY_DEFAULT_TYPES] = { .type = NLA_NESTED },
	[NL80211_ATTR_WOWLAN_TRIGGERS] = { .type = NLA_NESTED },
	[NL80211_ATTR_STA_PLINK_STATE] = { .type = NLA_U8 },
	[NL80211_ATTR_SCHED_SCAN_INTERVAL] = { .type = NLA_U32 },
	[NL80211_ATTR_REKEY_DATA] = { .type = NLA_NESTED },
	[NL80211_ATTR_SCAN_SUPP_RATES] = { .type = NLA_NESTED },
	[NL80211_ATTR_HIDDEN_SSID] = { .type = NLA_U32 },
	[NL80211_ATTR_IE_PROBE_RESP] = { .type = NLA_BINARY,
					 .len = IEEE80211_MAX_DATA_LEN },
	[NL80211_ATTR_IE_ASSOC_RESP] = { .type = NLA_BINARY,
					 .len = IEEE80211_MAX_DATA_LEN },
	[NL80211_ATTR_ROAM_SUPPORT] = { .type = NLA_FLAG },
	[NL80211_ATTR_SCHED_SCAN_MATCH] = { .type = NLA_NESTED },
	[NL80211_ATTR_TX_NO_CCK_RATE] = { .type = NLA_FLAG },
	[NL80211_ATTR_TDLS_ACTION] = { .type = NLA_U8 },
	[NL80211_ATTR_TDLS_DIALOG_TOKEN] = { .type = NLA_U8 },
	[NL80211_ATTR_TDLS_OPERATION] = { .type = NLA_U8 },
	[NL80211_ATTR_TDLS_SUPPORT] = { .type = NLA_FLAG },
	[NL80211_ATTR_TDLS_EXTERNAL_SETUP] = { .type = NLA_FLAG },
	[NL80211_ATTR_DONT_WAIT_FOR_ACK] = { .type = NLA_FLAG },
	[NL80211_ATTR_PROBE_RESP] = { .type = NLA_BINARY,
				      .len = IEEE80211_MAX_DATA_LEN },
	[NL80211_ATTR_DFS_REGION] = { .type = NLA_U8 },
	[NL80211_ATTR_DISABLE_HT] = { .type = NLA_FLAG },
	[NL80211_ATTR_HT_CAPABILITY_MASK] = {
		.len = NL80211_HT_CAPABILITY_LEN
	},
	[NL80211_ATTR_NOACK_MAP] = { .type = NLA_U16 },
	[NL80211_ATTR_INACTIVITY_TIMEOUT] = { .type = NLA_U16 },
	[NL80211_ATTR_BG_SCAN_PERIOD] = { .type = NLA_U16 },
};

/* policy for the key attributes */
static const struct nla_policy nl80211_key_policy[NL80211_KEY_MAX + 1] = {
	[NL80211_KEY_DATA] = { .type = NLA_BINARY, .len = WLAN_MAX_KEY_LEN },
	[NL80211_KEY_IDX] = { .type = NLA_U8 },
	[NL80211_KEY_CIPHER] = { .type = NLA_U32 },
	[NL80211_KEY_SEQ] = { .type = NLA_BINARY, .len = 16 },
	[NL80211_KEY_DEFAULT] = { .type = NLA_FLAG },
	[NL80211_KEY_DEFAULT_MGMT] = { .type = NLA_FLAG },
	[NL80211_KEY_TYPE] = { .type = NLA_U32 },
	[NL80211_KEY_DEFAULT_TYPES] = { .type = NLA_NESTED },
};

/* policy for the key default flags */
static const struct nla_policy
nl80211_key_default_policy[NUM_NL80211_KEY_DEFAULT_TYPES] = {
	[NL80211_KEY_DEFAULT_TYPE_UNICAST] = { .type = NLA_FLAG },
	[NL80211_KEY_DEFAULT_TYPE_MULTICAST] = { .type = NLA_FLAG },
};

/* policy for WoWLAN attributes */
static const struct nla_policy
nl80211_wowlan_policy[NUM_NL80211_WOWLAN_TRIG] = {
	[NL80211_WOWLAN_TRIG_ANY] = { .type = NLA_FLAG },
	[NL80211_WOWLAN_TRIG_DISCONNECT] = { .type = NLA_FLAG },
	[NL80211_WOWLAN_TRIG_MAGIC_PKT] = { .type = NLA_FLAG },
	[NL80211_WOWLAN_TRIG_PKT_PATTERN] = { .type = NLA_NESTED },
	[NL80211_WOWLAN_TRIG_GTK_REKEY_FAILURE] = { .type = NLA_FLAG },
	[NL80211_WOWLAN_TRIG_EAP_IDENT_REQUEST] = { .type = NLA_FLAG },
	[NL80211_WOWLAN_TRIG_4WAY_HANDSHAKE] = { .type = NLA_FLAG },
	[NL80211_WOWLAN_TRIG_RFKILL_RELEASE] = { .type = NLA_FLAG },
};

/* policy for GTK rekey offload attributes */
static const struct nla_policy
nl80211_rekey_policy[NUM_NL80211_REKEY_DATA] = {
	[NL80211_REKEY_DATA_KEK] = { .len = NL80211_KEK_LEN },
	[NL80211_REKEY_DATA_KCK] = { .len = NL80211_KCK_LEN },
	[NL80211_REKEY_DATA_REPLAY_CTR] = { .len = NL80211_REPLAY_CTR_LEN },
};

static const struct nla_policy
nl80211_match_policy[NL80211_SCHED_SCAN_MATCH_ATTR_MAX + 1] = {
	[NL80211_SCHED_SCAN_MATCH_ATTR_SSID] = { .type = NLA_BINARY,
						 .len = IEEE80211_MAX_SSID_LEN },
	[NL80211_SCHED_SCAN_MATCH_ATTR_RSSI] = { .type = NLA_U32 },
};

/* ifidx get helper */
static int nl80211_get_ifidx(struct netlink_callback *cb)
{
	int res;

	res = nlmsg_parse(cb->nlh, GENL_HDRLEN + nl80211_fam.hdrsize,
			  nl80211_fam.attrbuf, nl80211_fam.maxattr,
			  nl80211_policy);
	if (res)
		return res;

	if (!nl80211_fam.attrbuf[NL80211_ATTR_IFINDEX])
		return -EINVAL;

	res = nla_get_u32(nl80211_fam.attrbuf[NL80211_ATTR_IFINDEX]);
	if (!res)
		return -EINVAL;
	return res;
}

static int nl80211_prepare_netdev_dump(struct sk_buff *skb,
				       struct netlink_callback *cb,
				       struct cfg80211_registered_device **rdev,
				       struct net_device **dev)
{
	int ifidx = cb->args[0];
	int err;

	if (!ifidx)
		ifidx = nl80211_get_ifidx(cb);
	if (ifidx < 0)
		return ifidx;

	cb->args[0] = ifidx;

	rtnl_lock();

	*dev = __dev_get_by_index(sock_net(skb->sk), ifidx);
	if (!*dev) {
		err = -ENODEV;
		goto out_rtnl;
	}

	*rdev = cfg80211_get_dev_from_ifindex(sock_net(skb->sk), ifidx);
	if (IS_ERR(*rdev)) {
		err = PTR_ERR(*rdev);
		goto out_rtnl;
	}

	return 0;
 out_rtnl:
	rtnl_unlock();
	return err;
}

static void nl80211_finish_netdev_dump(struct cfg80211_registered_device *rdev)
{
	cfg80211_unlock_rdev(rdev);
	rtnl_unlock();
}

/* IE validation */
static bool is_valid_ie_attr(const struct nlattr *attr)
{
	const u8 *pos;
	int len;

	if (!attr)
		return true;

	pos = nla_data(attr);
	len = nla_len(attr);

	while (len) {
		u8 elemlen;

		if (len < 2)
			return false;
		len -= 2;

		elemlen = pos[1];
		if (elemlen > len)
			return false;

		len -= elemlen;
		pos += 2 + elemlen;
	}

	return true;
}

/* message building helper */
static inline void *nl80211hdr_put(struct sk_buff *skb, u32 pid, u32 seq,
				   int flags, u8 cmd)
{
	/* since there is no private header just add the generic one */
	return genlmsg_put(skb, pid, seq, &nl80211_fam, flags, cmd);
}

static int nl80211_msg_put_channel(struct sk_buff *msg,
				   struct ieee80211_channel *chan)
{
	if (nla_put_u32(msg, NL80211_FREQUENCY_ATTR_FREQ,
			chan->center_freq))
		goto nla_put_failure;

	if ((chan->flags & IEEE80211_CHAN_DISABLED) &&
	    nla_put_flag(msg, NL80211_FREQUENCY_ATTR_DISABLED))
		goto nla_put_failure;
	if ((chan->flags & IEEE80211_CHAN_PASSIVE_SCAN) &&
	    nla_put_flag(msg, NL80211_FREQUENCY_ATTR_PASSIVE_SCAN))
		goto nla_put_failure;
	if ((chan->flags & IEEE80211_CHAN_NO_IBSS) &&
	    nla_put_flag(msg, NL80211_FREQUENCY_ATTR_NO_IBSS))
		goto nla_put_failure;
	if ((chan->flags & IEEE80211_CHAN_RADAR) &&
	    nla_put_flag(msg, NL80211_FREQUENCY_ATTR_RADAR))
		goto nla_put_failure;

	if (nla_put_u32(msg, NL80211_FREQUENCY_ATTR_MAX_TX_POWER,
			DBM_TO_MBM(chan->max_power)))
		goto nla_put_failure;

	return 0;

 nla_put_failure:
	return -ENOBUFS;
}

/* netlink command implementations */

struct key_parse {
	struct key_params p;
	int idx;
	int type;
	bool def, defmgmt;
	bool def_uni, def_multi;
};

static int nl80211_parse_key_new(struct nlattr *key, struct key_parse *k)
{
	struct nlattr *tb[NL80211_KEY_MAX + 1];
	int err = nla_parse_nested(tb, NL80211_KEY_MAX, key,
				   nl80211_key_policy);
	if (err)
		return err;

	k->def = !!tb[NL80211_KEY_DEFAULT];
	k->defmgmt = !!tb[NL80211_KEY_DEFAULT_MGMT];

	if (k->def) {
		k->def_uni = true;
		k->def_multi = true;
	}
	if (k->defmgmt)
		k->def_multi = true;

	if (tb[NL80211_KEY_IDX])
		k->idx = nla_get_u8(tb[NL80211_KEY_IDX]);

	if (tb[NL80211_KEY_DATA]) {
		k->p.key = nla_data(tb[NL80211_KEY_DATA]);
		k->p.key_len = nla_len(tb[NL80211_KEY_DATA]);
	}

	if (tb[NL80211_KEY_SEQ]) {
		k->p.seq = nla_data(tb[NL80211_KEY_SEQ]);
		k->p.seq_len = nla_len(tb[NL80211_KEY_SEQ]);
	}

	if (tb[NL80211_KEY_CIPHER])
		k->p.cipher = nla_get_u32(tb[NL80211_KEY_CIPHER]);

	if (tb[NL80211_KEY_TYPE]) {
		k->type = nla_get_u32(tb[NL80211_KEY_TYPE]);
		if (k->type < 0 || k->type >= NUM_NL80211_KEYTYPES)
			return -EINVAL;
	}

	if (tb[NL80211_KEY_DEFAULT_TYPES]) {
		struct nlattr *kdt[NUM_NL80211_KEY_DEFAULT_TYPES];
		err = nla_parse_nested(kdt, NUM_NL80211_KEY_DEFAULT_TYPES - 1,
				       tb[NL80211_KEY_DEFAULT_TYPES],
				       nl80211_key_default_policy);
		if (err)
			return err;

		k->def_uni = kdt[NL80211_KEY_DEFAULT_TYPE_UNICAST];
		k->def_multi = kdt[NL80211_KEY_DEFAULT_TYPE_MULTICAST];
	}

	return 0;
}

static int nl80211_parse_key_old(struct genl_info *info, struct key_parse *k)
{
	if (info->attrs[NL80211_ATTR_KEY_DATA]) {
		k->p.key = nla_data(info->attrs[NL80211_ATTR_KEY_DATA]);
		k->p.key_len = nla_len(info->attrs[NL80211_ATTR_KEY_DATA]);
	}

	if (info->attrs[NL80211_ATTR_KEY_SEQ]) {
		k->p.seq = nla_data(info->attrs[NL80211_ATTR_KEY_SEQ]);
		k->p.seq_len = nla_len(info->attrs[NL80211_ATTR_KEY_SEQ]);
	}

	if (info->attrs[NL80211_ATTR_KEY_IDX])
		k->idx = nla_get_u8(info->attrs[NL80211_ATTR_KEY_IDX]);

	if (info->attrs[NL80211_ATTR_KEY_CIPHER])
		k->p.cipher = nla_get_u32(info->attrs[NL80211_ATTR_KEY_CIPHER]);

	k->def = !!info->attrs[NL80211_ATTR_KEY_DEFAULT];
	k->defmgmt = !!info->attrs[NL80211_ATTR_KEY_DEFAULT_MGMT];

	if (k->def) {
		k->def_uni = true;
		k->def_multi = true;
	}
	if (k->defmgmt)
		k->def_multi = true;

	if (info->attrs[NL80211_ATTR_KEY_TYPE]) {
		k->type = nla_get_u32(info->attrs[NL80211_ATTR_KEY_TYPE]);
		if (k->type < 0 || k->type >= NUM_NL80211_KEYTYPES)
			return -EINVAL;
	}

	if (info->attrs[NL80211_ATTR_KEY_DEFAULT_TYPES]) {
		struct nlattr *kdt[NUM_NL80211_KEY_DEFAULT_TYPES];
		int err = nla_parse_nested(
				kdt, NUM_NL80211_KEY_DEFAULT_TYPES - 1,
				info->attrs[NL80211_ATTR_KEY_DEFAULT_TYPES],
				nl80211_key_default_policy);
		if (err)
			return err;

		k->def_uni = kdt[NL80211_KEY_DEFAULT_TYPE_UNICAST];
		k->def_multi = kdt[NL80211_KEY_DEFAULT_TYPE_MULTICAST];
	}

	return 0;
}

static int nl80211_parse_key(struct genl_info *info, struct key_parse *k)
{
	int err;

	memset(k, 0, sizeof(*k));
	k->idx = -1;
	k->type = -1;

	if (info->attrs[NL80211_ATTR_KEY])
		err = nl80211_parse_key_new(info->attrs[NL80211_ATTR_KEY], k);
	else
		err = nl80211_parse_key_old(info, k);

	if (err)
		return err;

	if (k->def && k->defmgmt)
		return -EINVAL;

	if (k->defmgmt) {
		if (k->def_uni || !k->def_multi)
			return -EINVAL;
	}

	if (k->idx != -1) {
		if (k->defmgmt) {
			if (k->idx < 4 || k->idx > 5)
				return -EINVAL;
		} else if (k->def) {
			if (k->idx < 0 || k->idx > 3)
				return -EINVAL;
		} else {
			if (k->idx < 0 || k->idx > 5)
				return -EINVAL;
		}
	}

	return 0;
}

static struct cfg80211_cached_keys *
nl80211_parse_connkeys(struct cfg80211_registered_device *rdev,
		       struct nlattr *keys)
{
	struct key_parse parse;
	struct nlattr *key;
	struct cfg80211_cached_keys *result;
	int rem, err, def = 0;

	result = kzalloc(sizeof(*result), GFP_KERNEL);
	if (!result)
		return ERR_PTR(-ENOMEM);

	result->def = -1;
	result->defmgmt = -1;

	nla_for_each_nested(key, keys, rem) {
		memset(&parse, 0, sizeof(parse));
		parse.idx = -1;

		err = nl80211_parse_key_new(key, &parse);
		if (err)
			goto error;
		err = -EINVAL;
		if (!parse.p.key)
			goto error;
		if (parse.idx < 0 || parse.idx > 4)
			goto error;
		if (parse.def) {
			if (def)
				goto error;
			def = 1;
			result->def = parse.idx;
			if (!parse.def_uni || !parse.def_multi)
				goto error;
		} else if (parse.defmgmt)
			goto error;
		err = cfg80211_validate_key_settings(rdev, &parse.p,
						     parse.idx, false, NULL);
		if (err)
			goto error;
		result->params[parse.idx].cipher = parse.p.cipher;
		result->params[parse.idx].key_len = parse.p.key_len;
		result->params[parse.idx].key = result->data[parse.idx];
		memcpy(result->data[parse.idx], parse.p.key, parse.p.key_len);
	}

	return result;
 error:
	kfree(result);
	return ERR_PTR(err);
}

static int nl80211_key_allowed(struct wireless_dev *wdev)
{
	ASSERT_WDEV_LOCK(wdev);

	switch (wdev->iftype) {
	case NL80211_IFTYPE_AP:
	case NL80211_IFTYPE_AP_VLAN:
	case NL80211_IFTYPE_P2P_GO:
	case NL80211_IFTYPE_MESH_POINT:
		break;
	case NL80211_IFTYPE_ADHOC:
		if (!wdev->current_bss)
			return -ENOLINK;
		break;
	case NL80211_IFTYPE_STATION:
	case NL80211_IFTYPE_P2P_CLIENT:
		if (wdev->sme_state != CFG80211_SME_CONNECTED)
			return -ENOLINK;
		break;
	default:
		return -EINVAL;
	}

	return 0;
}

static int nl80211_put_iftypes(struct sk_buff *msg, u32 attr, u16 ifmodes)
{
	struct nlattr *nl_modes = nla_nest_start(msg, attr);
	int i;

	if (!nl_modes)
		goto nla_put_failure;

	i = 0;
	while (ifmodes) {
		if ((ifmodes & 1) && nla_put_flag(msg, i))
			goto nla_put_failure;
		ifmodes >>= 1;
		i++;
	}

	nla_nest_end(msg, nl_modes);
	return 0;

nla_put_failure:
	return -ENOBUFS;
}

static int nl80211_put_iface_combinations(struct wiphy *wiphy,
					  struct sk_buff *msg)
{
	struct nlattr *nl_combis;
	int i, j;

	nl_combis = nla_nest_start(msg,
				NL80211_ATTR_INTERFACE_COMBINATIONS);
	if (!nl_combis)
		goto nla_put_failure;

	for (i = 0; i < wiphy->n_iface_combinations; i++) {
		const struct ieee80211_iface_combination *c;
		struct nlattr *nl_combi, *nl_limits;

		c = &wiphy->iface_combinations[i];

		nl_combi = nla_nest_start(msg, i + 1);
		if (!nl_combi)
			goto nla_put_failure;

		nl_limits = nla_nest_start(msg, NL80211_IFACE_COMB_LIMITS);
		if (!nl_limits)
			goto nla_put_failure;

		for (j = 0; j < c->n_limits; j++) {
			struct nlattr *nl_limit;

			nl_limit = nla_nest_start(msg, j + 1);
			if (!nl_limit)
				goto nla_put_failure;
			if (nla_put_u32(msg, NL80211_IFACE_LIMIT_MAX,
					c->limits[j].max))
				goto nla_put_failure;
			if (nl80211_put_iftypes(msg, NL80211_IFACE_LIMIT_TYPES,
						c->limits[j].types))
				goto nla_put_failure;
			nla_nest_end(msg, nl_limit);
		}

		nla_nest_end(msg, nl_limits);

		if (c->beacon_int_infra_match &&
		    nla_put_flag(msg, NL80211_IFACE_COMB_STA_AP_BI_MATCH))
			goto nla_put_failure;
		if (nla_put_u32(msg, NL80211_IFACE_COMB_NUM_CHANNELS,
				c->num_different_channels) ||
		    nla_put_u32(msg, NL80211_IFACE_COMB_MAXNUM,
				c->max_interfaces))
			goto nla_put_failure;

		nla_nest_end(msg, nl_combi);
	}

	nla_nest_end(msg, nl_combis);

	return 0;
nla_put_failure:
	return -ENOBUFS;
}

static int nl80211_send_wiphy(struct sk_buff *msg, u32 pid, u32 seq, int flags,
			      struct cfg80211_registered_device *dev)
{
	void *hdr;
	struct nlattr *nl_bands, *nl_band;
	struct nlattr *nl_freqs, *nl_freq;
	struct nlattr *nl_rates, *nl_rate;
	struct nlattr *nl_cmds;
	enum ieee80211_band band;
	struct ieee80211_channel *chan;
	struct ieee80211_rate *rate;
	int i;
	const struct ieee80211_txrx_stypes *mgmt_stypes =
				dev->wiphy.mgmt_stypes;

	hdr = nl80211hdr_put(msg, pid, seq, flags, NL80211_CMD_NEW_WIPHY);
	if (!hdr)
		return -1;

	if (nla_put_u32(msg, NL80211_ATTR_WIPHY, dev->wiphy_idx) ||
	    nla_put_string(msg, NL80211_ATTR_WIPHY_NAME, wiphy_name(&dev->wiphy)) ||
	    nla_put_u32(msg, NL80211_ATTR_GENERATION,
			cfg80211_rdev_list_generation) ||
	    nla_put_u8(msg, NL80211_ATTR_WIPHY_RETRY_SHORT,
		       dev->wiphy.retry_short) ||
	    nla_put_u8(msg, NL80211_ATTR_WIPHY_RETRY_LONG,
		       dev->wiphy.retry_long) ||
	    nla_put_u32(msg, NL80211_ATTR_WIPHY_FRAG_THRESHOLD,
			dev->wiphy.frag_threshold) ||
	    nla_put_u32(msg, NL80211_ATTR_WIPHY_RTS_THRESHOLD,
			dev->wiphy.rts_threshold) ||
	    nla_put_u8(msg, NL80211_ATTR_WIPHY_COVERAGE_CLASS,
		       dev->wiphy.coverage_class) ||
	    nla_put_u8(msg, NL80211_ATTR_MAX_NUM_SCAN_SSIDS,
		       dev->wiphy.max_scan_ssids) ||
	    nla_put_u8(msg, NL80211_ATTR_MAX_NUM_SCHED_SCAN_SSIDS,
		       dev->wiphy.max_sched_scan_ssids) ||
	    nla_put_u16(msg, NL80211_ATTR_MAX_SCAN_IE_LEN,
			dev->wiphy.max_scan_ie_len) ||
	    nla_put_u16(msg, NL80211_ATTR_MAX_SCHED_SCAN_IE_LEN,
			dev->wiphy.max_sched_scan_ie_len) ||
	    nla_put_u8(msg, NL80211_ATTR_MAX_MATCH_SETS,
		       dev->wiphy.max_match_sets))
		goto nla_put_failure;

	if ((dev->wiphy.flags & WIPHY_FLAG_IBSS_RSN) &&
	    nla_put_flag(msg, NL80211_ATTR_SUPPORT_IBSS_RSN))
		goto nla_put_failure;
	if ((dev->wiphy.flags & WIPHY_FLAG_MESH_AUTH) &&
	    nla_put_flag(msg, NL80211_ATTR_SUPPORT_MESH_AUTH))
		goto nla_put_failure;
	if ((dev->wiphy.flags & WIPHY_FLAG_AP_UAPSD) &&
	    nla_put_flag(msg, NL80211_ATTR_SUPPORT_AP_UAPSD))
		goto nla_put_failure;
	if ((dev->wiphy.flags & WIPHY_FLAG_SUPPORTS_FW_ROAM) &&
	    nla_put_flag(msg, NL80211_ATTR_ROAM_SUPPORT))
		goto nla_put_failure;
	if ((dev->wiphy.flags & WIPHY_FLAG_SUPPORTS_TDLS) &&
	    nla_put_flag(msg, NL80211_ATTR_TDLS_SUPPORT))
		goto nla_put_failure;
	if ((dev->wiphy.flags & WIPHY_FLAG_TDLS_EXTERNAL_SETUP) &&
	    nla_put_flag(msg, NL80211_ATTR_TDLS_EXTERNAL_SETUP))
		goto nla_put_failure;

	if (nla_put(msg, NL80211_ATTR_CIPHER_SUITES,
		    sizeof(u32) * dev->wiphy.n_cipher_suites,
		    dev->wiphy.cipher_suites))
		goto nla_put_failure;

	if (nla_put_u8(msg, NL80211_ATTR_MAX_NUM_PMKIDS,
		       dev->wiphy.max_num_pmkids))
		goto nla_put_failure;

	if ((dev->wiphy.flags & WIPHY_FLAG_CONTROL_PORT_PROTOCOL) &&
	    nla_put_flag(msg, NL80211_ATTR_CONTROL_PORT_ETHERTYPE))
		goto nla_put_failure;

	if (nla_put_u32(msg, NL80211_ATTR_WIPHY_ANTENNA_AVAIL_TX,
			dev->wiphy.available_antennas_tx) ||
	    nla_put_u32(msg, NL80211_ATTR_WIPHY_ANTENNA_AVAIL_RX,
			dev->wiphy.available_antennas_rx))
		goto nla_put_failure;

	if ((dev->wiphy.flags & WIPHY_FLAG_AP_PROBE_RESP_OFFLOAD) &&
	    nla_put_u32(msg, NL80211_ATTR_PROBE_RESP_OFFLOAD,
			dev->wiphy.probe_resp_offload))
		goto nla_put_failure;

	if ((dev->wiphy.available_antennas_tx ||
	     dev->wiphy.available_antennas_rx) && dev->ops->get_antenna) {
		u32 tx_ant = 0, rx_ant = 0;
		int res;
		res = dev->ops->get_antenna(&dev->wiphy, &tx_ant, &rx_ant);
		if (!res) {
			if (nla_put_u32(msg, NL80211_ATTR_WIPHY_ANTENNA_TX,
					tx_ant) ||
			    nla_put_u32(msg, NL80211_ATTR_WIPHY_ANTENNA_RX,
					rx_ant))
				goto nla_put_failure;
		}
	}

	if (nl80211_put_iftypes(msg, NL80211_ATTR_SUPPORTED_IFTYPES,
				dev->wiphy.interface_modes))
		goto nla_put_failure;

	nl_bands = nla_nest_start(msg, NL80211_ATTR_WIPHY_BANDS);
	if (!nl_bands)
		goto nla_put_failure;

	for (band = 0; band < IEEE80211_NUM_BANDS; band++) {
		if (!dev->wiphy.bands[band])
			continue;

		nl_band = nla_nest_start(msg, band);
		if (!nl_band)
			goto nla_put_failure;

		/* add HT info */
		if (dev->wiphy.bands[band]->ht_cap.ht_supported &&
		    (nla_put(msg, NL80211_BAND_ATTR_HT_MCS_SET,
			     sizeof(dev->wiphy.bands[band]->ht_cap.mcs),
			     &dev->wiphy.bands[band]->ht_cap.mcs) ||
		     nla_put_u16(msg, NL80211_BAND_ATTR_HT_CAPA,
				 dev->wiphy.bands[band]->ht_cap.cap) ||
		     nla_put_u8(msg, NL80211_BAND_ATTR_HT_AMPDU_FACTOR,
				dev->wiphy.bands[band]->ht_cap.ampdu_factor) ||
		     nla_put_u8(msg, NL80211_BAND_ATTR_HT_AMPDU_DENSITY,
				dev->wiphy.bands[band]->ht_cap.ampdu_density)))
			goto nla_put_failure;

		/* add frequencies */
		nl_freqs = nla_nest_start(msg, NL80211_BAND_ATTR_FREQS);
		if (!nl_freqs)
			goto nla_put_failure;

		for (i = 0; i < dev->wiphy.bands[band]->n_channels; i++) {
			nl_freq = nla_nest_start(msg, i);
			if (!nl_freq)
				goto nla_put_failure;

			chan = &dev->wiphy.bands[band]->channels[i];

			if (nl80211_msg_put_channel(msg, chan))
				goto nla_put_failure;

			nla_nest_end(msg, nl_freq);
		}

		nla_nest_end(msg, nl_freqs);

		/* add bitrates */
		nl_rates = nla_nest_start(msg, NL80211_BAND_ATTR_RATES);
		if (!nl_rates)
			goto nla_put_failure;

		for (i = 0; i < dev->wiphy.bands[band]->n_bitrates; i++) {
			nl_rate = nla_nest_start(msg, i);
			if (!nl_rate)
				goto nla_put_failure;

			rate = &dev->wiphy.bands[band]->bitrates[i];
			if (nla_put_u32(msg, NL80211_BITRATE_ATTR_RATE,
					rate->bitrate))
				goto nla_put_failure;
			if ((rate->flags & IEEE80211_RATE_SHORT_PREAMBLE) &&
			    nla_put_flag(msg,
					 NL80211_BITRATE_ATTR_2GHZ_SHORTPREAMBLE))
				goto nla_put_failure;

			nla_nest_end(msg, nl_rate);
		}

		nla_nest_end(msg, nl_rates);

		nla_nest_end(msg, nl_band);
	}
	nla_nest_end(msg, nl_bands);

	nl_cmds = nla_nest_start(msg, NL80211_ATTR_SUPPORTED_COMMANDS);
	if (!nl_cmds)
		goto nla_put_failure;

	i = 0;
#define CMD(op, n)						\
	 do {							\
		if (dev->ops->op) {				\
			i++;					\
			if (nla_put_u32(msg, i, NL80211_CMD_ ## n)) \
				goto nla_put_failure;		\
		}						\
	} while (0)

	CMD(add_virtual_intf, NEW_INTERFACE);
	CMD(change_virtual_intf, SET_INTERFACE);
	CMD(add_key, NEW_KEY);
	CMD(start_ap, START_AP);
	CMD(add_station, NEW_STATION);
	CMD(add_mpath, NEW_MPATH);
	CMD(update_mesh_config, SET_MESH_CONFIG);
	CMD(change_bss, SET_BSS);
	CMD(auth, AUTHENTICATE);
	CMD(assoc, ASSOCIATE);
	CMD(deauth, DEAUTHENTICATE);
	CMD(disassoc, DISASSOCIATE);
	CMD(join_ibss, JOIN_IBSS);
	CMD(join_mesh, JOIN_MESH);
	CMD(set_pmksa, SET_PMKSA);
	CMD(del_pmksa, DEL_PMKSA);
	CMD(flush_pmksa, FLUSH_PMKSA);
	if (dev->wiphy.flags & WIPHY_FLAG_HAS_REMAIN_ON_CHANNEL)
		CMD(remain_on_channel, REMAIN_ON_CHANNEL);
	CMD(set_bitrate_mask, SET_TX_BITRATE_MASK);
	CMD(mgmt_tx, FRAME);
	CMD(mgmt_tx_cancel_wait, FRAME_WAIT_CANCEL);
	if (dev->wiphy.flags & WIPHY_FLAG_NETNS_OK) {
		i++;
		if (nla_put_u32(msg, i, NL80211_CMD_SET_WIPHY_NETNS))
			goto nla_put_failure;
	}
	if (dev->ops->set_monitor_channel || dev->ops->start_ap ||
	    dev->ops->join_mesh) {
		i++;
		if (nla_put_u32(msg, i, NL80211_CMD_SET_CHANNEL))
			goto nla_put_failure;
	}
	CMD(set_wds_peer, SET_WDS_PEER);
	if (dev->wiphy.flags & WIPHY_FLAG_SUPPORTS_TDLS) {
		CMD(tdls_mgmt, TDLS_MGMT);
		CMD(tdls_oper, TDLS_OPER);
	}
	if (dev->wiphy.flags & WIPHY_FLAG_SUPPORTS_SCHED_SCAN)
		CMD(sched_scan_start, START_SCHED_SCAN);
	CMD(probe_client, PROBE_CLIENT);
	CMD(set_noack_map, SET_NOACK_MAP);
	if (dev->wiphy.flags & WIPHY_FLAG_REPORTS_OBSS) {
		i++;
		if (nla_put_u32(msg, i, NL80211_CMD_REGISTER_BEACONS))
			goto nla_put_failure;
	}

#ifdef CONFIG_NL80211_TESTMODE
	CMD(testmode_cmd, TESTMODE);
#endif

#undef CMD

	if (dev->ops->connect || dev->ops->auth) {
		i++;
		if (nla_put_u32(msg, i, NL80211_CMD_CONNECT))
			goto nla_put_failure;
	}

	if (dev->ops->disconnect || dev->ops->deauth) {
		i++;
		if (nla_put_u32(msg, i, NL80211_CMD_DISCONNECT))
			goto nla_put_failure;
	}

	nla_nest_end(msg, nl_cmds);

	if (dev->ops->remain_on_channel &&
	    (dev->wiphy.flags & WIPHY_FLAG_HAS_REMAIN_ON_CHANNEL) &&
	    nla_put_u32(msg, NL80211_ATTR_MAX_REMAIN_ON_CHANNEL_DURATION,
			dev->wiphy.max_remain_on_channel_duration))
		goto nla_put_failure;

	if ((dev->wiphy.flags & WIPHY_FLAG_OFFCHAN_TX) &&
	    nla_put_flag(msg, NL80211_ATTR_OFFCHANNEL_TX_OK))
		goto nla_put_failure;

	if (mgmt_stypes) {
		u16 stypes;
		struct nlattr *nl_ftypes, *nl_ifs;
		enum nl80211_iftype ift;

		nl_ifs = nla_nest_start(msg, NL80211_ATTR_TX_FRAME_TYPES);
		if (!nl_ifs)
			goto nla_put_failure;

		for (ift = 0; ift < NUM_NL80211_IFTYPES; ift++) {
			nl_ftypes = nla_nest_start(msg, ift);
			if (!nl_ftypes)
				goto nla_put_failure;
			i = 0;
			stypes = mgmt_stypes[ift].tx;
			while (stypes) {
				if ((stypes & 1) &&
				    nla_put_u16(msg, NL80211_ATTR_FRAME_TYPE,
						(i << 4) | IEEE80211_FTYPE_MGMT))
					goto nla_put_failure;
				stypes >>= 1;
				i++;
			}
			nla_nest_end(msg, nl_ftypes);
		}

		nla_nest_end(msg, nl_ifs);

		nl_ifs = nla_nest_start(msg, NL80211_ATTR_RX_FRAME_TYPES);
		if (!nl_ifs)
			goto nla_put_failure;

		for (ift = 0; ift < NUM_NL80211_IFTYPES; ift++) {
			nl_ftypes = nla_nest_start(msg, ift);
			if (!nl_ftypes)
				goto nla_put_failure;
			i = 0;
			stypes = mgmt_stypes[ift].rx;
			while (stypes) {
				if ((stypes & 1) &&
				    nla_put_u16(msg, NL80211_ATTR_FRAME_TYPE,
						(i << 4) | IEEE80211_FTYPE_MGMT))
					goto nla_put_failure;
				stypes >>= 1;
				i++;
			}
			nla_nest_end(msg, nl_ftypes);
		}
		nla_nest_end(msg, nl_ifs);
	}

	if (dev->wiphy.wowlan.flags || dev->wiphy.wowlan.n_patterns) {
		struct nlattr *nl_wowlan;

		nl_wowlan = nla_nest_start(msg,
				NL80211_ATTR_WOWLAN_TRIGGERS_SUPPORTED);
		if (!nl_wowlan)
			goto nla_put_failure;

		if (((dev->wiphy.wowlan.flags & WIPHY_WOWLAN_ANY) &&
		     nla_put_flag(msg, NL80211_WOWLAN_TRIG_ANY)) ||
		    ((dev->wiphy.wowlan.flags & WIPHY_WOWLAN_DISCONNECT) &&
		     nla_put_flag(msg, NL80211_WOWLAN_TRIG_DISCONNECT)) ||
		    ((dev->wiphy.wowlan.flags & WIPHY_WOWLAN_MAGIC_PKT) &&
		     nla_put_flag(msg, NL80211_WOWLAN_TRIG_MAGIC_PKT)) ||
		    ((dev->wiphy.wowlan.flags & WIPHY_WOWLAN_SUPPORTS_GTK_REKEY) &&
		     nla_put_flag(msg, NL80211_WOWLAN_TRIG_GTK_REKEY_SUPPORTED)) ||
		    ((dev->wiphy.wowlan.flags & WIPHY_WOWLAN_GTK_REKEY_FAILURE) &&
		     nla_put_flag(msg, NL80211_WOWLAN_TRIG_GTK_REKEY_FAILURE)) ||
		    ((dev->wiphy.wowlan.flags & WIPHY_WOWLAN_EAP_IDENTITY_REQ) &&
		     nla_put_flag(msg, NL80211_WOWLAN_TRIG_EAP_IDENT_REQUEST)) ||
		    ((dev->wiphy.wowlan.flags & WIPHY_WOWLAN_4WAY_HANDSHAKE) &&
		     nla_put_flag(msg, NL80211_WOWLAN_TRIG_4WAY_HANDSHAKE)) ||
		    ((dev->wiphy.wowlan.flags & WIPHY_WOWLAN_RFKILL_RELEASE) &&
		     nla_put_flag(msg, NL80211_WOWLAN_TRIG_RFKILL_RELEASE)))
		    goto nla_put_failure;
		if (dev->wiphy.wowlan.n_patterns) {
			struct nl80211_wowlan_pattern_support pat = {
				.max_patterns = dev->wiphy.wowlan.n_patterns,
				.min_pattern_len =
					dev->wiphy.wowlan.pattern_min_len,
				.max_pattern_len =
					dev->wiphy.wowlan.pattern_max_len,
			};
			if (nla_put(msg, NL80211_WOWLAN_TRIG_PKT_PATTERN,
				    sizeof(pat), &pat))
				goto nla_put_failure;
		}

		nla_nest_end(msg, nl_wowlan);
	}

	if (nl80211_put_iftypes(msg, NL80211_ATTR_SOFTWARE_IFTYPES,
				dev->wiphy.software_iftypes))
		goto nla_put_failure;

	if (nl80211_put_iface_combinations(&dev->wiphy, msg))
		goto nla_put_failure;

	if ((dev->wiphy.flags & WIPHY_FLAG_HAVE_AP_SME) &&
	    nla_put_u32(msg, NL80211_ATTR_DEVICE_AP_SME,
			dev->wiphy.ap_sme_capa))
		goto nla_put_failure;

	if (nla_put_u32(msg, NL80211_ATTR_FEATURE_FLAGS,
			dev->wiphy.features))
		goto nla_put_failure;

	if (dev->wiphy.ht_capa_mod_mask &&
	    nla_put(msg, NL80211_ATTR_HT_CAPABILITY_MASK,
		    sizeof(*dev->wiphy.ht_capa_mod_mask),
		    dev->wiphy.ht_capa_mod_mask))
		goto nla_put_failure;

	return genlmsg_end(msg, hdr);

 nla_put_failure:
	genlmsg_cancel(msg, hdr);
	return -EMSGSIZE;
}

static int nl80211_dump_wiphy(struct sk_buff *skb, struct netlink_callback *cb)
{
	int idx = 0;
	int start = cb->args[0];
	struct cfg80211_registered_device *dev;

	mutex_lock(&cfg80211_mutex);
	list_for_each_entry(dev, &cfg80211_rdev_list, list) {
		if (!net_eq(wiphy_net(&dev->wiphy), sock_net(skb->sk)))
			continue;
		if (++idx <= start)
			continue;
		if (nl80211_send_wiphy(skb, NETLINK_CB(cb->skb).pid,
				       cb->nlh->nlmsg_seq, NLM_F_MULTI,
				       dev) < 0) {
			idx--;
			break;
		}
	}
	mutex_unlock(&cfg80211_mutex);

	cb->args[0] = idx;

	return skb->len;
}

static int nl80211_get_wiphy(struct sk_buff *skb, struct genl_info *info)
{
	struct sk_buff *msg;
	struct cfg80211_registered_device *dev = info->user_ptr[0];

	msg = nlmsg_new(NLMSG_DEFAULT_SIZE, GFP_KERNEL);
	if (!msg)
		return -ENOMEM;

	if (nl80211_send_wiphy(msg, info->snd_pid, info->snd_seq, 0, dev) < 0) {
		nlmsg_free(msg);
		return -ENOBUFS;
	}

	return genlmsg_reply(msg, info);
}

static const struct nla_policy txq_params_policy[NL80211_TXQ_ATTR_MAX + 1] = {
	[NL80211_TXQ_ATTR_QUEUE]		= { .type = NLA_U8 },
	[NL80211_TXQ_ATTR_TXOP]			= { .type = NLA_U16 },
	[NL80211_TXQ_ATTR_CWMIN]		= { .type = NLA_U16 },
	[NL80211_TXQ_ATTR_CWMAX]		= { .type = NLA_U16 },
	[NL80211_TXQ_ATTR_AIFS]			= { .type = NLA_U8 },
};

static int parse_txq_params(struct nlattr *tb[],
			    struct ieee80211_txq_params *txq_params)
{
	if (!tb[NL80211_TXQ_ATTR_AC] || !tb[NL80211_TXQ_ATTR_TXOP] ||
	    !tb[NL80211_TXQ_ATTR_CWMIN] || !tb[NL80211_TXQ_ATTR_CWMAX] ||
	    !tb[NL80211_TXQ_ATTR_AIFS])
		return -EINVAL;

	txq_params->ac = nla_get_u8(tb[NL80211_TXQ_ATTR_AC]);
	txq_params->txop = nla_get_u16(tb[NL80211_TXQ_ATTR_TXOP]);
	txq_params->cwmin = nla_get_u16(tb[NL80211_TXQ_ATTR_CWMIN]);
	txq_params->cwmax = nla_get_u16(tb[NL80211_TXQ_ATTR_CWMAX]);
	txq_params->aifs = nla_get_u8(tb[NL80211_TXQ_ATTR_AIFS]);

	if (txq_params->ac >= NL80211_NUM_ACS)
		return -EINVAL;

	return 0;
}

static bool nl80211_can_set_dev_channel(struct wireless_dev *wdev)
{
	/*
	 * You can only set the channel explicitly for WDS interfaces,
	 * all others have their channel managed via their respective
	 * "establish a connection" command (connect, join, ...)
	 *
	 * For AP/GO and mesh mode, the channel can be set with the
	 * channel userspace API, but is only stored and passed to the
	 * low-level driver when the AP starts or the mesh is joined.
	 * This is for backward compatibility, userspace can also give
	 * the channel in the start-ap or join-mesh commands instead.
	 *
	 * Monitors are special as they are normally slaved to
	 * whatever else is going on, so they have their own special
	 * operation to set the monitor channel if possible.
	 */
	return !wdev ||
		wdev->iftype == NL80211_IFTYPE_AP ||
		wdev->iftype == NL80211_IFTYPE_MESH_POINT ||
		wdev->iftype == NL80211_IFTYPE_MONITOR ||
		wdev->iftype == NL80211_IFTYPE_P2P_GO;
}

static bool nl80211_valid_channel_type(struct genl_info *info,
				       enum nl80211_channel_type *channel_type)
{
	enum nl80211_channel_type tmp;

	if (!info->attrs[NL80211_ATTR_WIPHY_CHANNEL_TYPE])
		return false;

	tmp = nla_get_u32(info->attrs[NL80211_ATTR_WIPHY_CHANNEL_TYPE]);
	if (tmp != NL80211_CHAN_NO_HT &&
	    tmp != NL80211_CHAN_HT20 &&
	    tmp != NL80211_CHAN_HT40PLUS &&
	    tmp != NL80211_CHAN_HT40MINUS)
		return false;

	if (channel_type)
		*channel_type = tmp;

	return true;
}

static int __nl80211_set_channel(struct cfg80211_registered_device *rdev,
				 struct wireless_dev *wdev,
				 struct genl_info *info)
{
	struct ieee80211_channel *channel;
	enum nl80211_channel_type channel_type = NL80211_CHAN_NO_HT;
	u32 freq;
	int result;
	enum nl80211_iftype iftype = NL80211_IFTYPE_MONITOR;

	if (wdev)
		iftype = wdev->iftype;

	if (!info->attrs[NL80211_ATTR_WIPHY_FREQ])
		return -EINVAL;

	if (!nl80211_can_set_dev_channel(wdev))
		return -EOPNOTSUPP;

	if (info->attrs[NL80211_ATTR_WIPHY_CHANNEL_TYPE] &&
	    !nl80211_valid_channel_type(info, &channel_type))
		return -EINVAL;

	freq = nla_get_u32(info->attrs[NL80211_ATTR_WIPHY_FREQ]);

	mutex_lock(&rdev->devlist_mtx);
	switch (iftype) {
	case NL80211_IFTYPE_AP:
	case NL80211_IFTYPE_P2P_GO:
		if (wdev->beacon_interval) {
			result = -EBUSY;
			break;
		}
		channel = rdev_freq_to_chan(rdev, freq, channel_type);
		if (!channel || !cfg80211_can_beacon_sec_chan(&rdev->wiphy,
							      channel,
							      channel_type)) {
			result = -EINVAL;
			break;
		}
		wdev->preset_chan = channel;
		wdev->preset_chantype = channel_type;
		result = 0;
		break;
	case NL80211_IFTYPE_MESH_POINT:
		result = cfg80211_set_mesh_freq(rdev, wdev, freq, channel_type);
		break;
	case NL80211_IFTYPE_MONITOR:
		result = cfg80211_set_monitor_channel(rdev, freq, channel_type);
		break;
	default:
		result = -EINVAL;
	}
	mutex_unlock(&rdev->devlist_mtx);

	return result;
}

static int nl80211_set_channel(struct sk_buff *skb, struct genl_info *info)
{
	struct cfg80211_registered_device *rdev = info->user_ptr[0];
	struct net_device *netdev = info->user_ptr[1];

	return __nl80211_set_channel(rdev, netdev->ieee80211_ptr, info);
}

static int nl80211_set_wds_peer(struct sk_buff *skb, struct genl_info *info)
{
	struct cfg80211_registered_device *rdev = info->user_ptr[0];
	struct net_device *dev = info->user_ptr[1];
	struct wireless_dev *wdev = dev->ieee80211_ptr;
	const u8 *bssid;

	if (!info->attrs[NL80211_ATTR_MAC])
		return -EINVAL;

	if (netif_running(dev))
		return -EBUSY;

	if (!rdev->ops->set_wds_peer)
		return -EOPNOTSUPP;

	if (wdev->iftype != NL80211_IFTYPE_WDS)
		return -EOPNOTSUPP;

	bssid = nla_data(info->attrs[NL80211_ATTR_MAC]);
	return rdev->ops->set_wds_peer(wdev->wiphy, dev, bssid);
}


static int nl80211_set_wiphy(struct sk_buff *skb, struct genl_info *info)
{
	struct cfg80211_registered_device *rdev;
	struct net_device *netdev = NULL;
	struct wireless_dev *wdev;
	int result = 0, rem_txq_params = 0;
	struct nlattr *nl_txq_params;
	u32 changed;
	u8 retry_short = 0, retry_long = 0;
	u32 frag_threshold = 0, rts_threshold = 0;
	u8 coverage_class = 0;

	/*
	 * Try to find the wiphy and netdev. Normally this
	 * function shouldn't need the netdev, but this is
	 * done for backward compatibility -- previously
	 * setting the channel was done per wiphy, but now
	 * it is per netdev. Previous userland like hostapd
	 * also passed a netdev to set_wiphy, so that it is
	 * possible to let that go to the right netdev!
	 */
	mutex_lock(&cfg80211_mutex);

	if (info->attrs[NL80211_ATTR_IFINDEX]) {
		int ifindex = nla_get_u32(info->attrs[NL80211_ATTR_IFINDEX]);

		netdev = dev_get_by_index(genl_info_net(info), ifindex);
		if (netdev && netdev->ieee80211_ptr) {
			rdev = wiphy_to_dev(netdev->ieee80211_ptr->wiphy);
			mutex_lock(&rdev->mtx);
		} else
			netdev = NULL;
	}

	if (!netdev) {
		rdev = __cfg80211_rdev_from_attrs(genl_info_net(info),
						  info->attrs);
		if (IS_ERR(rdev)) {
			mutex_unlock(&cfg80211_mutex);
			return PTR_ERR(rdev);
		}
		wdev = NULL;
		netdev = NULL;
		result = 0;

		mutex_lock(&rdev->mtx);
	} else if (nl80211_can_set_dev_channel(netdev->ieee80211_ptr))
		wdev = netdev->ieee80211_ptr;
	else
		wdev = NULL;

	/*
	 * end workaround code, by now the rdev is available
	 * and locked, and wdev may or may not be NULL.
	 */

	if (info->attrs[NL80211_ATTR_WIPHY_NAME])
		result = cfg80211_dev_rename(
			rdev, nla_data(info->attrs[NL80211_ATTR_WIPHY_NAME]));

	mutex_unlock(&cfg80211_mutex);

	if (result)
		goto bad_res;

	if (info->attrs[NL80211_ATTR_WIPHY_TXQ_PARAMS]) {
		struct ieee80211_txq_params txq_params;
		struct nlattr *tb[NL80211_TXQ_ATTR_MAX + 1];

		if (!rdev->ops->set_txq_params) {
			result = -EOPNOTSUPP;
			goto bad_res;
		}

		if (!netdev) {
			result = -EINVAL;
			goto bad_res;
		}

		if (netdev->ieee80211_ptr->iftype != NL80211_IFTYPE_AP &&
		    netdev->ieee80211_ptr->iftype != NL80211_IFTYPE_P2P_GO) {
			result = -EINVAL;
			goto bad_res;
		}

		if (!netif_running(netdev)) {
			result = -ENETDOWN;
			goto bad_res;
		}

		nla_for_each_nested(nl_txq_params,
				    info->attrs[NL80211_ATTR_WIPHY_TXQ_PARAMS],
				    rem_txq_params) {
			nla_parse(tb, NL80211_TXQ_ATTR_MAX,
				  nla_data(nl_txq_params),
				  nla_len(nl_txq_params),
				  txq_params_policy);
			result = parse_txq_params(tb, &txq_params);
			if (result)
				goto bad_res;

			result = rdev->ops->set_txq_params(&rdev->wiphy,
							   netdev,
							   &txq_params);
			if (result)
				goto bad_res;
		}
	}

	if (info->attrs[NL80211_ATTR_WIPHY_FREQ]) {
		result = __nl80211_set_channel(rdev, wdev, info);
		if (result)
			goto bad_res;
	}

	if (info->attrs[NL80211_ATTR_WIPHY_TX_POWER_SETTING]) {
		enum nl80211_tx_power_setting type;
		int idx, mbm = 0;

		if (!rdev->ops->set_tx_power) {
			result = -EOPNOTSUPP;
			goto bad_res;
		}

		idx = NL80211_ATTR_WIPHY_TX_POWER_SETTING;
		type = nla_get_u32(info->attrs[idx]);

		if (!info->attrs[NL80211_ATTR_WIPHY_TX_POWER_LEVEL] &&
		    (type != NL80211_TX_POWER_AUTOMATIC)) {
			result = -EINVAL;
			goto bad_res;
		}

		if (type != NL80211_TX_POWER_AUTOMATIC) {
			idx = NL80211_ATTR_WIPHY_TX_POWER_LEVEL;
			mbm = nla_get_u32(info->attrs[idx]);
		}

		result = rdev->ops->set_tx_power(&rdev->wiphy, type, mbm);
		if (result)
			goto bad_res;
	}

	if (info->attrs[NL80211_ATTR_WIPHY_ANTENNA_TX] &&
	    info->attrs[NL80211_ATTR_WIPHY_ANTENNA_RX]) {
		u32 tx_ant, rx_ant;
		if ((!rdev->wiphy.available_antennas_tx &&
		     !rdev->wiphy.available_antennas_rx) ||
		    !rdev->ops->set_antenna) {
			result = -EOPNOTSUPP;
			goto bad_res;
		}

		tx_ant = nla_get_u32(info->attrs[NL80211_ATTR_WIPHY_ANTENNA_TX]);
		rx_ant = nla_get_u32(info->attrs[NL80211_ATTR_WIPHY_ANTENNA_RX]);

		/* reject antenna configurations which don't match the
		 * available antenna masks, except for the "all" mask */
		if ((~tx_ant && (tx_ant & ~rdev->wiphy.available_antennas_tx)) ||
		    (~rx_ant && (rx_ant & ~rdev->wiphy.available_antennas_rx))) {
			result = -EINVAL;
			goto bad_res;
		}

		tx_ant = tx_ant & rdev->wiphy.available_antennas_tx;
		rx_ant = rx_ant & rdev->wiphy.available_antennas_rx;

		result = rdev->ops->set_antenna(&rdev->wiphy, tx_ant, rx_ant);
		if (result)
			goto bad_res;
	}

	changed = 0;

	if (info->attrs[NL80211_ATTR_WIPHY_RETRY_SHORT]) {
		retry_short = nla_get_u8(
			info->attrs[NL80211_ATTR_WIPHY_RETRY_SHORT]);
		if (retry_short == 0) {
			result = -EINVAL;
			goto bad_res;
		}
		changed |= WIPHY_PARAM_RETRY_SHORT;
	}

	if (info->attrs[NL80211_ATTR_WIPHY_RETRY_LONG]) {
		retry_long = nla_get_u8(
			info->attrs[NL80211_ATTR_WIPHY_RETRY_LONG]);
		if (retry_long == 0) {
			result = -EINVAL;
			goto bad_res;
		}
		changed |= WIPHY_PARAM_RETRY_LONG;
	}

	if (info->attrs[NL80211_ATTR_WIPHY_FRAG_THRESHOLD]) {
		frag_threshold = nla_get_u32(
			info->attrs[NL80211_ATTR_WIPHY_FRAG_THRESHOLD]);
		if (frag_threshold < 256) {
			result = -EINVAL;
			goto bad_res;
		}
		if (frag_threshold != (u32) -1) {
			/*
			 * Fragments (apart from the last one) are required to
			 * have even length. Make the fragmentation code
			 * simpler by stripping LSB should someone try to use
			 * odd threshold value.
			 */
			frag_threshold &= ~0x1;
		}
		changed |= WIPHY_PARAM_FRAG_THRESHOLD;
	}

	if (info->attrs[NL80211_ATTR_WIPHY_RTS_THRESHOLD]) {
		rts_threshold = nla_get_u32(
			info->attrs[NL80211_ATTR_WIPHY_RTS_THRESHOLD]);
		changed |= WIPHY_PARAM_RTS_THRESHOLD;
	}

	if (info->attrs[NL80211_ATTR_WIPHY_COVERAGE_CLASS]) {
		coverage_class = nla_get_u8(
			info->attrs[NL80211_ATTR_WIPHY_COVERAGE_CLASS]);
		changed |= WIPHY_PARAM_COVERAGE_CLASS;
	}

	if (changed) {
		u8 old_retry_short, old_retry_long;
		u32 old_frag_threshold, old_rts_threshold;
		u8 old_coverage_class;

		if (!rdev->ops->set_wiphy_params) {
			result = -EOPNOTSUPP;
			goto bad_res;
		}

		old_retry_short = rdev->wiphy.retry_short;
		old_retry_long = rdev->wiphy.retry_long;
		old_frag_threshold = rdev->wiphy.frag_threshold;
		old_rts_threshold = rdev->wiphy.rts_threshold;
		old_coverage_class = rdev->wiphy.coverage_class;

		if (changed & WIPHY_PARAM_RETRY_SHORT)
			rdev->wiphy.retry_short = retry_short;
		if (changed & WIPHY_PARAM_RETRY_LONG)
			rdev->wiphy.retry_long = retry_long;
		if (changed & WIPHY_PARAM_FRAG_THRESHOLD)
			rdev->wiphy.frag_threshold = frag_threshold;
		if (changed & WIPHY_PARAM_RTS_THRESHOLD)
			rdev->wiphy.rts_threshold = rts_threshold;
		if (changed & WIPHY_PARAM_COVERAGE_CLASS)
			rdev->wiphy.coverage_class = coverage_class;

		result = rdev->ops->set_wiphy_params(&rdev->wiphy, changed);
		if (result) {
			rdev->wiphy.retry_short = old_retry_short;
			rdev->wiphy.retry_long = old_retry_long;
			rdev->wiphy.frag_threshold = old_frag_threshold;
			rdev->wiphy.rts_threshold = old_rts_threshold;
			rdev->wiphy.coverage_class = old_coverage_class;
		}
	}

 bad_res:
	mutex_unlock(&rdev->mtx);
	if (netdev)
		dev_put(netdev);
	return result;
}


static int nl80211_send_iface(struct sk_buff *msg, u32 pid, u32 seq, int flags,
			      struct cfg80211_registered_device *rdev,
			      struct net_device *dev)
{
	void *hdr;

	hdr = nl80211hdr_put(msg, pid, seq, flags, NL80211_CMD_NEW_INTERFACE);
	if (!hdr)
		return -1;

	if (nla_put_u32(msg, NL80211_ATTR_IFINDEX, dev->ifindex) ||
	    nla_put_u32(msg, NL80211_ATTR_WIPHY, rdev->wiphy_idx) ||
	    nla_put_string(msg, NL80211_ATTR_IFNAME, dev->name) ||
	    nla_put_u32(msg, NL80211_ATTR_IFTYPE,
			dev->ieee80211_ptr->iftype) ||
	    nla_put_u32(msg, NL80211_ATTR_GENERATION,
			rdev->devlist_generation ^
			(cfg80211_rdev_list_generation << 2)))
		goto nla_put_failure;

	if (rdev->ops->get_channel) {
		struct ieee80211_channel *chan;
		enum nl80211_channel_type channel_type;

		chan = rdev->ops->get_channel(&rdev->wiphy, &channel_type);
		if (chan &&
		    (nla_put_u32(msg, NL80211_ATTR_WIPHY_FREQ,
				    chan->center_freq) ||
		     nla_put_u32(msg, NL80211_ATTR_WIPHY_CHANNEL_TYPE,
				    channel_type)))
			goto nla_put_failure;
	}

	return genlmsg_end(msg, hdr);

 nla_put_failure:
	genlmsg_cancel(msg, hdr);
	return -EMSGSIZE;
}

static int nl80211_dump_interface(struct sk_buff *skb, struct netlink_callback *cb)
{
	int wp_idx = 0;
	int if_idx = 0;
	int wp_start = cb->args[0];
	int if_start = cb->args[1];
	struct cfg80211_registered_device *rdev;
	struct wireless_dev *wdev;

	mutex_lock(&cfg80211_mutex);
	list_for_each_entry(rdev, &cfg80211_rdev_list, list) {
		if (!net_eq(wiphy_net(&rdev->wiphy), sock_net(skb->sk)))
			continue;
		if (wp_idx < wp_start) {
			wp_idx++;
			continue;
		}
		if_idx = 0;

		mutex_lock(&rdev->devlist_mtx);
		list_for_each_entry(wdev, &rdev->netdev_list, list) {
			if (if_idx < if_start) {
				if_idx++;
				continue;
			}
			if (nl80211_send_iface(skb, NETLINK_CB(cb->skb).pid,
					       cb->nlh->nlmsg_seq, NLM_F_MULTI,
					       rdev, wdev->netdev) < 0) {
				mutex_unlock(&rdev->devlist_mtx);
				goto out;
			}
			if_idx++;
		}
		mutex_unlock(&rdev->devlist_mtx);

		wp_idx++;
	}
 out:
	mutex_unlock(&cfg80211_mutex);

	cb->args[0] = wp_idx;
	cb->args[1] = if_idx;

	return skb->len;
}

static int nl80211_get_interface(struct sk_buff *skb, struct genl_info *info)
{
	struct sk_buff *msg;
	struct cfg80211_registered_device *dev = info->user_ptr[0];
	struct net_device *netdev = info->user_ptr[1];

	msg = nlmsg_new(NLMSG_DEFAULT_SIZE, GFP_KERNEL);
	if (!msg)
		return -ENOMEM;

	if (nl80211_send_iface(msg, info->snd_pid, info->snd_seq, 0,
			       dev, netdev) < 0) {
		nlmsg_free(msg);
		return -ENOBUFS;
	}

	return genlmsg_reply(msg, info);
}

static const struct nla_policy mntr_flags_policy[NL80211_MNTR_FLAG_MAX + 1] = {
	[NL80211_MNTR_FLAG_FCSFAIL] = { .type = NLA_FLAG },
	[NL80211_MNTR_FLAG_PLCPFAIL] = { .type = NLA_FLAG },
	[NL80211_MNTR_FLAG_CONTROL] = { .type = NLA_FLAG },
	[NL80211_MNTR_FLAG_OTHER_BSS] = { .type = NLA_FLAG },
	[NL80211_MNTR_FLAG_COOK_FRAMES] = { .type = NLA_FLAG },
};

static int parse_monitor_flags(struct nlattr *nla, u32 *mntrflags)
{
	struct nlattr *flags[NL80211_MNTR_FLAG_MAX + 1];
	int flag;

	*mntrflags = 0;

	if (!nla)
		return -EINVAL;

	if (nla_parse_nested(flags, NL80211_MNTR_FLAG_MAX,
			     nla, mntr_flags_policy))
		return -EINVAL;

	for (flag = 1; flag <= NL80211_MNTR_FLAG_MAX; flag++)
		if (flags[flag])
			*mntrflags |= (1<<flag);

	return 0;
}

static int nl80211_valid_4addr(struct cfg80211_registered_device *rdev,
			       struct net_device *netdev, u8 use_4addr,
			       enum nl80211_iftype iftype)
{
	if (!use_4addr) {
		if (netdev && (netdev->priv_flags & IFF_BRIDGE_PORT))
			return -EBUSY;
		return 0;
	}

	switch (iftype) {
	case NL80211_IFTYPE_AP_VLAN:
		if (rdev->wiphy.flags & WIPHY_FLAG_4ADDR_AP)
			return 0;
		break;
	case NL80211_IFTYPE_STATION:
		if (rdev->wiphy.flags & WIPHY_FLAG_4ADDR_STATION)
			return 0;
		break;
	default:
		break;
	}

	return -EOPNOTSUPP;
}

static int nl80211_set_interface(struct sk_buff *skb, struct genl_info *info)
{
	struct cfg80211_registered_device *rdev = info->user_ptr[0];
	struct vif_params params;
	int err;
	enum nl80211_iftype otype, ntype;
	struct net_device *dev = info->user_ptr[1];
	u32 _flags, *flags = NULL;
	bool change = false;

	memset(&params, 0, sizeof(params));

	otype = ntype = dev->ieee80211_ptr->iftype;

	if (info->attrs[NL80211_ATTR_IFTYPE]) {
		ntype = nla_get_u32(info->attrs[NL80211_ATTR_IFTYPE]);
		if (otype != ntype)
			change = true;
		if (ntype > NL80211_IFTYPE_MAX)
			return -EINVAL;
	}

	if (info->attrs[NL80211_ATTR_MESH_ID]) {
		struct wireless_dev *wdev = dev->ieee80211_ptr;

		if (ntype != NL80211_IFTYPE_MESH_POINT)
			return -EINVAL;
		if (netif_running(dev))
			return -EBUSY;

		wdev_lock(wdev);
		BUILD_BUG_ON(IEEE80211_MAX_SSID_LEN !=
			     IEEE80211_MAX_MESH_ID_LEN);
		wdev->mesh_id_up_len =
			nla_len(info->attrs[NL80211_ATTR_MESH_ID]);
		memcpy(wdev->ssid, nla_data(info->attrs[NL80211_ATTR_MESH_ID]),
		       wdev->mesh_id_up_len);
		wdev_unlock(wdev);
	}

	if (info->attrs[NL80211_ATTR_4ADDR]) {
		params.use_4addr = !!nla_get_u8(info->attrs[NL80211_ATTR_4ADDR]);
		change = true;
		err = nl80211_valid_4addr(rdev, dev, params.use_4addr, ntype);
		if (err)
			return err;
	} else {
		params.use_4addr = -1;
	}

	if (info->attrs[NL80211_ATTR_MNTR_FLAGS]) {
		if (ntype != NL80211_IFTYPE_MONITOR)
			return -EINVAL;
		err = parse_monitor_flags(info->attrs[NL80211_ATTR_MNTR_FLAGS],
					  &_flags);
		if (err)
			return err;

		flags = &_flags;
		change = true;
	}

	if (change)
		err = cfg80211_change_iface(rdev, dev, ntype, flags, &params);
	else
		err = 0;

	if (!err && params.use_4addr != -1)
		dev->ieee80211_ptr->use_4addr = params.use_4addr;

	return err;
}

static int nl80211_new_interface(struct sk_buff *skb, struct genl_info *info)
{
	struct cfg80211_registered_device *rdev = info->user_ptr[0];
	struct vif_params params;
	struct net_device *dev;
	int err;
	enum nl80211_iftype type = NL80211_IFTYPE_UNSPECIFIED;
	u32 flags;

	memset(&params, 0, sizeof(params));

	if (!info->attrs[NL80211_ATTR_IFNAME])
		return -EINVAL;

	if (info->attrs[NL80211_ATTR_IFTYPE]) {
		type = nla_get_u32(info->attrs[NL80211_ATTR_IFTYPE]);
		if (type > NL80211_IFTYPE_MAX)
			return -EINVAL;
	}

	if (!rdev->ops->add_virtual_intf ||
	    !(rdev->wiphy.interface_modes & (1 << type)))
		return -EOPNOTSUPP;

	if (info->attrs[NL80211_ATTR_4ADDR]) {
		params.use_4addr = !!nla_get_u8(info->attrs[NL80211_ATTR_4ADDR]);
		err = nl80211_valid_4addr(rdev, NULL, params.use_4addr, type);
		if (err)
			return err;
	}

	err = parse_monitor_flags(type == NL80211_IFTYPE_MONITOR ?
				  info->attrs[NL80211_ATTR_MNTR_FLAGS] : NULL,
				  &flags);
	dev = rdev->ops->add_virtual_intf(&rdev->wiphy,
		nla_data(info->attrs[NL80211_ATTR_IFNAME]),
		type, err ? NULL : &flags, &params);
	if (IS_ERR(dev))
		return PTR_ERR(dev);

	if (type == NL80211_IFTYPE_MESH_POINT &&
	    info->attrs[NL80211_ATTR_MESH_ID]) {
		struct wireless_dev *wdev = dev->ieee80211_ptr;

		wdev_lock(wdev);
		BUILD_BUG_ON(IEEE80211_MAX_SSID_LEN !=
			     IEEE80211_MAX_MESH_ID_LEN);
		wdev->mesh_id_up_len =
			nla_len(info->attrs[NL80211_ATTR_MESH_ID]);
		memcpy(wdev->ssid, nla_data(info->attrs[NL80211_ATTR_MESH_ID]),
		       wdev->mesh_id_up_len);
		wdev_unlock(wdev);
	}

	return 0;
}

static int nl80211_del_interface(struct sk_buff *skb, struct genl_info *info)
{
	struct cfg80211_registered_device *rdev = info->user_ptr[0];
	struct net_device *dev = info->user_ptr[1];

	if (!rdev->ops->del_virtual_intf)
		return -EOPNOTSUPP;

	return rdev->ops->del_virtual_intf(&rdev->wiphy, dev);
}

static int nl80211_set_noack_map(struct sk_buff *skb, struct genl_info *info)
{
	struct cfg80211_registered_device *rdev = info->user_ptr[0];
	struct net_device *dev = info->user_ptr[1];
	u16 noack_map;

	if (!info->attrs[NL80211_ATTR_NOACK_MAP])
		return -EINVAL;

	if (!rdev->ops->set_noack_map)
		return -EOPNOTSUPP;

	noack_map = nla_get_u16(info->attrs[NL80211_ATTR_NOACK_MAP]);

	return rdev->ops->set_noack_map(&rdev->wiphy, dev, noack_map);
}

struct get_key_cookie {
	struct sk_buff *msg;
	int error;
	int idx;
};

static void get_key_callback(void *c, struct key_params *params)
{
	struct nlattr *key;
	struct get_key_cookie *cookie = c;

	if ((params->key &&
	     nla_put(cookie->msg, NL80211_ATTR_KEY_DATA,
		     params->key_len, params->key)) ||
	    (params->seq &&
	     nla_put(cookie->msg, NL80211_ATTR_KEY_SEQ,
		     params->seq_len, params->seq)) ||
	    (params->cipher &&
	     nla_put_u32(cookie->msg, NL80211_ATTR_KEY_CIPHER,
			 params->cipher)))
		goto nla_put_failure;

	key = nla_nest_start(cookie->msg, NL80211_ATTR_KEY);
	if (!key)
		goto nla_put_failure;

	if ((params->key &&
	     nla_put(cookie->msg, NL80211_KEY_DATA,
		     params->key_len, params->key)) ||
	    (params->seq &&
	     nla_put(cookie->msg, NL80211_KEY_SEQ,
		     params->seq_len, params->seq)) ||
	    (params->cipher &&
	     nla_put_u32(cookie->msg, NL80211_KEY_CIPHER,
			 params->cipher)))
		goto nla_put_failure;

	if (nla_put_u8(cookie->msg, NL80211_ATTR_KEY_IDX, cookie->idx))
		goto nla_put_failure;

	nla_nest_end(cookie->msg, key);

	return;
 nla_put_failure:
	cookie->error = 1;
}

static int nl80211_get_key(struct sk_buff *skb, struct genl_info *info)
{
	struct cfg80211_registered_device *rdev = info->user_ptr[0];
	int err;
	struct net_device *dev = info->user_ptr[1];
	u8 key_idx = 0;
	const u8 *mac_addr = NULL;
	bool pairwise;
	struct get_key_cookie cookie = {
		.error = 0,
	};
	void *hdr;
	struct sk_buff *msg;

	if (info->attrs[NL80211_ATTR_KEY_IDX])
		key_idx = nla_get_u8(info->attrs[NL80211_ATTR_KEY_IDX]);

	if (key_idx > 5)
		return -EINVAL;

	if (info->attrs[NL80211_ATTR_MAC])
		mac_addr = nla_data(info->attrs[NL80211_ATTR_MAC]);

	pairwise = !!mac_addr;
	if (info->attrs[NL80211_ATTR_KEY_TYPE]) {
		u32 kt = nla_get_u32(info->attrs[NL80211_ATTR_KEY_TYPE]);
		if (kt >= NUM_NL80211_KEYTYPES)
			return -EINVAL;
		if (kt != NL80211_KEYTYPE_GROUP &&
		    kt != NL80211_KEYTYPE_PAIRWISE)
			return -EINVAL;
		pairwise = kt == NL80211_KEYTYPE_PAIRWISE;
	}

	if (!rdev->ops->get_key)
		return -EOPNOTSUPP;

	msg = nlmsg_new(NLMSG_DEFAULT_SIZE, GFP_KERNEL);
	if (!msg)
		return -ENOMEM;

	hdr = nl80211hdr_put(msg, info->snd_pid, info->snd_seq, 0,
			     NL80211_CMD_NEW_KEY);
	if (IS_ERR(hdr))
		return PTR_ERR(hdr);

	cookie.msg = msg;
	cookie.idx = key_idx;

	if (nla_put_u32(msg, NL80211_ATTR_IFINDEX, dev->ifindex) ||
	    nla_put_u8(msg, NL80211_ATTR_KEY_IDX, key_idx))
		goto nla_put_failure;
	if (mac_addr &&
	    nla_put(msg, NL80211_ATTR_MAC, ETH_ALEN, mac_addr))
		goto nla_put_failure;

	if (pairwise && mac_addr &&
	    !(rdev->wiphy.flags & WIPHY_FLAG_IBSS_RSN))
		return -ENOENT;

	err = rdev->ops->get_key(&rdev->wiphy, dev, key_idx, pairwise,
				 mac_addr, &cookie, get_key_callback);

	if (err)
		goto free_msg;

	if (cookie.error)
		goto nla_put_failure;

	genlmsg_end(msg, hdr);
	return genlmsg_reply(msg, info);

 nla_put_failure:
	err = -ENOBUFS;
 free_msg:
	nlmsg_free(msg);
	return err;
}

static int nl80211_set_key(struct sk_buff *skb, struct genl_info *info)
{
	struct cfg80211_registered_device *rdev = info->user_ptr[0];
	struct key_parse key;
	int err;
	struct net_device *dev = info->user_ptr[1];

	err = nl80211_parse_key(info, &key);
	if (err)
		return err;

	if (key.idx < 0)
		return -EINVAL;

	/* only support setting default key */
	if (!key.def && !key.defmgmt)
		return -EINVAL;

	wdev_lock(dev->ieee80211_ptr);

	if (key.def) {
		if (!rdev->ops->set_default_key) {
			err = -EOPNOTSUPP;
			goto out;
		}

		err = nl80211_key_allowed(dev->ieee80211_ptr);
		if (err)
			goto out;

		err = rdev->ops->set_default_key(&rdev->wiphy, dev, key.idx,
						 key.def_uni, key.def_multi);

		if (err)
			goto out;

#ifdef CONFIG_CFG80211_WEXT
		dev->ieee80211_ptr->wext.default_key = key.idx;
#endif
	} else {
		if (key.def_uni || !key.def_multi) {
			err = -EINVAL;
			goto out;
		}

		if (!rdev->ops->set_default_mgmt_key) {
			err = -EOPNOTSUPP;
			goto out;
		}

		err = nl80211_key_allowed(dev->ieee80211_ptr);
		if (err)
			goto out;

		err = rdev->ops->set_default_mgmt_key(&rdev->wiphy,
						      dev, key.idx);
		if (err)
			goto out;

#ifdef CONFIG_CFG80211_WEXT
		dev->ieee80211_ptr->wext.default_mgmt_key = key.idx;
#endif
	}

 out:
	wdev_unlock(dev->ieee80211_ptr);

	return err;
}

static int nl80211_new_key(struct sk_buff *skb, struct genl_info *info)
{
	struct cfg80211_registered_device *rdev = info->user_ptr[0];
	int err;
	struct net_device *dev = info->user_ptr[1];
	struct key_parse key;
	const u8 *mac_addr = NULL;

	err = nl80211_parse_key(info, &key);
	if (err)
		return err;

	if (!key.p.key)
		return -EINVAL;

	if (info->attrs[NL80211_ATTR_MAC])
		mac_addr = nla_data(info->attrs[NL80211_ATTR_MAC]);

	if (key.type == -1) {
		if (mac_addr)
			key.type = NL80211_KEYTYPE_PAIRWISE;
		else
			key.type = NL80211_KEYTYPE_GROUP;
	}

	/* for now */
	if (key.type != NL80211_KEYTYPE_PAIRWISE &&
	    key.type != NL80211_KEYTYPE_GROUP)
		return -EINVAL;

	if (!rdev->ops->add_key)
		return -EOPNOTSUPP;

	if (cfg80211_validate_key_settings(rdev, &key.p, key.idx,
					   key.type == NL80211_KEYTYPE_PAIRWISE,
					   mac_addr))
		return -EINVAL;

	wdev_lock(dev->ieee80211_ptr);
	err = nl80211_key_allowed(dev->ieee80211_ptr);
	if (!err)
		err = rdev->ops->add_key(&rdev->wiphy, dev, key.idx,
					 key.type == NL80211_KEYTYPE_PAIRWISE,
					 mac_addr, &key.p);
	wdev_unlock(dev->ieee80211_ptr);

	return err;
}

static int nl80211_del_key(struct sk_buff *skb, struct genl_info *info)
{
	struct cfg80211_registered_device *rdev = info->user_ptr[0];
	int err;
	struct net_device *dev = info->user_ptr[1];
	u8 *mac_addr = NULL;
	struct key_parse key;

	err = nl80211_parse_key(info, &key);
	if (err)
		return err;

	if (info->attrs[NL80211_ATTR_MAC])
		mac_addr = nla_data(info->attrs[NL80211_ATTR_MAC]);

	if (key.type == -1) {
		if (mac_addr)
			key.type = NL80211_KEYTYPE_PAIRWISE;
		else
			key.type = NL80211_KEYTYPE_GROUP;
	}

	/* for now */
	if (key.type != NL80211_KEYTYPE_PAIRWISE &&
	    key.type != NL80211_KEYTYPE_GROUP)
		return -EINVAL;

	if (!rdev->ops->del_key)
		return -EOPNOTSUPP;

	wdev_lock(dev->ieee80211_ptr);
	err = nl80211_key_allowed(dev->ieee80211_ptr);

	if (key.type == NL80211_KEYTYPE_PAIRWISE && mac_addr &&
	    !(rdev->wiphy.flags & WIPHY_FLAG_IBSS_RSN))
		err = -ENOENT;

	if (!err)
		err = rdev->ops->del_key(&rdev->wiphy, dev, key.idx,
					 key.type == NL80211_KEYTYPE_PAIRWISE,
					 mac_addr);

#ifdef CONFIG_CFG80211_WEXT
	if (!err) {
		if (key.idx == dev->ieee80211_ptr->wext.default_key)
			dev->ieee80211_ptr->wext.default_key = -1;
		else if (key.idx == dev->ieee80211_ptr->wext.default_mgmt_key)
			dev->ieee80211_ptr->wext.default_mgmt_key = -1;
	}
#endif
	wdev_unlock(dev->ieee80211_ptr);

	return err;
}

static int nl80211_parse_beacon(struct genl_info *info,
				struct cfg80211_beacon_data *bcn)
{
	bool haveinfo = false;

	if (!is_valid_ie_attr(info->attrs[NL80211_ATTR_BEACON_TAIL]) ||
	    !is_valid_ie_attr(info->attrs[NL80211_ATTR_IE]) ||
	    !is_valid_ie_attr(info->attrs[NL80211_ATTR_IE_PROBE_RESP]) ||
	    !is_valid_ie_attr(info->attrs[NL80211_ATTR_IE_ASSOC_RESP]))
		return -EINVAL;

	memset(bcn, 0, sizeof(*bcn));

	if (info->attrs[NL80211_ATTR_BEACON_HEAD]) {
		bcn->head = nla_data(info->attrs[NL80211_ATTR_BEACON_HEAD]);
		bcn->head_len = nla_len(info->attrs[NL80211_ATTR_BEACON_HEAD]);
		if (!bcn->head_len)
			return -EINVAL;
		haveinfo = true;
	}

	if (info->attrs[NL80211_ATTR_BEACON_TAIL]) {
		bcn->tail = nla_data(info->attrs[NL80211_ATTR_BEACON_TAIL]);
		bcn->tail_len =
		    nla_len(info->attrs[NL80211_ATTR_BEACON_TAIL]);
		haveinfo = true;
	}

	if (!haveinfo)
		return -EINVAL;

	if (info->attrs[NL80211_ATTR_IE]) {
		bcn->beacon_ies = nla_data(info->attrs[NL80211_ATTR_IE]);
		bcn->beacon_ies_len = nla_len(info->attrs[NL80211_ATTR_IE]);
	}

	if (info->attrs[NL80211_ATTR_IE_PROBE_RESP]) {
		bcn->proberesp_ies =
			nla_data(info->attrs[NL80211_ATTR_IE_PROBE_RESP]);
		bcn->proberesp_ies_len =
			nla_len(info->attrs[NL80211_ATTR_IE_PROBE_RESP]);
	}

	if (info->attrs[NL80211_ATTR_IE_ASSOC_RESP]) {
		bcn->assocresp_ies =
			nla_data(info->attrs[NL80211_ATTR_IE_ASSOC_RESP]);
		bcn->assocresp_ies_len =
			nla_len(info->attrs[NL80211_ATTR_IE_ASSOC_RESP]);
	}

	if (info->attrs[NL80211_ATTR_PROBE_RESP]) {
		bcn->probe_resp =
			nla_data(info->attrs[NL80211_ATTR_PROBE_RESP]);
		bcn->probe_resp_len =
			nla_len(info->attrs[NL80211_ATTR_PROBE_RESP]);
	}

	return 0;
}

static bool nl80211_get_ap_channel(struct cfg80211_registered_device *rdev,
				   struct cfg80211_ap_settings *params)
{
	struct wireless_dev *wdev;
	bool ret = false;

	mutex_lock(&rdev->devlist_mtx);

	list_for_each_entry(wdev, &rdev->netdev_list, list) {
		if (wdev->iftype != NL80211_IFTYPE_AP &&
		    wdev->iftype != NL80211_IFTYPE_P2P_GO)
			continue;

		if (!wdev->preset_chan)
			continue;

		params->channel = wdev->preset_chan;
		params->channel_type = wdev->preset_chantype;
		ret = true;
		break;
	}

	mutex_unlock(&rdev->devlist_mtx);

	return ret;
}

static int nl80211_start_ap(struct sk_buff *skb, struct genl_info *info)
{
	struct cfg80211_registered_device *rdev = info->user_ptr[0];
	struct net_device *dev = info->user_ptr[1];
	struct wireless_dev *wdev = dev->ieee80211_ptr;
	struct cfg80211_ap_settings params;
	int err;

	if (dev->ieee80211_ptr->iftype != NL80211_IFTYPE_AP &&
	    dev->ieee80211_ptr->iftype != NL80211_IFTYPE_P2P_GO)
		return -EOPNOTSUPP;

	if (!rdev->ops->start_ap)
		return -EOPNOTSUPP;

	if (wdev->beacon_interval)
		return -EALREADY;

	memset(&params, 0, sizeof(params));

	/* these are required for START_AP */
	if (!info->attrs[NL80211_ATTR_BEACON_INTERVAL] ||
	    !info->attrs[NL80211_ATTR_DTIM_PERIOD] ||
	    !info->attrs[NL80211_ATTR_BEACON_HEAD])
		return -EINVAL;

	err = nl80211_parse_beacon(info, &params.beacon);
	if (err)
		return err;

	params.beacon_interval =
		nla_get_u32(info->attrs[NL80211_ATTR_BEACON_INTERVAL]);
	params.dtim_period =
		nla_get_u32(info->attrs[NL80211_ATTR_DTIM_PERIOD]);

	err = cfg80211_validate_beacon_int(rdev, params.beacon_interval);
	if (err)
		return err;

	/*
	 * In theory, some of these attributes should be required here
	 * but since they were not used when the command was originally
	 * added, keep them optional for old user space programs to let
	 * them continue to work with drivers that do not need the
	 * additional information -- drivers must check!
	 */
	if (info->attrs[NL80211_ATTR_SSID]) {
		params.ssid = nla_data(info->attrs[NL80211_ATTR_SSID]);
		params.ssid_len =
			nla_len(info->attrs[NL80211_ATTR_SSID]);
		if (params.ssid_len == 0 ||
		    params.ssid_len > IEEE80211_MAX_SSID_LEN)
			return -EINVAL;
	}

	if (info->attrs[NL80211_ATTR_HIDDEN_SSID]) {
		params.hidden_ssid = nla_get_u32(
			info->attrs[NL80211_ATTR_HIDDEN_SSID]);
		if (params.hidden_ssid != NL80211_HIDDEN_SSID_NOT_IN_USE &&
		    params.hidden_ssid != NL80211_HIDDEN_SSID_ZERO_LEN &&
		    params.hidden_ssid != NL80211_HIDDEN_SSID_ZERO_CONTENTS)
			return -EINVAL;
	}

	params.privacy = !!info->attrs[NL80211_ATTR_PRIVACY];

	if (info->attrs[NL80211_ATTR_AUTH_TYPE]) {
		params.auth_type = nla_get_u32(
			info->attrs[NL80211_ATTR_AUTH_TYPE]);
		if (!nl80211_valid_auth_type(params.auth_type))
			return -EINVAL;
	} else
		params.auth_type = NL80211_AUTHTYPE_AUTOMATIC;

	err = nl80211_crypto_settings(rdev, info, &params.crypto,
				      NL80211_MAX_NR_CIPHER_SUITES);
	if (err)
		return err;

	if (info->attrs[NL80211_ATTR_INACTIVITY_TIMEOUT]) {
		if (!(rdev->wiphy.features & NL80211_FEATURE_INACTIVITY_TIMER))
			return -EOPNOTSUPP;
		params.inactivity_timeout = nla_get_u16(
			info->attrs[NL80211_ATTR_INACTIVITY_TIMEOUT]);
	}

	if (info->attrs[NL80211_ATTR_WIPHY_FREQ]) {
		enum nl80211_channel_type channel_type = NL80211_CHAN_NO_HT;

		if (info->attrs[NL80211_ATTR_WIPHY_CHANNEL_TYPE] &&
		    !nl80211_valid_channel_type(info, &channel_type))
			return -EINVAL;

		params.channel = rdev_freq_to_chan(rdev,
			nla_get_u32(info->attrs[NL80211_ATTR_WIPHY_FREQ]),
			channel_type);
		if (!params.channel)
			return -EINVAL;
		params.channel_type = channel_type;
	} else if (wdev->preset_chan) {
		params.channel = wdev->preset_chan;
		params.channel_type = wdev->preset_chantype;
<<<<<<< HEAD
	} else
=======
	} else if (!nl80211_get_ap_channel(rdev, &params))
>>>>>>> 42fb0b02
		return -EINVAL;

	if (!cfg80211_can_beacon_sec_chan(&rdev->wiphy, params.channel,
					  params.channel_type))
		return -EINVAL;

	err = rdev->ops->start_ap(&rdev->wiphy, dev, &params);
	if (!err) {
		wdev->preset_chan = params.channel;
		wdev->preset_chantype = params.channel_type;
		wdev->beacon_interval = params.beacon_interval;
	}
	return err;
}

static int nl80211_set_beacon(struct sk_buff *skb, struct genl_info *info)
{
	struct cfg80211_registered_device *rdev = info->user_ptr[0];
	struct net_device *dev = info->user_ptr[1];
	struct wireless_dev *wdev = dev->ieee80211_ptr;
	struct cfg80211_beacon_data params;
	int err;

	if (dev->ieee80211_ptr->iftype != NL80211_IFTYPE_AP &&
	    dev->ieee80211_ptr->iftype != NL80211_IFTYPE_P2P_GO)
		return -EOPNOTSUPP;

	if (!rdev->ops->change_beacon)
		return -EOPNOTSUPP;

	if (!wdev->beacon_interval)
		return -EINVAL;

	err = nl80211_parse_beacon(info, &params);
	if (err)
		return err;

	return rdev->ops->change_beacon(&rdev->wiphy, dev, &params);
}

static int nl80211_stop_ap(struct sk_buff *skb, struct genl_info *info)
{
	struct cfg80211_registered_device *rdev = info->user_ptr[0];
	struct net_device *dev = info->user_ptr[1];
	struct wireless_dev *wdev = dev->ieee80211_ptr;
	int err;

	if (!rdev->ops->stop_ap)
		return -EOPNOTSUPP;

	if (dev->ieee80211_ptr->iftype != NL80211_IFTYPE_AP &&
	    dev->ieee80211_ptr->iftype != NL80211_IFTYPE_P2P_GO)
		return -EOPNOTSUPP;

	if (!wdev->beacon_interval)
		return -ENOENT;

	err = rdev->ops->stop_ap(&rdev->wiphy, dev);
	if (!err)
		wdev->beacon_interval = 0;
	return err;
}

static const struct nla_policy sta_flags_policy[NL80211_STA_FLAG_MAX + 1] = {
	[NL80211_STA_FLAG_AUTHORIZED] = { .type = NLA_FLAG },
	[NL80211_STA_FLAG_SHORT_PREAMBLE] = { .type = NLA_FLAG },
	[NL80211_STA_FLAG_WME] = { .type = NLA_FLAG },
	[NL80211_STA_FLAG_MFP] = { .type = NLA_FLAG },
	[NL80211_STA_FLAG_AUTHENTICATED] = { .type = NLA_FLAG },
	[NL80211_STA_FLAG_TDLS_PEER] = { .type = NLA_FLAG },
};

static int parse_station_flags(struct genl_info *info,
			       enum nl80211_iftype iftype,
			       struct station_parameters *params)
{
	struct nlattr *flags[NL80211_STA_FLAG_MAX + 1];
	struct nlattr *nla;
	int flag;

	/*
	 * Try parsing the new attribute first so userspace
	 * can specify both for older kernels.
	 */
	nla = info->attrs[NL80211_ATTR_STA_FLAGS2];
	if (nla) {
		struct nl80211_sta_flag_update *sta_flags;

		sta_flags = nla_data(nla);
		params->sta_flags_mask = sta_flags->mask;
		params->sta_flags_set = sta_flags->set;
		if ((params->sta_flags_mask |
		     params->sta_flags_set) & BIT(__NL80211_STA_FLAG_INVALID))
			return -EINVAL;
		return 0;
	}

	/* if present, parse the old attribute */

	nla = info->attrs[NL80211_ATTR_STA_FLAGS];
	if (!nla)
		return 0;

	if (nla_parse_nested(flags, NL80211_STA_FLAG_MAX,
			     nla, sta_flags_policy))
		return -EINVAL;

	/*
	 * Only allow certain flags for interface types so that
	 * other attributes are silently ignored. Remember that
	 * this is backward compatibility code with old userspace
	 * and shouldn't be hit in other cases anyway.
	 */
	switch (iftype) {
	case NL80211_IFTYPE_AP:
	case NL80211_IFTYPE_AP_VLAN:
	case NL80211_IFTYPE_P2P_GO:
		params->sta_flags_mask = BIT(NL80211_STA_FLAG_AUTHORIZED) |
					 BIT(NL80211_STA_FLAG_SHORT_PREAMBLE) |
					 BIT(NL80211_STA_FLAG_WME) |
					 BIT(NL80211_STA_FLAG_MFP);
		break;
	case NL80211_IFTYPE_P2P_CLIENT:
	case NL80211_IFTYPE_STATION:
		params->sta_flags_mask = BIT(NL80211_STA_FLAG_AUTHORIZED) |
					 BIT(NL80211_STA_FLAG_TDLS_PEER);
		break;
	case NL80211_IFTYPE_MESH_POINT:
		params->sta_flags_mask = BIT(NL80211_STA_FLAG_AUTHENTICATED) |
					 BIT(NL80211_STA_FLAG_MFP) |
					 BIT(NL80211_STA_FLAG_AUTHORIZED);
	default:
		return -EINVAL;
	}

	for (flag = 1; flag <= NL80211_STA_FLAG_MAX; flag++) {
		if (flags[flag]) {
			params->sta_flags_set |= (1<<flag);

			/* no longer support new API additions in old API */
			if (flag > NL80211_STA_FLAG_MAX_OLD_API)
				return -EINVAL;
		}
	}

	return 0;
}

static bool nl80211_put_sta_rate(struct sk_buff *msg, struct rate_info *info,
				 int attr)
{
	struct nlattr *rate;
	u16 bitrate;

	rate = nla_nest_start(msg, attr);
	if (!rate)
		goto nla_put_failure;

	/* cfg80211_calculate_bitrate will return 0 for mcs >= 32 */
	bitrate = cfg80211_calculate_bitrate(info);
	if ((bitrate > 0 &&
	     nla_put_u16(msg, NL80211_RATE_INFO_BITRATE, bitrate)) ||
	    ((info->flags & RATE_INFO_FLAGS_MCS) &&
	     nla_put_u8(msg, NL80211_RATE_INFO_MCS, info->mcs)) ||
	    ((info->flags & RATE_INFO_FLAGS_40_MHZ_WIDTH) &&
	     nla_put_flag(msg, NL80211_RATE_INFO_40_MHZ_WIDTH)) ||
	    ((info->flags & RATE_INFO_FLAGS_SHORT_GI) &&
	     nla_put_flag(msg, NL80211_RATE_INFO_SHORT_GI)))
		goto nla_put_failure;

	nla_nest_end(msg, rate);
	return true;

nla_put_failure:
	return false;
}

static int nl80211_send_station(struct sk_buff *msg, u32 pid, u32 seq,
				int flags,
				struct cfg80211_registered_device *rdev,
				struct net_device *dev,
				const u8 *mac_addr, struct station_info *sinfo)
{
	void *hdr;
	struct nlattr *sinfoattr, *bss_param;

	hdr = nl80211hdr_put(msg, pid, seq, flags, NL80211_CMD_NEW_STATION);
	if (!hdr)
		return -1;

	if (nla_put_u32(msg, NL80211_ATTR_IFINDEX, dev->ifindex) ||
	    nla_put(msg, NL80211_ATTR_MAC, ETH_ALEN, mac_addr) ||
	    nla_put_u32(msg, NL80211_ATTR_GENERATION, sinfo->generation))
		goto nla_put_failure;

	sinfoattr = nla_nest_start(msg, NL80211_ATTR_STA_INFO);
	if (!sinfoattr)
		goto nla_put_failure;
	if ((sinfo->filled & STATION_INFO_CONNECTED_TIME) &&
	    nla_put_u32(msg, NL80211_STA_INFO_CONNECTED_TIME,
			sinfo->connected_time))
		goto nla_put_failure;
	if ((sinfo->filled & STATION_INFO_INACTIVE_TIME) &&
	    nla_put_u32(msg, NL80211_STA_INFO_INACTIVE_TIME,
			sinfo->inactive_time))
		goto nla_put_failure;
	if ((sinfo->filled & STATION_INFO_RX_BYTES) &&
	    nla_put_u32(msg, NL80211_STA_INFO_RX_BYTES,
			sinfo->rx_bytes))
		goto nla_put_failure;
	if ((sinfo->filled & STATION_INFO_TX_BYTES) &&
	    nla_put_u32(msg, NL80211_STA_INFO_TX_BYTES,
			sinfo->tx_bytes))
		goto nla_put_failure;
	if ((sinfo->filled & STATION_INFO_LLID) &&
	    nla_put_u16(msg, NL80211_STA_INFO_LLID, sinfo->llid))
		goto nla_put_failure;
	if ((sinfo->filled & STATION_INFO_PLID) &&
	    nla_put_u16(msg, NL80211_STA_INFO_PLID, sinfo->plid))
		goto nla_put_failure;
	if ((sinfo->filled & STATION_INFO_PLINK_STATE) &&
	    nla_put_u8(msg, NL80211_STA_INFO_PLINK_STATE,
		       sinfo->plink_state))
		goto nla_put_failure;
	switch (rdev->wiphy.signal_type) {
	case CFG80211_SIGNAL_TYPE_MBM:
		if ((sinfo->filled & STATION_INFO_SIGNAL) &&
		    nla_put_u8(msg, NL80211_STA_INFO_SIGNAL,
			       sinfo->signal))
			goto nla_put_failure;
		if ((sinfo->filled & STATION_INFO_SIGNAL_AVG) &&
		    nla_put_u8(msg, NL80211_STA_INFO_SIGNAL_AVG,
			       sinfo->signal_avg))
			goto nla_put_failure;
		break;
	default:
		break;
	}
	if (sinfo->filled & STATION_INFO_TX_BITRATE) {
		if (!nl80211_put_sta_rate(msg, &sinfo->txrate,
					  NL80211_STA_INFO_TX_BITRATE))
			goto nla_put_failure;
	}
	if (sinfo->filled & STATION_INFO_RX_BITRATE) {
		if (!nl80211_put_sta_rate(msg, &sinfo->rxrate,
					  NL80211_STA_INFO_RX_BITRATE))
			goto nla_put_failure;
	}
	if ((sinfo->filled & STATION_INFO_RX_PACKETS) &&
	    nla_put_u32(msg, NL80211_STA_INFO_RX_PACKETS,
			sinfo->rx_packets))
		goto nla_put_failure;
	if ((sinfo->filled & STATION_INFO_TX_PACKETS) &&
	    nla_put_u32(msg, NL80211_STA_INFO_TX_PACKETS,
			sinfo->tx_packets))
		goto nla_put_failure;
	if ((sinfo->filled & STATION_INFO_TX_RETRIES) &&
	    nla_put_u32(msg, NL80211_STA_INFO_TX_RETRIES,
			sinfo->tx_retries))
		goto nla_put_failure;
	if ((sinfo->filled & STATION_INFO_TX_FAILED) &&
	    nla_put_u32(msg, NL80211_STA_INFO_TX_FAILED,
			sinfo->tx_failed))
		goto nla_put_failure;
	if ((sinfo->filled & STATION_INFO_BEACON_LOSS_COUNT) &&
	    nla_put_u32(msg, NL80211_STA_INFO_BEACON_LOSS,
			sinfo->beacon_loss_count))
		goto nla_put_failure;
	if (sinfo->filled & STATION_INFO_BSS_PARAM) {
		bss_param = nla_nest_start(msg, NL80211_STA_INFO_BSS_PARAM);
		if (!bss_param)
			goto nla_put_failure;

		if (((sinfo->bss_param.flags & BSS_PARAM_FLAGS_CTS_PROT) &&
		     nla_put_flag(msg, NL80211_STA_BSS_PARAM_CTS_PROT)) ||
		    ((sinfo->bss_param.flags & BSS_PARAM_FLAGS_SHORT_PREAMBLE) &&
		     nla_put_flag(msg, NL80211_STA_BSS_PARAM_SHORT_PREAMBLE)) ||
		    ((sinfo->bss_param.flags & BSS_PARAM_FLAGS_SHORT_SLOT_TIME) &&
		     nla_put_flag(msg, NL80211_STA_BSS_PARAM_SHORT_SLOT_TIME)) ||
		    nla_put_u8(msg, NL80211_STA_BSS_PARAM_DTIM_PERIOD,
			       sinfo->bss_param.dtim_period) ||
		    nla_put_u16(msg, NL80211_STA_BSS_PARAM_BEACON_INTERVAL,
				sinfo->bss_param.beacon_interval))
			goto nla_put_failure;

		nla_nest_end(msg, bss_param);
	}
	if ((sinfo->filled & STATION_INFO_STA_FLAGS) &&
	    nla_put(msg, NL80211_STA_INFO_STA_FLAGS,
		    sizeof(struct nl80211_sta_flag_update),
		    &sinfo->sta_flags))
		goto nla_put_failure;
	if ((sinfo->filled & STATION_INFO_T_OFFSET) &&
		nla_put_u64(msg, NL80211_STA_INFO_T_OFFSET,
			    sinfo->t_offset))
		goto nla_put_failure;
	nla_nest_end(msg, sinfoattr);

	if ((sinfo->filled & STATION_INFO_ASSOC_REQ_IES) &&
	    nla_put(msg, NL80211_ATTR_IE, sinfo->assoc_req_ies_len,
		    sinfo->assoc_req_ies))
		goto nla_put_failure;

	return genlmsg_end(msg, hdr);

 nla_put_failure:
	genlmsg_cancel(msg, hdr);
	return -EMSGSIZE;
}

static int nl80211_dump_station(struct sk_buff *skb,
				struct netlink_callback *cb)
{
	struct station_info sinfo;
	struct cfg80211_registered_device *dev;
	struct net_device *netdev;
	u8 mac_addr[ETH_ALEN];
	int sta_idx = cb->args[1];
	int err;

	err = nl80211_prepare_netdev_dump(skb, cb, &dev, &netdev);
	if (err)
		return err;

	if (!dev->ops->dump_station) {
		err = -EOPNOTSUPP;
		goto out_err;
	}

	while (1) {
		memset(&sinfo, 0, sizeof(sinfo));
		err = dev->ops->dump_station(&dev->wiphy, netdev, sta_idx,
					     mac_addr, &sinfo);
		if (err == -ENOENT)
			break;
		if (err)
			goto out_err;

		if (nl80211_send_station(skb,
				NETLINK_CB(cb->skb).pid,
				cb->nlh->nlmsg_seq, NLM_F_MULTI,
				dev, netdev, mac_addr,
				&sinfo) < 0)
			goto out;

		sta_idx++;
	}


 out:
	cb->args[1] = sta_idx;
	err = skb->len;
 out_err:
	nl80211_finish_netdev_dump(dev);

	return err;
}

static int nl80211_get_station(struct sk_buff *skb, struct genl_info *info)
{
	struct cfg80211_registered_device *rdev = info->user_ptr[0];
	struct net_device *dev = info->user_ptr[1];
	struct station_info sinfo;
	struct sk_buff *msg;
	u8 *mac_addr = NULL;
	int err;

	memset(&sinfo, 0, sizeof(sinfo));

	if (!info->attrs[NL80211_ATTR_MAC])
		return -EINVAL;

	mac_addr = nla_data(info->attrs[NL80211_ATTR_MAC]);

	if (!rdev->ops->get_station)
		return -EOPNOTSUPP;

	err = rdev->ops->get_station(&rdev->wiphy, dev, mac_addr, &sinfo);
	if (err)
		return err;

	msg = nlmsg_new(NLMSG_DEFAULT_SIZE, GFP_KERNEL);
	if (!msg)
		return -ENOMEM;

	if (nl80211_send_station(msg, info->snd_pid, info->snd_seq, 0,
				 rdev, dev, mac_addr, &sinfo) < 0) {
		nlmsg_free(msg);
		return -ENOBUFS;
	}

	return genlmsg_reply(msg, info);
}

/*
 * Get vlan interface making sure it is running and on the right wiphy.
 */
static struct net_device *get_vlan(struct genl_info *info,
				   struct cfg80211_registered_device *rdev)
{
	struct nlattr *vlanattr = info->attrs[NL80211_ATTR_STA_VLAN];
	struct net_device *v;
	int ret;

	if (!vlanattr)
		return NULL;

	v = dev_get_by_index(genl_info_net(info), nla_get_u32(vlanattr));
	if (!v)
		return ERR_PTR(-ENODEV);

	if (!v->ieee80211_ptr || v->ieee80211_ptr->wiphy != &rdev->wiphy) {
		ret = -EINVAL;
		goto error;
	}

	if (!netif_running(v)) {
		ret = -ENETDOWN;
		goto error;
	}

	return v;
 error:
	dev_put(v);
	return ERR_PTR(ret);
}

static int nl80211_set_station(struct sk_buff *skb, struct genl_info *info)
{
	struct cfg80211_registered_device *rdev = info->user_ptr[0];
	int err;
	struct net_device *dev = info->user_ptr[1];
	struct station_parameters params;
	u8 *mac_addr = NULL;

	memset(&params, 0, sizeof(params));

	params.listen_interval = -1;
	params.plink_state = -1;

	if (info->attrs[NL80211_ATTR_STA_AID])
		return -EINVAL;

	if (!info->attrs[NL80211_ATTR_MAC])
		return -EINVAL;

	mac_addr = nla_data(info->attrs[NL80211_ATTR_MAC]);

	if (info->attrs[NL80211_ATTR_STA_SUPPORTED_RATES]) {
		params.supported_rates =
			nla_data(info->attrs[NL80211_ATTR_STA_SUPPORTED_RATES]);
		params.supported_rates_len =
			nla_len(info->attrs[NL80211_ATTR_STA_SUPPORTED_RATES]);
	}

	if (info->attrs[NL80211_ATTR_STA_LISTEN_INTERVAL])
		params.listen_interval =
		    nla_get_u16(info->attrs[NL80211_ATTR_STA_LISTEN_INTERVAL]);

	if (info->attrs[NL80211_ATTR_HT_CAPABILITY])
		params.ht_capa =
			nla_data(info->attrs[NL80211_ATTR_HT_CAPABILITY]);

	if (!rdev->ops->change_station)
		return -EOPNOTSUPP;

	if (parse_station_flags(info, dev->ieee80211_ptr->iftype, &params))
		return -EINVAL;

	if (info->attrs[NL80211_ATTR_STA_PLINK_ACTION])
		params.plink_action =
		    nla_get_u8(info->attrs[NL80211_ATTR_STA_PLINK_ACTION]);

	if (info->attrs[NL80211_ATTR_STA_PLINK_STATE])
		params.plink_state =
		    nla_get_u8(info->attrs[NL80211_ATTR_STA_PLINK_STATE]);

	switch (dev->ieee80211_ptr->iftype) {
	case NL80211_IFTYPE_AP:
	case NL80211_IFTYPE_AP_VLAN:
	case NL80211_IFTYPE_P2P_GO:
		/* disallow mesh-specific things */
		if (params.plink_action)
			return -EINVAL;

		/* TDLS can't be set, ... */
		if (params.sta_flags_set & BIT(NL80211_STA_FLAG_TDLS_PEER))
			return -EINVAL;
		/*
		 * ... but don't bother the driver with it. This works around
		 * a hostapd/wpa_supplicant issue -- it always includes the
		 * TLDS_PEER flag in the mask even for AP mode.
		 */
		params.sta_flags_mask &= ~BIT(NL80211_STA_FLAG_TDLS_PEER);

		/* accept only the listed bits */
		if (params.sta_flags_mask &
				~(BIT(NL80211_STA_FLAG_AUTHORIZED) |
				  BIT(NL80211_STA_FLAG_SHORT_PREAMBLE) |
				  BIT(NL80211_STA_FLAG_WME) |
				  BIT(NL80211_STA_FLAG_MFP)))
			return -EINVAL;

		/* must be last in here for error handling */
		params.vlan = get_vlan(info, rdev);
		if (IS_ERR(params.vlan))
			return PTR_ERR(params.vlan);
		break;
	case NL80211_IFTYPE_P2P_CLIENT:
	case NL80211_IFTYPE_STATION:
		/*
		 * Don't allow userspace to change the TDLS_PEER flag,
		 * but silently ignore attempts to change it since we
		 * don't have state here to verify that it doesn't try
		 * to change the flag.
		 */
		params.sta_flags_mask &= ~BIT(NL80211_STA_FLAG_TDLS_PEER);
		/* fall through */
	case NL80211_IFTYPE_ADHOC:
		/* disallow things sta doesn't support */
		if (params.plink_action)
			return -EINVAL;
		if (params.ht_capa)
			return -EINVAL;
		if (params.listen_interval >= 0)
			return -EINVAL;
		/* reject any changes other than AUTHORIZED */
		if (params.sta_flags_mask & ~BIT(NL80211_STA_FLAG_AUTHORIZED))
			return -EINVAL;
		break;
	case NL80211_IFTYPE_MESH_POINT:
		/* disallow things mesh doesn't support */
		if (params.vlan)
			return -EINVAL;
		if (params.ht_capa)
			return -EINVAL;
		if (params.listen_interval >= 0)
			return -EINVAL;
		/*
		 * No special handling for TDLS here -- the userspace
		 * mesh code doesn't have this bug.
		 */
		if (params.sta_flags_mask &
				~(BIT(NL80211_STA_FLAG_AUTHENTICATED) |
				  BIT(NL80211_STA_FLAG_MFP) |
				  BIT(NL80211_STA_FLAG_AUTHORIZED)))
			return -EINVAL;
		break;
	default:
		return -EOPNOTSUPP;
	}

	/* be aware of params.vlan when changing code here */

	err = rdev->ops->change_station(&rdev->wiphy, dev, mac_addr, &params);

	if (params.vlan)
		dev_put(params.vlan);

	return err;
}

static struct nla_policy
nl80211_sta_wme_policy[NL80211_STA_WME_MAX + 1] __read_mostly = {
	[NL80211_STA_WME_UAPSD_QUEUES] = { .type = NLA_U8 },
	[NL80211_STA_WME_MAX_SP] = { .type = NLA_U8 },
};

static int nl80211_new_station(struct sk_buff *skb, struct genl_info *info)
{
	struct cfg80211_registered_device *rdev = info->user_ptr[0];
	int err;
	struct net_device *dev = info->user_ptr[1];
	struct station_parameters params;
	u8 *mac_addr = NULL;

	memset(&params, 0, sizeof(params));

	if (!info->attrs[NL80211_ATTR_MAC])
		return -EINVAL;

	if (!info->attrs[NL80211_ATTR_STA_LISTEN_INTERVAL])
		return -EINVAL;

	if (!info->attrs[NL80211_ATTR_STA_SUPPORTED_RATES])
		return -EINVAL;

	if (!info->attrs[NL80211_ATTR_STA_AID])
		return -EINVAL;

	mac_addr = nla_data(info->attrs[NL80211_ATTR_MAC]);
	params.supported_rates =
		nla_data(info->attrs[NL80211_ATTR_STA_SUPPORTED_RATES]);
	params.supported_rates_len =
		nla_len(info->attrs[NL80211_ATTR_STA_SUPPORTED_RATES]);
	params.listen_interval =
		nla_get_u16(info->attrs[NL80211_ATTR_STA_LISTEN_INTERVAL]);

	params.aid = nla_get_u16(info->attrs[NL80211_ATTR_STA_AID]);
	if (!params.aid || params.aid > IEEE80211_MAX_AID)
		return -EINVAL;

	if (info->attrs[NL80211_ATTR_HT_CAPABILITY])
		params.ht_capa =
			nla_data(info->attrs[NL80211_ATTR_HT_CAPABILITY]);

	if (info->attrs[NL80211_ATTR_STA_PLINK_ACTION])
		params.plink_action =
		    nla_get_u8(info->attrs[NL80211_ATTR_STA_PLINK_ACTION]);

	if (!rdev->ops->add_station)
		return -EOPNOTSUPP;

	if (parse_station_flags(info, dev->ieee80211_ptr->iftype, &params))
		return -EINVAL;

	switch (dev->ieee80211_ptr->iftype) {
	case NL80211_IFTYPE_AP:
	case NL80211_IFTYPE_AP_VLAN:
	case NL80211_IFTYPE_P2P_GO:
		/* parse WME attributes if sta is WME capable */
		if ((rdev->wiphy.flags & WIPHY_FLAG_AP_UAPSD) &&
		    (params.sta_flags_set & BIT(NL80211_STA_FLAG_WME)) &&
		    info->attrs[NL80211_ATTR_STA_WME]) {
			struct nlattr *tb[NL80211_STA_WME_MAX + 1];
			struct nlattr *nla;

			nla = info->attrs[NL80211_ATTR_STA_WME];
			err = nla_parse_nested(tb, NL80211_STA_WME_MAX, nla,
					       nl80211_sta_wme_policy);
			if (err)
				return err;

			if (tb[NL80211_STA_WME_UAPSD_QUEUES])
				params.uapsd_queues =
				     nla_get_u8(tb[NL80211_STA_WME_UAPSD_QUEUES]);
			if (params.uapsd_queues &
					~IEEE80211_WMM_IE_STA_QOSINFO_AC_MASK)
				return -EINVAL;

			if (tb[NL80211_STA_WME_MAX_SP])
				params.max_sp =
				     nla_get_u8(tb[NL80211_STA_WME_MAX_SP]);

			if (params.max_sp &
					~IEEE80211_WMM_IE_STA_QOSINFO_SP_MASK)
				return -EINVAL;

			params.sta_modify_mask |= STATION_PARAM_APPLY_UAPSD;
		}
		/* TDLS peers cannot be added */
		if (params.sta_flags_set & BIT(NL80211_STA_FLAG_TDLS_PEER))
			return -EINVAL;
		/* but don't bother the driver with it */
		params.sta_flags_mask &= ~BIT(NL80211_STA_FLAG_TDLS_PEER);

		/* must be last in here for error handling */
		params.vlan = get_vlan(info, rdev);
		if (IS_ERR(params.vlan))
			return PTR_ERR(params.vlan);
		break;
	case NL80211_IFTYPE_MESH_POINT:
		/* TDLS peers cannot be added */
		if (params.sta_flags_set & BIT(NL80211_STA_FLAG_TDLS_PEER))
			return -EINVAL;
		break;
	case NL80211_IFTYPE_STATION:
		/* Only TDLS peers can be added */
		if (!(params.sta_flags_set & BIT(NL80211_STA_FLAG_TDLS_PEER)))
			return -EINVAL;
		/* Can only add if TDLS ... */
		if (!(rdev->wiphy.flags & WIPHY_FLAG_SUPPORTS_TDLS))
			return -EOPNOTSUPP;
		/* ... with external setup is supported */
		if (!(rdev->wiphy.flags & WIPHY_FLAG_TDLS_EXTERNAL_SETUP))
			return -EOPNOTSUPP;
		break;
	default:
		return -EOPNOTSUPP;
	}

	/* be aware of params.vlan when changing code here */

	err = rdev->ops->add_station(&rdev->wiphy, dev, mac_addr, &params);

	if (params.vlan)
		dev_put(params.vlan);
	return err;
}

static int nl80211_del_station(struct sk_buff *skb, struct genl_info *info)
{
	struct cfg80211_registered_device *rdev = info->user_ptr[0];
	struct net_device *dev = info->user_ptr[1];
	u8 *mac_addr = NULL;

	if (info->attrs[NL80211_ATTR_MAC])
		mac_addr = nla_data(info->attrs[NL80211_ATTR_MAC]);

	if (dev->ieee80211_ptr->iftype != NL80211_IFTYPE_AP &&
	    dev->ieee80211_ptr->iftype != NL80211_IFTYPE_AP_VLAN &&
	    dev->ieee80211_ptr->iftype != NL80211_IFTYPE_MESH_POINT &&
	    dev->ieee80211_ptr->iftype != NL80211_IFTYPE_P2P_GO)
		return -EINVAL;

	if (!rdev->ops->del_station)
		return -EOPNOTSUPP;

	return rdev->ops->del_station(&rdev->wiphy, dev, mac_addr);
}

static int nl80211_send_mpath(struct sk_buff *msg, u32 pid, u32 seq,
				int flags, struct net_device *dev,
				u8 *dst, u8 *next_hop,
				struct mpath_info *pinfo)
{
	void *hdr;
	struct nlattr *pinfoattr;

	hdr = nl80211hdr_put(msg, pid, seq, flags, NL80211_CMD_NEW_STATION);
	if (!hdr)
		return -1;

	if (nla_put_u32(msg, NL80211_ATTR_IFINDEX, dev->ifindex) ||
	    nla_put(msg, NL80211_ATTR_MAC, ETH_ALEN, dst) ||
	    nla_put(msg, NL80211_ATTR_MPATH_NEXT_HOP, ETH_ALEN, next_hop) ||
	    nla_put_u32(msg, NL80211_ATTR_GENERATION, pinfo->generation))
		goto nla_put_failure;

	pinfoattr = nla_nest_start(msg, NL80211_ATTR_MPATH_INFO);
	if (!pinfoattr)
		goto nla_put_failure;
	if ((pinfo->filled & MPATH_INFO_FRAME_QLEN) &&
	    nla_put_u32(msg, NL80211_MPATH_INFO_FRAME_QLEN,
			pinfo->frame_qlen))
		goto nla_put_failure;
	if (((pinfo->filled & MPATH_INFO_SN) &&
	     nla_put_u32(msg, NL80211_MPATH_INFO_SN, pinfo->sn)) ||
	    ((pinfo->filled & MPATH_INFO_METRIC) &&
	     nla_put_u32(msg, NL80211_MPATH_INFO_METRIC,
			 pinfo->metric)) ||
	    ((pinfo->filled & MPATH_INFO_EXPTIME) &&
	     nla_put_u32(msg, NL80211_MPATH_INFO_EXPTIME,
			 pinfo->exptime)) ||
	    ((pinfo->filled & MPATH_INFO_FLAGS) &&
	     nla_put_u8(msg, NL80211_MPATH_INFO_FLAGS,
			pinfo->flags)) ||
	    ((pinfo->filled & MPATH_INFO_DISCOVERY_TIMEOUT) &&
	     nla_put_u32(msg, NL80211_MPATH_INFO_DISCOVERY_TIMEOUT,
			 pinfo->discovery_timeout)) ||
	    ((pinfo->filled & MPATH_INFO_DISCOVERY_RETRIES) &&
	     nla_put_u8(msg, NL80211_MPATH_INFO_DISCOVERY_RETRIES,
			pinfo->discovery_retries)))
		goto nla_put_failure;

	nla_nest_end(msg, pinfoattr);

	return genlmsg_end(msg, hdr);

 nla_put_failure:
	genlmsg_cancel(msg, hdr);
	return -EMSGSIZE;
}

static int nl80211_dump_mpath(struct sk_buff *skb,
			      struct netlink_callback *cb)
{
	struct mpath_info pinfo;
	struct cfg80211_registered_device *dev;
	struct net_device *netdev;
	u8 dst[ETH_ALEN];
	u8 next_hop[ETH_ALEN];
	int path_idx = cb->args[1];
	int err;

	err = nl80211_prepare_netdev_dump(skb, cb, &dev, &netdev);
	if (err)
		return err;

	if (!dev->ops->dump_mpath) {
		err = -EOPNOTSUPP;
		goto out_err;
	}

	if (netdev->ieee80211_ptr->iftype != NL80211_IFTYPE_MESH_POINT) {
		err = -EOPNOTSUPP;
		goto out_err;
	}

	while (1) {
		err = dev->ops->dump_mpath(&dev->wiphy, netdev, path_idx,
					   dst, next_hop, &pinfo);
		if (err == -ENOENT)
			break;
		if (err)
			goto out_err;

		if (nl80211_send_mpath(skb, NETLINK_CB(cb->skb).pid,
				       cb->nlh->nlmsg_seq, NLM_F_MULTI,
				       netdev, dst, next_hop,
				       &pinfo) < 0)
			goto out;

		path_idx++;
	}


 out:
	cb->args[1] = path_idx;
	err = skb->len;
 out_err:
	nl80211_finish_netdev_dump(dev);
	return err;
}

static int nl80211_get_mpath(struct sk_buff *skb, struct genl_info *info)
{
	struct cfg80211_registered_device *rdev = info->user_ptr[0];
	int err;
	struct net_device *dev = info->user_ptr[1];
	struct mpath_info pinfo;
	struct sk_buff *msg;
	u8 *dst = NULL;
	u8 next_hop[ETH_ALEN];

	memset(&pinfo, 0, sizeof(pinfo));

	if (!info->attrs[NL80211_ATTR_MAC])
		return -EINVAL;

	dst = nla_data(info->attrs[NL80211_ATTR_MAC]);

	if (!rdev->ops->get_mpath)
		return -EOPNOTSUPP;

	if (dev->ieee80211_ptr->iftype != NL80211_IFTYPE_MESH_POINT)
		return -EOPNOTSUPP;

	err = rdev->ops->get_mpath(&rdev->wiphy, dev, dst, next_hop, &pinfo);
	if (err)
		return err;

	msg = nlmsg_new(NLMSG_DEFAULT_SIZE, GFP_KERNEL);
	if (!msg)
		return -ENOMEM;

	if (nl80211_send_mpath(msg, info->snd_pid, info->snd_seq, 0,
				 dev, dst, next_hop, &pinfo) < 0) {
		nlmsg_free(msg);
		return -ENOBUFS;
	}

	return genlmsg_reply(msg, info);
}

static int nl80211_set_mpath(struct sk_buff *skb, struct genl_info *info)
{
	struct cfg80211_registered_device *rdev = info->user_ptr[0];
	struct net_device *dev = info->user_ptr[1];
	u8 *dst = NULL;
	u8 *next_hop = NULL;

	if (!info->attrs[NL80211_ATTR_MAC])
		return -EINVAL;

	if (!info->attrs[NL80211_ATTR_MPATH_NEXT_HOP])
		return -EINVAL;

	dst = nla_data(info->attrs[NL80211_ATTR_MAC]);
	next_hop = nla_data(info->attrs[NL80211_ATTR_MPATH_NEXT_HOP]);

	if (!rdev->ops->change_mpath)
		return -EOPNOTSUPP;

	if (dev->ieee80211_ptr->iftype != NL80211_IFTYPE_MESH_POINT)
		return -EOPNOTSUPP;

	return rdev->ops->change_mpath(&rdev->wiphy, dev, dst, next_hop);
}

static int nl80211_new_mpath(struct sk_buff *skb, struct genl_info *info)
{
	struct cfg80211_registered_device *rdev = info->user_ptr[0];
	struct net_device *dev = info->user_ptr[1];
	u8 *dst = NULL;
	u8 *next_hop = NULL;

	if (!info->attrs[NL80211_ATTR_MAC])
		return -EINVAL;

	if (!info->attrs[NL80211_ATTR_MPATH_NEXT_HOP])
		return -EINVAL;

	dst = nla_data(info->attrs[NL80211_ATTR_MAC]);
	next_hop = nla_data(info->attrs[NL80211_ATTR_MPATH_NEXT_HOP]);

	if (!rdev->ops->add_mpath)
		return -EOPNOTSUPP;

	if (dev->ieee80211_ptr->iftype != NL80211_IFTYPE_MESH_POINT)
		return -EOPNOTSUPP;

	return rdev->ops->add_mpath(&rdev->wiphy, dev, dst, next_hop);
}

static int nl80211_del_mpath(struct sk_buff *skb, struct genl_info *info)
{
	struct cfg80211_registered_device *rdev = info->user_ptr[0];
	struct net_device *dev = info->user_ptr[1];
	u8 *dst = NULL;

	if (info->attrs[NL80211_ATTR_MAC])
		dst = nla_data(info->attrs[NL80211_ATTR_MAC]);

	if (!rdev->ops->del_mpath)
		return -EOPNOTSUPP;

	return rdev->ops->del_mpath(&rdev->wiphy, dev, dst);
}

static int nl80211_set_bss(struct sk_buff *skb, struct genl_info *info)
{
	struct cfg80211_registered_device *rdev = info->user_ptr[0];
	struct net_device *dev = info->user_ptr[1];
	struct bss_parameters params;

	memset(&params, 0, sizeof(params));
	/* default to not changing parameters */
	params.use_cts_prot = -1;
	params.use_short_preamble = -1;
	params.use_short_slot_time = -1;
	params.ap_isolate = -1;
	params.ht_opmode = -1;

	if (info->attrs[NL80211_ATTR_BSS_CTS_PROT])
		params.use_cts_prot =
		    nla_get_u8(info->attrs[NL80211_ATTR_BSS_CTS_PROT]);
	if (info->attrs[NL80211_ATTR_BSS_SHORT_PREAMBLE])
		params.use_short_preamble =
		    nla_get_u8(info->attrs[NL80211_ATTR_BSS_SHORT_PREAMBLE]);
	if (info->attrs[NL80211_ATTR_BSS_SHORT_SLOT_TIME])
		params.use_short_slot_time =
		    nla_get_u8(info->attrs[NL80211_ATTR_BSS_SHORT_SLOT_TIME]);
	if (info->attrs[NL80211_ATTR_BSS_BASIC_RATES]) {
		params.basic_rates =
			nla_data(info->attrs[NL80211_ATTR_BSS_BASIC_RATES]);
		params.basic_rates_len =
			nla_len(info->attrs[NL80211_ATTR_BSS_BASIC_RATES]);
	}
	if (info->attrs[NL80211_ATTR_AP_ISOLATE])
		params.ap_isolate = !!nla_get_u8(info->attrs[NL80211_ATTR_AP_ISOLATE]);
	if (info->attrs[NL80211_ATTR_BSS_HT_OPMODE])
		params.ht_opmode =
			nla_get_u16(info->attrs[NL80211_ATTR_BSS_HT_OPMODE]);

	if (!rdev->ops->change_bss)
		return -EOPNOTSUPP;

	if (dev->ieee80211_ptr->iftype != NL80211_IFTYPE_AP &&
	    dev->ieee80211_ptr->iftype != NL80211_IFTYPE_P2P_GO)
		return -EOPNOTSUPP;

	return rdev->ops->change_bss(&rdev->wiphy, dev, &params);
}

static const struct nla_policy reg_rule_policy[NL80211_REG_RULE_ATTR_MAX + 1] = {
	[NL80211_ATTR_REG_RULE_FLAGS]		= { .type = NLA_U32 },
	[NL80211_ATTR_FREQ_RANGE_START]		= { .type = NLA_U32 },
	[NL80211_ATTR_FREQ_RANGE_END]		= { .type = NLA_U32 },
	[NL80211_ATTR_FREQ_RANGE_MAX_BW]	= { .type = NLA_U32 },
	[NL80211_ATTR_POWER_RULE_MAX_ANT_GAIN]	= { .type = NLA_U32 },
	[NL80211_ATTR_POWER_RULE_MAX_EIRP]	= { .type = NLA_U32 },
};

static int parse_reg_rule(struct nlattr *tb[],
	struct ieee80211_reg_rule *reg_rule)
{
	struct ieee80211_freq_range *freq_range = &reg_rule->freq_range;
	struct ieee80211_power_rule *power_rule = &reg_rule->power_rule;

	if (!tb[NL80211_ATTR_REG_RULE_FLAGS])
		return -EINVAL;
	if (!tb[NL80211_ATTR_FREQ_RANGE_START])
		return -EINVAL;
	if (!tb[NL80211_ATTR_FREQ_RANGE_END])
		return -EINVAL;
	if (!tb[NL80211_ATTR_FREQ_RANGE_MAX_BW])
		return -EINVAL;
	if (!tb[NL80211_ATTR_POWER_RULE_MAX_EIRP])
		return -EINVAL;

	reg_rule->flags = nla_get_u32(tb[NL80211_ATTR_REG_RULE_FLAGS]);

	freq_range->start_freq_khz =
		nla_get_u32(tb[NL80211_ATTR_FREQ_RANGE_START]);
	freq_range->end_freq_khz =
		nla_get_u32(tb[NL80211_ATTR_FREQ_RANGE_END]);
	freq_range->max_bandwidth_khz =
		nla_get_u32(tb[NL80211_ATTR_FREQ_RANGE_MAX_BW]);

	power_rule->max_eirp =
		nla_get_u32(tb[NL80211_ATTR_POWER_RULE_MAX_EIRP]);

	if (tb[NL80211_ATTR_POWER_RULE_MAX_ANT_GAIN])
		power_rule->max_antenna_gain =
			nla_get_u32(tb[NL80211_ATTR_POWER_RULE_MAX_ANT_GAIN]);

	return 0;
}

static int nl80211_req_set_reg(struct sk_buff *skb, struct genl_info *info)
{
	int r;
	char *data = NULL;

	/*
	 * You should only get this when cfg80211 hasn't yet initialized
	 * completely when built-in to the kernel right between the time
	 * window between nl80211_init() and regulatory_init(), if that is
	 * even possible.
	 */
	mutex_lock(&cfg80211_mutex);
	if (unlikely(!cfg80211_regdomain)) {
		mutex_unlock(&cfg80211_mutex);
		return -EINPROGRESS;
	}
	mutex_unlock(&cfg80211_mutex);

	if (!info->attrs[NL80211_ATTR_REG_ALPHA2])
		return -EINVAL;

	data = nla_data(info->attrs[NL80211_ATTR_REG_ALPHA2]);

	r = regulatory_hint_user(data);

	return r;
}

static int nl80211_get_mesh_config(struct sk_buff *skb,
				   struct genl_info *info)
{
	struct cfg80211_registered_device *rdev = info->user_ptr[0];
	struct net_device *dev = info->user_ptr[1];
	struct wireless_dev *wdev = dev->ieee80211_ptr;
	struct mesh_config cur_params;
	int err = 0;
	void *hdr;
	struct nlattr *pinfoattr;
	struct sk_buff *msg;

	if (wdev->iftype != NL80211_IFTYPE_MESH_POINT)
		return -EOPNOTSUPP;

	if (!rdev->ops->get_mesh_config)
		return -EOPNOTSUPP;

	wdev_lock(wdev);
	/* If not connected, get default parameters */
	if (!wdev->mesh_id_len)
		memcpy(&cur_params, &default_mesh_config, sizeof(cur_params));
	else
		err = rdev->ops->get_mesh_config(&rdev->wiphy, dev,
						 &cur_params);
	wdev_unlock(wdev);

	if (err)
		return err;

	/* Draw up a netlink message to send back */
	msg = nlmsg_new(NLMSG_DEFAULT_SIZE, GFP_KERNEL);
	if (!msg)
		return -ENOMEM;
	hdr = nl80211hdr_put(msg, info->snd_pid, info->snd_seq, 0,
			     NL80211_CMD_GET_MESH_CONFIG);
	if (!hdr)
		goto out;
	pinfoattr = nla_nest_start(msg, NL80211_ATTR_MESH_CONFIG);
	if (!pinfoattr)
		goto nla_put_failure;
	if (nla_put_u32(msg, NL80211_ATTR_IFINDEX, dev->ifindex) ||
	    nla_put_u16(msg, NL80211_MESHCONF_RETRY_TIMEOUT,
			cur_params.dot11MeshRetryTimeout) ||
	    nla_put_u16(msg, NL80211_MESHCONF_CONFIRM_TIMEOUT,
			cur_params.dot11MeshConfirmTimeout) ||
	    nla_put_u16(msg, NL80211_MESHCONF_HOLDING_TIMEOUT,
			cur_params.dot11MeshHoldingTimeout) ||
	    nla_put_u16(msg, NL80211_MESHCONF_MAX_PEER_LINKS,
			cur_params.dot11MeshMaxPeerLinks) ||
	    nla_put_u8(msg, NL80211_MESHCONF_MAX_RETRIES,
		       cur_params.dot11MeshMaxRetries) ||
	    nla_put_u8(msg, NL80211_MESHCONF_TTL,
		       cur_params.dot11MeshTTL) ||
	    nla_put_u8(msg, NL80211_MESHCONF_ELEMENT_TTL,
		       cur_params.element_ttl) ||
	    nla_put_u8(msg, NL80211_MESHCONF_AUTO_OPEN_PLINKS,
		       cur_params.auto_open_plinks) ||
	    nla_put_u32(msg, NL80211_MESHCONF_SYNC_OFFSET_MAX_NEIGHBOR,
			cur_params.dot11MeshNbrOffsetMaxNeighbor) ||
	    nla_put_u8(msg, NL80211_MESHCONF_HWMP_MAX_PREQ_RETRIES,
		       cur_params.dot11MeshHWMPmaxPREQretries) ||
	    nla_put_u32(msg, NL80211_MESHCONF_PATH_REFRESH_TIME,
			cur_params.path_refresh_time) ||
	    nla_put_u16(msg, NL80211_MESHCONF_MIN_DISCOVERY_TIMEOUT,
			cur_params.min_discovery_timeout) ||
	    nla_put_u32(msg, NL80211_MESHCONF_HWMP_ACTIVE_PATH_TIMEOUT,
			cur_params.dot11MeshHWMPactivePathTimeout) ||
	    nla_put_u16(msg, NL80211_MESHCONF_HWMP_PREQ_MIN_INTERVAL,
			cur_params.dot11MeshHWMPpreqMinInterval) ||
	    nla_put_u16(msg, NL80211_MESHCONF_HWMP_PERR_MIN_INTERVAL,
			cur_params.dot11MeshHWMPperrMinInterval) ||
	    nla_put_u16(msg, NL80211_MESHCONF_HWMP_NET_DIAM_TRVS_TIME,
			cur_params.dot11MeshHWMPnetDiameterTraversalTime) ||
	    nla_put_u8(msg, NL80211_MESHCONF_HWMP_ROOTMODE,
		       cur_params.dot11MeshHWMPRootMode) ||
	    nla_put_u16(msg, NL80211_MESHCONF_HWMP_RANN_INTERVAL,
			cur_params.dot11MeshHWMPRannInterval) ||
	    nla_put_u8(msg, NL80211_MESHCONF_GATE_ANNOUNCEMENTS,
		       cur_params.dot11MeshGateAnnouncementProtocol) ||
	    nla_put_u8(msg, NL80211_MESHCONF_FORWARDING,
		       cur_params.dot11MeshForwarding) ||
	    nla_put_u32(msg, NL80211_MESHCONF_RSSI_THRESHOLD,
			cur_params.rssi_threshold) ||
	    nla_put_u32(msg, NL80211_MESHCONF_HT_OPMODE,
			cur_params.ht_opmode) ||
	    nla_put_u32(msg, NL80211_MESHCONF_HWMP_PATH_TO_ROOT_TIMEOUT,
			cur_params.dot11MeshHWMPactivePathToRootTimeout) ||
	    nla_put_u16(msg, NL80211_MESHCONF_HWMP_ROOT_INTERVAL,
			cur_params.dot11MeshHWMProotInterval) ||
	    nla_put_u16(msg, NL80211_MESHCONF_HWMP_CONFIRMATION_INTERVAL,
			cur_params.dot11MeshHWMPconfirmationInterval))
		goto nla_put_failure;
	nla_nest_end(msg, pinfoattr);
	genlmsg_end(msg, hdr);
	return genlmsg_reply(msg, info);

 nla_put_failure:
	genlmsg_cancel(msg, hdr);
 out:
	nlmsg_free(msg);
	return -ENOBUFS;
}

static const struct nla_policy nl80211_meshconf_params_policy[NL80211_MESHCONF_ATTR_MAX+1] = {
	[NL80211_MESHCONF_RETRY_TIMEOUT] = { .type = NLA_U16 },
	[NL80211_MESHCONF_CONFIRM_TIMEOUT] = { .type = NLA_U16 },
	[NL80211_MESHCONF_HOLDING_TIMEOUT] = { .type = NLA_U16 },
	[NL80211_MESHCONF_MAX_PEER_LINKS] = { .type = NLA_U16 },
	[NL80211_MESHCONF_MAX_RETRIES] = { .type = NLA_U8 },
	[NL80211_MESHCONF_TTL] = { .type = NLA_U8 },
	[NL80211_MESHCONF_ELEMENT_TTL] = { .type = NLA_U8 },
	[NL80211_MESHCONF_AUTO_OPEN_PLINKS] = { .type = NLA_U8 },
	[NL80211_MESHCONF_SYNC_OFFSET_MAX_NEIGHBOR] = { .type = NLA_U32 },
	[NL80211_MESHCONF_HWMP_MAX_PREQ_RETRIES] = { .type = NLA_U8 },
	[NL80211_MESHCONF_PATH_REFRESH_TIME] = { .type = NLA_U32 },
	[NL80211_MESHCONF_MIN_DISCOVERY_TIMEOUT] = { .type = NLA_U16 },
	[NL80211_MESHCONF_HWMP_ACTIVE_PATH_TIMEOUT] = { .type = NLA_U32 },
	[NL80211_MESHCONF_HWMP_PREQ_MIN_INTERVAL] = { .type = NLA_U16 },
	[NL80211_MESHCONF_HWMP_PERR_MIN_INTERVAL] = { .type = NLA_U16 },
	[NL80211_MESHCONF_HWMP_NET_DIAM_TRVS_TIME] = { .type = NLA_U16 },
	[NL80211_MESHCONF_HWMP_ROOTMODE] = { .type = NLA_U8 },
	[NL80211_MESHCONF_HWMP_RANN_INTERVAL] = { .type = NLA_U16 },
	[NL80211_MESHCONF_GATE_ANNOUNCEMENTS] = { .type = NLA_U8 },
	[NL80211_MESHCONF_FORWARDING] = { .type = NLA_U8 },
	[NL80211_MESHCONF_RSSI_THRESHOLD] = { .type = NLA_U32 },
	[NL80211_MESHCONF_HT_OPMODE] = { .type = NLA_U16 },
	[NL80211_MESHCONF_HWMP_PATH_TO_ROOT_TIMEOUT] = { .type = NLA_U32 },
	[NL80211_MESHCONF_HWMP_ROOT_INTERVAL] = { .type = NLA_U16 },
	[NL80211_MESHCONF_HWMP_CONFIRMATION_INTERVAL] = { .type = NLA_U16 },
};

static const struct nla_policy
	nl80211_mesh_setup_params_policy[NL80211_MESH_SETUP_ATTR_MAX+1] = {
	[NL80211_MESH_SETUP_ENABLE_VENDOR_SYNC] = { .type = NLA_U8 },
	[NL80211_MESH_SETUP_ENABLE_VENDOR_PATH_SEL] = { .type = NLA_U8 },
	[NL80211_MESH_SETUP_ENABLE_VENDOR_METRIC] = { .type = NLA_U8 },
	[NL80211_MESH_SETUP_USERSPACE_AUTH] = { .type = NLA_FLAG },
	[NL80211_MESH_SETUP_IE] = { .type = NLA_BINARY,
				    .len = IEEE80211_MAX_DATA_LEN },
	[NL80211_MESH_SETUP_USERSPACE_AMPE] = { .type = NLA_FLAG },
};

static int nl80211_parse_mesh_config(struct genl_info *info,
				     struct mesh_config *cfg,
				     u32 *mask_out)
{
	struct nlattr *tb[NL80211_MESHCONF_ATTR_MAX + 1];
	u32 mask = 0;

#define FILL_IN_MESH_PARAM_IF_SET(table, cfg, param, mask, attr_num, nla_fn) \
do {\
	if (table[attr_num]) {\
		cfg->param = nla_fn(table[attr_num]); \
		mask |= (1 << (attr_num - 1)); \
	} \
} while (0);\


	if (!info->attrs[NL80211_ATTR_MESH_CONFIG])
		return -EINVAL;
	if (nla_parse_nested(tb, NL80211_MESHCONF_ATTR_MAX,
			     info->attrs[NL80211_ATTR_MESH_CONFIG],
			     nl80211_meshconf_params_policy))
		return -EINVAL;

	/* This makes sure that there aren't more than 32 mesh config
	 * parameters (otherwise our bitfield scheme would not work.) */
	BUILD_BUG_ON(NL80211_MESHCONF_ATTR_MAX > 32);

	/* Fill in the params struct */
	FILL_IN_MESH_PARAM_IF_SET(tb, cfg, dot11MeshRetryTimeout,
				  mask, NL80211_MESHCONF_RETRY_TIMEOUT,
				  nla_get_u16);
	FILL_IN_MESH_PARAM_IF_SET(tb, cfg, dot11MeshConfirmTimeout,
				  mask, NL80211_MESHCONF_CONFIRM_TIMEOUT,
				  nla_get_u16);
	FILL_IN_MESH_PARAM_IF_SET(tb, cfg, dot11MeshHoldingTimeout,
				  mask, NL80211_MESHCONF_HOLDING_TIMEOUT,
				  nla_get_u16);
	FILL_IN_MESH_PARAM_IF_SET(tb, cfg, dot11MeshMaxPeerLinks,
				  mask, NL80211_MESHCONF_MAX_PEER_LINKS,
				  nla_get_u16);
	FILL_IN_MESH_PARAM_IF_SET(tb, cfg, dot11MeshMaxRetries,
				  mask, NL80211_MESHCONF_MAX_RETRIES,
				  nla_get_u8);
	FILL_IN_MESH_PARAM_IF_SET(tb, cfg, dot11MeshTTL,
				  mask, NL80211_MESHCONF_TTL, nla_get_u8);
	FILL_IN_MESH_PARAM_IF_SET(tb, cfg, element_ttl,
				  mask, NL80211_MESHCONF_ELEMENT_TTL,
				  nla_get_u8);
	FILL_IN_MESH_PARAM_IF_SET(tb, cfg, auto_open_plinks,
				  mask, NL80211_MESHCONF_AUTO_OPEN_PLINKS,
				  nla_get_u8);
	FILL_IN_MESH_PARAM_IF_SET(tb, cfg, dot11MeshNbrOffsetMaxNeighbor, mask,
				  NL80211_MESHCONF_SYNC_OFFSET_MAX_NEIGHBOR,
				  nla_get_u32);
	FILL_IN_MESH_PARAM_IF_SET(tb, cfg, dot11MeshHWMPmaxPREQretries,
				  mask, NL80211_MESHCONF_HWMP_MAX_PREQ_RETRIES,
				  nla_get_u8);
	FILL_IN_MESH_PARAM_IF_SET(tb, cfg, path_refresh_time,
				  mask, NL80211_MESHCONF_PATH_REFRESH_TIME,
				  nla_get_u32);
	FILL_IN_MESH_PARAM_IF_SET(tb, cfg, min_discovery_timeout,
				  mask, NL80211_MESHCONF_MIN_DISCOVERY_TIMEOUT,
				  nla_get_u16);
	FILL_IN_MESH_PARAM_IF_SET(tb, cfg, dot11MeshHWMPactivePathTimeout, mask,
				  NL80211_MESHCONF_HWMP_ACTIVE_PATH_TIMEOUT,
				  nla_get_u32);
	FILL_IN_MESH_PARAM_IF_SET(tb, cfg, dot11MeshHWMPpreqMinInterval,
				  mask, NL80211_MESHCONF_HWMP_PREQ_MIN_INTERVAL,
				  nla_get_u16);
	FILL_IN_MESH_PARAM_IF_SET(tb, cfg, dot11MeshHWMPperrMinInterval,
				  mask, NL80211_MESHCONF_HWMP_PERR_MIN_INTERVAL,
				  nla_get_u16);
	FILL_IN_MESH_PARAM_IF_SET(tb, cfg,
				  dot11MeshHWMPnetDiameterTraversalTime, mask,
				  NL80211_MESHCONF_HWMP_NET_DIAM_TRVS_TIME,
				  nla_get_u16);
	FILL_IN_MESH_PARAM_IF_SET(tb, cfg, dot11MeshHWMPRootMode, mask,
				  NL80211_MESHCONF_HWMP_ROOTMODE, nla_get_u8);
	FILL_IN_MESH_PARAM_IF_SET(tb, cfg, dot11MeshHWMPRannInterval, mask,
				  NL80211_MESHCONF_HWMP_RANN_INTERVAL,
				  nla_get_u16);
	FILL_IN_MESH_PARAM_IF_SET(tb, cfg,
				  dot11MeshGateAnnouncementProtocol, mask,
				  NL80211_MESHCONF_GATE_ANNOUNCEMENTS,
				  nla_get_u8);
	FILL_IN_MESH_PARAM_IF_SET(tb, cfg, dot11MeshForwarding,
				  mask, NL80211_MESHCONF_FORWARDING,
				  nla_get_u8);
	FILL_IN_MESH_PARAM_IF_SET(tb, cfg, rssi_threshold,
				  mask, NL80211_MESHCONF_RSSI_THRESHOLD,
				  nla_get_u32);
	FILL_IN_MESH_PARAM_IF_SET(tb, cfg, ht_opmode,
				  mask, NL80211_MESHCONF_HT_OPMODE,
				  nla_get_u16);
	FILL_IN_MESH_PARAM_IF_SET(tb, cfg, dot11MeshHWMPactivePathToRootTimeout,
				  mask,
				  NL80211_MESHCONF_HWMP_PATH_TO_ROOT_TIMEOUT,
				  nla_get_u32);
	FILL_IN_MESH_PARAM_IF_SET(tb, cfg, dot11MeshHWMProotInterval,
				  mask, NL80211_MESHCONF_HWMP_ROOT_INTERVAL,
				  nla_get_u16);
	FILL_IN_MESH_PARAM_IF_SET(tb, cfg,
				  dot11MeshHWMPconfirmationInterval, mask,
				  NL80211_MESHCONF_HWMP_CONFIRMATION_INTERVAL,
				  nla_get_u16);
	if (mask_out)
		*mask_out = mask;

	return 0;

#undef FILL_IN_MESH_PARAM_IF_SET
}

static int nl80211_parse_mesh_setup(struct genl_info *info,
				     struct mesh_setup *setup)
{
	struct nlattr *tb[NL80211_MESH_SETUP_ATTR_MAX + 1];

	if (!info->attrs[NL80211_ATTR_MESH_SETUP])
		return -EINVAL;
	if (nla_parse_nested(tb, NL80211_MESH_SETUP_ATTR_MAX,
			     info->attrs[NL80211_ATTR_MESH_SETUP],
			     nl80211_mesh_setup_params_policy))
		return -EINVAL;

	if (tb[NL80211_MESH_SETUP_ENABLE_VENDOR_SYNC])
		setup->sync_method =
		(nla_get_u8(tb[NL80211_MESH_SETUP_ENABLE_VENDOR_SYNC])) ?
		 IEEE80211_SYNC_METHOD_VENDOR :
		 IEEE80211_SYNC_METHOD_NEIGHBOR_OFFSET;

	if (tb[NL80211_MESH_SETUP_ENABLE_VENDOR_PATH_SEL])
		setup->path_sel_proto =
		(nla_get_u8(tb[NL80211_MESH_SETUP_ENABLE_VENDOR_PATH_SEL])) ?
		 IEEE80211_PATH_PROTOCOL_VENDOR :
		 IEEE80211_PATH_PROTOCOL_HWMP;

	if (tb[NL80211_MESH_SETUP_ENABLE_VENDOR_METRIC])
		setup->path_metric =
		(nla_get_u8(tb[NL80211_MESH_SETUP_ENABLE_VENDOR_METRIC])) ?
		 IEEE80211_PATH_METRIC_VENDOR :
		 IEEE80211_PATH_METRIC_AIRTIME;


	if (tb[NL80211_MESH_SETUP_IE]) {
		struct nlattr *ieattr =
			tb[NL80211_MESH_SETUP_IE];
		if (!is_valid_ie_attr(ieattr))
			return -EINVAL;
		setup->ie = nla_data(ieattr);
		setup->ie_len = nla_len(ieattr);
	}
	setup->is_authenticated = nla_get_flag(tb[NL80211_MESH_SETUP_USERSPACE_AUTH]);
	setup->is_secure = nla_get_flag(tb[NL80211_MESH_SETUP_USERSPACE_AMPE]);

	return 0;
}

static int nl80211_update_mesh_config(struct sk_buff *skb,
				      struct genl_info *info)
{
	struct cfg80211_registered_device *rdev = info->user_ptr[0];
	struct net_device *dev = info->user_ptr[1];
	struct wireless_dev *wdev = dev->ieee80211_ptr;
	struct mesh_config cfg;
	u32 mask;
	int err;

	if (wdev->iftype != NL80211_IFTYPE_MESH_POINT)
		return -EOPNOTSUPP;

	if (!rdev->ops->update_mesh_config)
		return -EOPNOTSUPP;

	err = nl80211_parse_mesh_config(info, &cfg, &mask);
	if (err)
		return err;

	wdev_lock(wdev);
	if (!wdev->mesh_id_len)
		err = -ENOLINK;

	if (!err)
		err = rdev->ops->update_mesh_config(&rdev->wiphy, dev,
						    mask, &cfg);

	wdev_unlock(wdev);

	return err;
}

static int nl80211_get_reg(struct sk_buff *skb, struct genl_info *info)
{
	struct sk_buff *msg;
	void *hdr = NULL;
	struct nlattr *nl_reg_rules;
	unsigned int i;
	int err = -EINVAL;

	mutex_lock(&cfg80211_mutex);

	if (!cfg80211_regdomain)
		goto out;

	msg = nlmsg_new(NLMSG_DEFAULT_SIZE, GFP_KERNEL);
	if (!msg) {
		err = -ENOBUFS;
		goto out;
	}

	hdr = nl80211hdr_put(msg, info->snd_pid, info->snd_seq, 0,
			     NL80211_CMD_GET_REG);
	if (!hdr)
		goto put_failure;

	if (nla_put_string(msg, NL80211_ATTR_REG_ALPHA2,
			   cfg80211_regdomain->alpha2) ||
	    (cfg80211_regdomain->dfs_region &&
	     nla_put_u8(msg, NL80211_ATTR_DFS_REGION,
			cfg80211_regdomain->dfs_region)))
		goto nla_put_failure;

	nl_reg_rules = nla_nest_start(msg, NL80211_ATTR_REG_RULES);
	if (!nl_reg_rules)
		goto nla_put_failure;

	for (i = 0; i < cfg80211_regdomain->n_reg_rules; i++) {
		struct nlattr *nl_reg_rule;
		const struct ieee80211_reg_rule *reg_rule;
		const struct ieee80211_freq_range *freq_range;
		const struct ieee80211_power_rule *power_rule;

		reg_rule = &cfg80211_regdomain->reg_rules[i];
		freq_range = &reg_rule->freq_range;
		power_rule = &reg_rule->power_rule;

		nl_reg_rule = nla_nest_start(msg, i);
		if (!nl_reg_rule)
			goto nla_put_failure;

		if (nla_put_u32(msg, NL80211_ATTR_REG_RULE_FLAGS,
				reg_rule->flags) ||
		    nla_put_u32(msg, NL80211_ATTR_FREQ_RANGE_START,
				freq_range->start_freq_khz) ||
		    nla_put_u32(msg, NL80211_ATTR_FREQ_RANGE_END,
				freq_range->end_freq_khz) ||
		    nla_put_u32(msg, NL80211_ATTR_FREQ_RANGE_MAX_BW,
				freq_range->max_bandwidth_khz) ||
		    nla_put_u32(msg, NL80211_ATTR_POWER_RULE_MAX_ANT_GAIN,
				power_rule->max_antenna_gain) ||
		    nla_put_u32(msg, NL80211_ATTR_POWER_RULE_MAX_EIRP,
				power_rule->max_eirp))
			goto nla_put_failure;

		nla_nest_end(msg, nl_reg_rule);
	}

	nla_nest_end(msg, nl_reg_rules);

	genlmsg_end(msg, hdr);
	err = genlmsg_reply(msg, info);
	goto out;

nla_put_failure:
	genlmsg_cancel(msg, hdr);
put_failure:
	nlmsg_free(msg);
	err = -EMSGSIZE;
out:
	mutex_unlock(&cfg80211_mutex);
	return err;
}

static int nl80211_set_reg(struct sk_buff *skb, struct genl_info *info)
{
	struct nlattr *tb[NL80211_REG_RULE_ATTR_MAX + 1];
	struct nlattr *nl_reg_rule;
	char *alpha2 = NULL;
	int rem_reg_rules = 0, r = 0;
	u32 num_rules = 0, rule_idx = 0, size_of_regd;
	u8 dfs_region = 0;
	struct ieee80211_regdomain *rd = NULL;

	if (!info->attrs[NL80211_ATTR_REG_ALPHA2])
		return -EINVAL;

	if (!info->attrs[NL80211_ATTR_REG_RULES])
		return -EINVAL;

	alpha2 = nla_data(info->attrs[NL80211_ATTR_REG_ALPHA2]);

	if (info->attrs[NL80211_ATTR_DFS_REGION])
		dfs_region = nla_get_u8(info->attrs[NL80211_ATTR_DFS_REGION]);

	nla_for_each_nested(nl_reg_rule, info->attrs[NL80211_ATTR_REG_RULES],
			rem_reg_rules) {
		num_rules++;
		if (num_rules > NL80211_MAX_SUPP_REG_RULES)
			return -EINVAL;
	}

	mutex_lock(&cfg80211_mutex);

	if (!reg_is_valid_request(alpha2)) {
		r = -EINVAL;
		goto bad_reg;
	}

	size_of_regd = sizeof(struct ieee80211_regdomain) +
		(num_rules * sizeof(struct ieee80211_reg_rule));

	rd = kzalloc(size_of_regd, GFP_KERNEL);
	if (!rd) {
		r = -ENOMEM;
		goto bad_reg;
	}

	rd->n_reg_rules = num_rules;
	rd->alpha2[0] = alpha2[0];
	rd->alpha2[1] = alpha2[1];

	/*
	 * Disable DFS master mode if the DFS region was
	 * not supported or known on this kernel.
	 */
	if (reg_supported_dfs_region(dfs_region))
		rd->dfs_region = dfs_region;

	nla_for_each_nested(nl_reg_rule, info->attrs[NL80211_ATTR_REG_RULES],
			rem_reg_rules) {
		nla_parse(tb, NL80211_REG_RULE_ATTR_MAX,
			nla_data(nl_reg_rule), nla_len(nl_reg_rule),
			reg_rule_policy);
		r = parse_reg_rule(tb, &rd->reg_rules[rule_idx]);
		if (r)
			goto bad_reg;

		rule_idx++;

		if (rule_idx > NL80211_MAX_SUPP_REG_RULES) {
			r = -EINVAL;
			goto bad_reg;
		}
	}

	BUG_ON(rule_idx != num_rules);

	r = set_regdom(rd);

	mutex_unlock(&cfg80211_mutex);

	return r;

 bad_reg:
	mutex_unlock(&cfg80211_mutex);
	kfree(rd);
	return r;
}

static int validate_scan_freqs(struct nlattr *freqs)
{
	struct nlattr *attr1, *attr2;
	int n_channels = 0, tmp1, tmp2;

	nla_for_each_nested(attr1, freqs, tmp1) {
		n_channels++;
		/*
		 * Some hardware has a limited channel list for
		 * scanning, and it is pretty much nonsensical
		 * to scan for a channel twice, so disallow that
		 * and don't require drivers to check that the
		 * channel list they get isn't longer than what
		 * they can scan, as long as they can scan all
		 * the channels they registered at once.
		 */
		nla_for_each_nested(attr2, freqs, tmp2)
			if (attr1 != attr2 &&
			    nla_get_u32(attr1) == nla_get_u32(attr2))
				return 0;
	}

	return n_channels;
}

static int nl80211_trigger_scan(struct sk_buff *skb, struct genl_info *info)
{
	struct cfg80211_registered_device *rdev = info->user_ptr[0];
	struct net_device *dev = info->user_ptr[1];
	struct cfg80211_scan_request *request;
	struct nlattr *attr;
	struct wiphy *wiphy;
	int err, tmp, n_ssids = 0, n_channels, i;
	size_t ie_len;

	if (!is_valid_ie_attr(info->attrs[NL80211_ATTR_IE]))
		return -EINVAL;

	wiphy = &rdev->wiphy;

	if (!rdev->ops->scan)
		return -EOPNOTSUPP;

	if (rdev->scan_req)
		return -EBUSY;

	if (info->attrs[NL80211_ATTR_SCAN_FREQUENCIES]) {
		n_channels = validate_scan_freqs(
				info->attrs[NL80211_ATTR_SCAN_FREQUENCIES]);
		if (!n_channels)
			return -EINVAL;
	} else {
		enum ieee80211_band band;
		n_channels = 0;

		for (band = 0; band < IEEE80211_NUM_BANDS; band++)
			if (wiphy->bands[band])
				n_channels += wiphy->bands[band]->n_channels;
	}

	if (info->attrs[NL80211_ATTR_SCAN_SSIDS])
		nla_for_each_nested(attr, info->attrs[NL80211_ATTR_SCAN_SSIDS], tmp)
			n_ssids++;

	if (n_ssids > wiphy->max_scan_ssids)
		return -EINVAL;

	if (info->attrs[NL80211_ATTR_IE])
		ie_len = nla_len(info->attrs[NL80211_ATTR_IE]);
	else
		ie_len = 0;

	if (ie_len > wiphy->max_scan_ie_len)
		return -EINVAL;

	request = kzalloc(sizeof(*request)
			+ sizeof(*request->ssids) * n_ssids
			+ sizeof(*request->channels) * n_channels
			+ ie_len, GFP_KERNEL);
	if (!request)
		return -ENOMEM;

	if (n_ssids)
		request->ssids = (void *)&request->channels[n_channels];
	request->n_ssids = n_ssids;
	if (ie_len) {
		if (request->ssids)
			request->ie = (void *)(request->ssids + n_ssids);
		else
			request->ie = (void *)(request->channels + n_channels);
	}

	i = 0;
	if (info->attrs[NL80211_ATTR_SCAN_FREQUENCIES]) {
		/* user specified, bail out if channel not found */
		nla_for_each_nested(attr, info->attrs[NL80211_ATTR_SCAN_FREQUENCIES], tmp) {
			struct ieee80211_channel *chan;

			chan = ieee80211_get_channel(wiphy, nla_get_u32(attr));

			if (!chan) {
				err = -EINVAL;
				goto out_free;
			}

			/* ignore disabled channels */
			if (chan->flags & IEEE80211_CHAN_DISABLED)
				continue;

			request->channels[i] = chan;
			i++;
		}
	} else {
		enum ieee80211_band band;

		/* all channels */
		for (band = 0; band < IEEE80211_NUM_BANDS; band++) {
			int j;
			if (!wiphy->bands[band])
				continue;
			for (j = 0; j < wiphy->bands[band]->n_channels; j++) {
				struct ieee80211_channel *chan;

				chan = &wiphy->bands[band]->channels[j];

				if (chan->flags & IEEE80211_CHAN_DISABLED)
					continue;

				request->channels[i] = chan;
				i++;
			}
		}
	}

	if (!i) {
		err = -EINVAL;
		goto out_free;
	}

	request->n_channels = i;

	i = 0;
	if (info->attrs[NL80211_ATTR_SCAN_SSIDS]) {
		nla_for_each_nested(attr, info->attrs[NL80211_ATTR_SCAN_SSIDS], tmp) {
			if (nla_len(attr) > IEEE80211_MAX_SSID_LEN) {
				err = -EINVAL;
				goto out_free;
			}
			request->ssids[i].ssid_len = nla_len(attr);
			memcpy(request->ssids[i].ssid, nla_data(attr), nla_len(attr));
			i++;
		}
	}

	if (info->attrs[NL80211_ATTR_IE]) {
		request->ie_len = nla_len(info->attrs[NL80211_ATTR_IE]);
		memcpy((void *)request->ie,
		       nla_data(info->attrs[NL80211_ATTR_IE]),
		       request->ie_len);
	}

	for (i = 0; i < IEEE80211_NUM_BANDS; i++)
		if (wiphy->bands[i])
			request->rates[i] =
				(1 << wiphy->bands[i]->n_bitrates) - 1;

	if (info->attrs[NL80211_ATTR_SCAN_SUPP_RATES]) {
		nla_for_each_nested(attr,
				    info->attrs[NL80211_ATTR_SCAN_SUPP_RATES],
				    tmp) {
			enum ieee80211_band band = nla_type(attr);

			if (band < 0 || band >= IEEE80211_NUM_BANDS) {
				err = -EINVAL;
				goto out_free;
			}
			err = ieee80211_get_ratemask(wiphy->bands[band],
						     nla_data(attr),
						     nla_len(attr),
						     &request->rates[band]);
			if (err)
				goto out_free;
		}
	}

	request->no_cck =
		nla_get_flag(info->attrs[NL80211_ATTR_TX_NO_CCK_RATE]);

	request->dev = dev;
	request->wiphy = &rdev->wiphy;

	rdev->scan_req = request;
	err = rdev->ops->scan(&rdev->wiphy, dev, request);

	if (!err) {
		nl80211_send_scan_start(rdev, dev);
		dev_hold(dev);
	} else {
 out_free:
		rdev->scan_req = NULL;
		kfree(request);
	}

	return err;
}

static int nl80211_start_sched_scan(struct sk_buff *skb,
				    struct genl_info *info)
{
	struct cfg80211_sched_scan_request *request;
	struct cfg80211_registered_device *rdev = info->user_ptr[0];
	struct net_device *dev = info->user_ptr[1];
	struct nlattr *attr;
	struct wiphy *wiphy;
	int err, tmp, n_ssids = 0, n_match_sets = 0, n_channels, i;
	u32 interval;
	enum ieee80211_band band;
	size_t ie_len;
	struct nlattr *tb[NL80211_SCHED_SCAN_MATCH_ATTR_MAX + 1];

	if (!(rdev->wiphy.flags & WIPHY_FLAG_SUPPORTS_SCHED_SCAN) ||
	    !rdev->ops->sched_scan_start)
		return -EOPNOTSUPP;

	if (!is_valid_ie_attr(info->attrs[NL80211_ATTR_IE]))
		return -EINVAL;

	if (!info->attrs[NL80211_ATTR_SCHED_SCAN_INTERVAL])
		return -EINVAL;

	interval = nla_get_u32(info->attrs[NL80211_ATTR_SCHED_SCAN_INTERVAL]);
	if (interval == 0)
		return -EINVAL;

	wiphy = &rdev->wiphy;

	if (info->attrs[NL80211_ATTR_SCAN_FREQUENCIES]) {
		n_channels = validate_scan_freqs(
				info->attrs[NL80211_ATTR_SCAN_FREQUENCIES]);
		if (!n_channels)
			return -EINVAL;
	} else {
		n_channels = 0;

		for (band = 0; band < IEEE80211_NUM_BANDS; band++)
			if (wiphy->bands[band])
				n_channels += wiphy->bands[band]->n_channels;
	}

	if (info->attrs[NL80211_ATTR_SCAN_SSIDS])
		nla_for_each_nested(attr, info->attrs[NL80211_ATTR_SCAN_SSIDS],
				    tmp)
			n_ssids++;

	if (n_ssids > wiphy->max_sched_scan_ssids)
		return -EINVAL;

	if (info->attrs[NL80211_ATTR_SCHED_SCAN_MATCH])
		nla_for_each_nested(attr,
				    info->attrs[NL80211_ATTR_SCHED_SCAN_MATCH],
				    tmp)
			n_match_sets++;

	if (n_match_sets > wiphy->max_match_sets)
		return -EINVAL;

	if (info->attrs[NL80211_ATTR_IE])
		ie_len = nla_len(info->attrs[NL80211_ATTR_IE]);
	else
		ie_len = 0;

	if (ie_len > wiphy->max_sched_scan_ie_len)
		return -EINVAL;

	mutex_lock(&rdev->sched_scan_mtx);

	if (rdev->sched_scan_req) {
		err = -EINPROGRESS;
		goto out;
	}

	request = kzalloc(sizeof(*request)
			+ sizeof(*request->ssids) * n_ssids
			+ sizeof(*request->match_sets) * n_match_sets
			+ sizeof(*request->channels) * n_channels
			+ ie_len, GFP_KERNEL);
	if (!request) {
		err = -ENOMEM;
		goto out;
	}

	if (n_ssids)
		request->ssids = (void *)&request->channels[n_channels];
	request->n_ssids = n_ssids;
	if (ie_len) {
		if (request->ssids)
			request->ie = (void *)(request->ssids + n_ssids);
		else
			request->ie = (void *)(request->channels + n_channels);
	}

	if (n_match_sets) {
		if (request->ie)
			request->match_sets = (void *)(request->ie + ie_len);
		else if (request->ssids)
			request->match_sets =
				(void *)(request->ssids + n_ssids);
		else
			request->match_sets =
				(void *)(request->channels + n_channels);
	}
	request->n_match_sets = n_match_sets;

	i = 0;
	if (info->attrs[NL80211_ATTR_SCAN_FREQUENCIES]) {
		/* user specified, bail out if channel not found */
		nla_for_each_nested(attr,
				    info->attrs[NL80211_ATTR_SCAN_FREQUENCIES],
				    tmp) {
			struct ieee80211_channel *chan;

			chan = ieee80211_get_channel(wiphy, nla_get_u32(attr));

			if (!chan) {
				err = -EINVAL;
				goto out_free;
			}

			/* ignore disabled channels */
			if (chan->flags & IEEE80211_CHAN_DISABLED)
				continue;

			request->channels[i] = chan;
			i++;
		}
	} else {
		/* all channels */
		for (band = 0; band < IEEE80211_NUM_BANDS; band++) {
			int j;
			if (!wiphy->bands[band])
				continue;
			for (j = 0; j < wiphy->bands[band]->n_channels; j++) {
				struct ieee80211_channel *chan;

				chan = &wiphy->bands[band]->channels[j];

				if (chan->flags & IEEE80211_CHAN_DISABLED)
					continue;

				request->channels[i] = chan;
				i++;
			}
		}
	}

	if (!i) {
		err = -EINVAL;
		goto out_free;
	}

	request->n_channels = i;

	i = 0;
	if (info->attrs[NL80211_ATTR_SCAN_SSIDS]) {
		nla_for_each_nested(attr, info->attrs[NL80211_ATTR_SCAN_SSIDS],
				    tmp) {
			if (nla_len(attr) > IEEE80211_MAX_SSID_LEN) {
				err = -EINVAL;
				goto out_free;
			}
			request->ssids[i].ssid_len = nla_len(attr);
			memcpy(request->ssids[i].ssid, nla_data(attr),
			       nla_len(attr));
			i++;
		}
	}

	i = 0;
	if (info->attrs[NL80211_ATTR_SCHED_SCAN_MATCH]) {
		nla_for_each_nested(attr,
				    info->attrs[NL80211_ATTR_SCHED_SCAN_MATCH],
				    tmp) {
			struct nlattr *ssid, *rssi;

			nla_parse(tb, NL80211_SCHED_SCAN_MATCH_ATTR_MAX,
				  nla_data(attr), nla_len(attr),
				  nl80211_match_policy);
			ssid = tb[NL80211_SCHED_SCAN_MATCH_ATTR_SSID];
			if (ssid) {
				if (nla_len(ssid) > IEEE80211_MAX_SSID_LEN) {
					err = -EINVAL;
					goto out_free;
				}
				memcpy(request->match_sets[i].ssid.ssid,
				       nla_data(ssid), nla_len(ssid));
				request->match_sets[i].ssid.ssid_len =
					nla_len(ssid);
			}
			rssi = tb[NL80211_SCHED_SCAN_MATCH_ATTR_RSSI];
			if (rssi)
				request->rssi_thold = nla_get_u32(rssi);
			else
				request->rssi_thold =
						   NL80211_SCAN_RSSI_THOLD_OFF;
			i++;
		}
	}

	if (info->attrs[NL80211_ATTR_IE]) {
		request->ie_len = nla_len(info->attrs[NL80211_ATTR_IE]);
		memcpy((void *)request->ie,
		       nla_data(info->attrs[NL80211_ATTR_IE]),
		       request->ie_len);
	}

	request->dev = dev;
	request->wiphy = &rdev->wiphy;
	request->interval = interval;

	err = rdev->ops->sched_scan_start(&rdev->wiphy, dev, request);
	if (!err) {
		rdev->sched_scan_req = request;
		nl80211_send_sched_scan(rdev, dev,
					NL80211_CMD_START_SCHED_SCAN);
		goto out;
	}

out_free:
	kfree(request);
out:
	mutex_unlock(&rdev->sched_scan_mtx);
	return err;
}

static int nl80211_stop_sched_scan(struct sk_buff *skb,
				   struct genl_info *info)
{
	struct cfg80211_registered_device *rdev = info->user_ptr[0];
	int err;

	if (!(rdev->wiphy.flags & WIPHY_FLAG_SUPPORTS_SCHED_SCAN) ||
	    !rdev->ops->sched_scan_stop)
		return -EOPNOTSUPP;

	mutex_lock(&rdev->sched_scan_mtx);
	err = __cfg80211_stop_sched_scan(rdev, false);
	mutex_unlock(&rdev->sched_scan_mtx);

	return err;
}

static int nl80211_send_bss(struct sk_buff *msg, struct netlink_callback *cb,
			    u32 seq, int flags,
			    struct cfg80211_registered_device *rdev,
			    struct wireless_dev *wdev,
			    struct cfg80211_internal_bss *intbss)
{
	struct cfg80211_bss *res = &intbss->pub;
	void *hdr;
	struct nlattr *bss;

	ASSERT_WDEV_LOCK(wdev);

	hdr = nl80211hdr_put(msg, NETLINK_CB(cb->skb).pid, seq, flags,
			     NL80211_CMD_NEW_SCAN_RESULTS);
	if (!hdr)
		return -1;

	genl_dump_check_consistent(cb, hdr, &nl80211_fam);

	if (nla_put_u32(msg, NL80211_ATTR_GENERATION, rdev->bss_generation) ||
	    nla_put_u32(msg, NL80211_ATTR_IFINDEX, wdev->netdev->ifindex))
		goto nla_put_failure;

	bss = nla_nest_start(msg, NL80211_ATTR_BSS);
	if (!bss)
		goto nla_put_failure;
	if ((!is_zero_ether_addr(res->bssid) &&
	     nla_put(msg, NL80211_BSS_BSSID, ETH_ALEN, res->bssid)) ||
	    (res->information_elements && res->len_information_elements &&
	     nla_put(msg, NL80211_BSS_INFORMATION_ELEMENTS,
		     res->len_information_elements,
		     res->information_elements)) ||
	    (res->beacon_ies && res->len_beacon_ies &&
	     res->beacon_ies != res->information_elements &&
	     nla_put(msg, NL80211_BSS_BEACON_IES,
		     res->len_beacon_ies, res->beacon_ies)))
		goto nla_put_failure;
	if (res->tsf &&
	    nla_put_u64(msg, NL80211_BSS_TSF, res->tsf))
		goto nla_put_failure;
	if (res->beacon_interval &&
	    nla_put_u16(msg, NL80211_BSS_BEACON_INTERVAL, res->beacon_interval))
		goto nla_put_failure;
	if (nla_put_u16(msg, NL80211_BSS_CAPABILITY, res->capability) ||
	    nla_put_u32(msg, NL80211_BSS_FREQUENCY, res->channel->center_freq) ||
	    nla_put_u32(msg, NL80211_BSS_SEEN_MS_AGO,
			jiffies_to_msecs(jiffies - intbss->ts)))
		goto nla_put_failure;

	switch (rdev->wiphy.signal_type) {
	case CFG80211_SIGNAL_TYPE_MBM:
		if (nla_put_u32(msg, NL80211_BSS_SIGNAL_MBM, res->signal))
			goto nla_put_failure;
		break;
	case CFG80211_SIGNAL_TYPE_UNSPEC:
		if (nla_put_u8(msg, NL80211_BSS_SIGNAL_UNSPEC, res->signal))
			goto nla_put_failure;
		break;
	default:
		break;
	}

	switch (wdev->iftype) {
	case NL80211_IFTYPE_P2P_CLIENT:
	case NL80211_IFTYPE_STATION:
		if (intbss == wdev->current_bss &&
		    nla_put_u32(msg, NL80211_BSS_STATUS,
				NL80211_BSS_STATUS_ASSOCIATED))
			goto nla_put_failure;
		break;
	case NL80211_IFTYPE_ADHOC:
		if (intbss == wdev->current_bss &&
		    nla_put_u32(msg, NL80211_BSS_STATUS,
				NL80211_BSS_STATUS_IBSS_JOINED))
			goto nla_put_failure;
		break;
	default:
		break;
	}

	nla_nest_end(msg, bss);

	return genlmsg_end(msg, hdr);

 nla_put_failure:
	genlmsg_cancel(msg, hdr);
	return -EMSGSIZE;
}

static int nl80211_dump_scan(struct sk_buff *skb,
			     struct netlink_callback *cb)
{
	struct cfg80211_registered_device *rdev;
	struct net_device *dev;
	struct cfg80211_internal_bss *scan;
	struct wireless_dev *wdev;
	int start = cb->args[1], idx = 0;
	int err;

	err = nl80211_prepare_netdev_dump(skb, cb, &rdev, &dev);
	if (err)
		return err;

	wdev = dev->ieee80211_ptr;

	wdev_lock(wdev);
	spin_lock_bh(&rdev->bss_lock);
	cfg80211_bss_expire(rdev);

	cb->seq = rdev->bss_generation;

	list_for_each_entry(scan, &rdev->bss_list, list) {
		if (++idx <= start)
			continue;
		if (nl80211_send_bss(skb, cb,
				cb->nlh->nlmsg_seq, NLM_F_MULTI,
				rdev, wdev, scan) < 0) {
			idx--;
			break;
		}
	}

	spin_unlock_bh(&rdev->bss_lock);
	wdev_unlock(wdev);

	cb->args[1] = idx;
	nl80211_finish_netdev_dump(rdev);

	return skb->len;
}

static int nl80211_send_survey(struct sk_buff *msg, u32 pid, u32 seq,
				int flags, struct net_device *dev,
				struct survey_info *survey)
{
	void *hdr;
	struct nlattr *infoattr;

	hdr = nl80211hdr_put(msg, pid, seq, flags,
			     NL80211_CMD_NEW_SURVEY_RESULTS);
	if (!hdr)
		return -ENOMEM;

	if (nla_put_u32(msg, NL80211_ATTR_IFINDEX, dev->ifindex))
		goto nla_put_failure;

	infoattr = nla_nest_start(msg, NL80211_ATTR_SURVEY_INFO);
	if (!infoattr)
		goto nla_put_failure;

	if (nla_put_u32(msg, NL80211_SURVEY_INFO_FREQUENCY,
			survey->channel->center_freq))
		goto nla_put_failure;

	if ((survey->filled & SURVEY_INFO_NOISE_DBM) &&
	    nla_put_u8(msg, NL80211_SURVEY_INFO_NOISE, survey->noise))
		goto nla_put_failure;
	if ((survey->filled & SURVEY_INFO_IN_USE) &&
	    nla_put_flag(msg, NL80211_SURVEY_INFO_IN_USE))
		goto nla_put_failure;
	if ((survey->filled & SURVEY_INFO_CHANNEL_TIME) &&
	    nla_put_u64(msg, NL80211_SURVEY_INFO_CHANNEL_TIME,
			survey->channel_time))
		goto nla_put_failure;
	if ((survey->filled & SURVEY_INFO_CHANNEL_TIME_BUSY) &&
	    nla_put_u64(msg, NL80211_SURVEY_INFO_CHANNEL_TIME_BUSY,
			survey->channel_time_busy))
		goto nla_put_failure;
	if ((survey->filled & SURVEY_INFO_CHANNEL_TIME_EXT_BUSY) &&
	    nla_put_u64(msg, NL80211_SURVEY_INFO_CHANNEL_TIME_EXT_BUSY,
			survey->channel_time_ext_busy))
		goto nla_put_failure;
	if ((survey->filled & SURVEY_INFO_CHANNEL_TIME_RX) &&
	    nla_put_u64(msg, NL80211_SURVEY_INFO_CHANNEL_TIME_RX,
			survey->channel_time_rx))
		goto nla_put_failure;
	if ((survey->filled & SURVEY_INFO_CHANNEL_TIME_TX) &&
	    nla_put_u64(msg, NL80211_SURVEY_INFO_CHANNEL_TIME_TX,
			survey->channel_time_tx))
		goto nla_put_failure;

	nla_nest_end(msg, infoattr);

	return genlmsg_end(msg, hdr);

 nla_put_failure:
	genlmsg_cancel(msg, hdr);
	return -EMSGSIZE;
}

static int nl80211_dump_survey(struct sk_buff *skb,
			struct netlink_callback *cb)
{
	struct survey_info survey;
	struct cfg80211_registered_device *dev;
	struct net_device *netdev;
	int survey_idx = cb->args[1];
	int res;

	res = nl80211_prepare_netdev_dump(skb, cb, &dev, &netdev);
	if (res)
		return res;

	if (!dev->ops->dump_survey) {
		res = -EOPNOTSUPP;
		goto out_err;
	}

	while (1) {
		struct ieee80211_channel *chan;

		res = dev->ops->dump_survey(&dev->wiphy, netdev, survey_idx,
					    &survey);
		if (res == -ENOENT)
			break;
		if (res)
			goto out_err;

		/* Survey without a channel doesn't make sense */
		if (!survey.channel) {
			res = -EINVAL;
			goto out;
		}

		chan = ieee80211_get_channel(&dev->wiphy,
					     survey.channel->center_freq);
		if (!chan || chan->flags & IEEE80211_CHAN_DISABLED) {
			survey_idx++;
			continue;
		}

		if (nl80211_send_survey(skb,
				NETLINK_CB(cb->skb).pid,
				cb->nlh->nlmsg_seq, NLM_F_MULTI,
				netdev,
				&survey) < 0)
			goto out;
		survey_idx++;
	}

 out:
	cb->args[1] = survey_idx;
	res = skb->len;
 out_err:
	nl80211_finish_netdev_dump(dev);
	return res;
}

static bool nl80211_valid_auth_type(enum nl80211_auth_type auth_type)
{
	return auth_type <= NL80211_AUTHTYPE_MAX;
}

static bool nl80211_valid_wpa_versions(u32 wpa_versions)
{
	return !(wpa_versions & ~(NL80211_WPA_VERSION_1 |
				  NL80211_WPA_VERSION_2));
}

static int nl80211_authenticate(struct sk_buff *skb, struct genl_info *info)
{
	struct cfg80211_registered_device *rdev = info->user_ptr[0];
	struct net_device *dev = info->user_ptr[1];
	struct ieee80211_channel *chan;
	const u8 *bssid, *ssid, *ie = NULL;
	int err, ssid_len, ie_len = 0;
	enum nl80211_auth_type auth_type;
	struct key_parse key;
	bool local_state_change;

	if (!is_valid_ie_attr(info->attrs[NL80211_ATTR_IE]))
		return -EINVAL;

	if (!info->attrs[NL80211_ATTR_MAC])
		return -EINVAL;

	if (!info->attrs[NL80211_ATTR_AUTH_TYPE])
		return -EINVAL;

	if (!info->attrs[NL80211_ATTR_SSID])
		return -EINVAL;

	if (!info->attrs[NL80211_ATTR_WIPHY_FREQ])
		return -EINVAL;

	err = nl80211_parse_key(info, &key);
	if (err)
		return err;

	if (key.idx >= 0) {
		if (key.type != -1 && key.type != NL80211_KEYTYPE_GROUP)
			return -EINVAL;
		if (!key.p.key || !key.p.key_len)
			return -EINVAL;
		if ((key.p.cipher != WLAN_CIPHER_SUITE_WEP40 ||
		     key.p.key_len != WLAN_KEY_LEN_WEP40) &&
		    (key.p.cipher != WLAN_CIPHER_SUITE_WEP104 ||
		     key.p.key_len != WLAN_KEY_LEN_WEP104))
			return -EINVAL;
		if (key.idx > 4)
			return -EINVAL;
	} else {
		key.p.key_len = 0;
		key.p.key = NULL;
	}

	if (key.idx >= 0) {
		int i;
		bool ok = false;
		for (i = 0; i < rdev->wiphy.n_cipher_suites; i++) {
			if (key.p.cipher == rdev->wiphy.cipher_suites[i]) {
				ok = true;
				break;
			}
		}
		if (!ok)
			return -EINVAL;
	}

	if (!rdev->ops->auth)
		return -EOPNOTSUPP;

	if (dev->ieee80211_ptr->iftype != NL80211_IFTYPE_STATION &&
	    dev->ieee80211_ptr->iftype != NL80211_IFTYPE_P2P_CLIENT)
		return -EOPNOTSUPP;

	bssid = nla_data(info->attrs[NL80211_ATTR_MAC]);
	chan = ieee80211_get_channel(&rdev->wiphy,
		nla_get_u32(info->attrs[NL80211_ATTR_WIPHY_FREQ]));
	if (!chan || (chan->flags & IEEE80211_CHAN_DISABLED))
		return -EINVAL;

	ssid = nla_data(info->attrs[NL80211_ATTR_SSID]);
	ssid_len = nla_len(info->attrs[NL80211_ATTR_SSID]);

	if (info->attrs[NL80211_ATTR_IE]) {
		ie = nla_data(info->attrs[NL80211_ATTR_IE]);
		ie_len = nla_len(info->attrs[NL80211_ATTR_IE]);
	}

	auth_type = nla_get_u32(info->attrs[NL80211_ATTR_AUTH_TYPE]);
	if (!nl80211_valid_auth_type(auth_type))
		return -EINVAL;

	local_state_change = !!info->attrs[NL80211_ATTR_LOCAL_STATE_CHANGE];

	/*
	 * Since we no longer track auth state, ignore
	 * requests to only change local state.
	 */
	if (local_state_change)
		return 0;

	return cfg80211_mlme_auth(rdev, dev, chan, auth_type, bssid,
				  ssid, ssid_len, ie, ie_len,
				  key.p.key, key.p.key_len, key.idx);
}

static int nl80211_crypto_settings(struct cfg80211_registered_device *rdev,
				   struct genl_info *info,
				   struct cfg80211_crypto_settings *settings,
				   int cipher_limit)
{
	memset(settings, 0, sizeof(*settings));

	settings->control_port = info->attrs[NL80211_ATTR_CONTROL_PORT];

	if (info->attrs[NL80211_ATTR_CONTROL_PORT_ETHERTYPE]) {
		u16 proto;
		proto = nla_get_u16(
			info->attrs[NL80211_ATTR_CONTROL_PORT_ETHERTYPE]);
		settings->control_port_ethertype = cpu_to_be16(proto);
		if (!(rdev->wiphy.flags & WIPHY_FLAG_CONTROL_PORT_PROTOCOL) &&
		    proto != ETH_P_PAE)
			return -EINVAL;
		if (info->attrs[NL80211_ATTR_CONTROL_PORT_NO_ENCRYPT])
			settings->control_port_no_encrypt = true;
	} else
		settings->control_port_ethertype = cpu_to_be16(ETH_P_PAE);

	if (info->attrs[NL80211_ATTR_CIPHER_SUITES_PAIRWISE]) {
		void *data;
		int len, i;

		data = nla_data(info->attrs[NL80211_ATTR_CIPHER_SUITES_PAIRWISE]);
		len = nla_len(info->attrs[NL80211_ATTR_CIPHER_SUITES_PAIRWISE]);
		settings->n_ciphers_pairwise = len / sizeof(u32);

		if (len % sizeof(u32))
			return -EINVAL;

		if (settings->n_ciphers_pairwise > cipher_limit)
			return -EINVAL;

		memcpy(settings->ciphers_pairwise, data, len);

		for (i = 0; i < settings->n_ciphers_pairwise; i++)
			if (!cfg80211_supported_cipher_suite(
					&rdev->wiphy,
					settings->ciphers_pairwise[i]))
				return -EINVAL;
	}

	if (info->attrs[NL80211_ATTR_CIPHER_SUITE_GROUP]) {
		settings->cipher_group =
			nla_get_u32(info->attrs[NL80211_ATTR_CIPHER_SUITE_GROUP]);
		if (!cfg80211_supported_cipher_suite(&rdev->wiphy,
						     settings->cipher_group))
			return -EINVAL;
	}

	if (info->attrs[NL80211_ATTR_WPA_VERSIONS]) {
		settings->wpa_versions =
			nla_get_u32(info->attrs[NL80211_ATTR_WPA_VERSIONS]);
		if (!nl80211_valid_wpa_versions(settings->wpa_versions))
			return -EINVAL;
	}

	if (info->attrs[NL80211_ATTR_AKM_SUITES]) {
		void *data;
		int len;

		data = nla_data(info->attrs[NL80211_ATTR_AKM_SUITES]);
		len = nla_len(info->attrs[NL80211_ATTR_AKM_SUITES]);
		settings->n_akm_suites = len / sizeof(u32);

		if (len % sizeof(u32))
			return -EINVAL;

		if (settings->n_akm_suites > NL80211_MAX_NR_AKM_SUITES)
			return -EINVAL;

		memcpy(settings->akm_suites, data, len);
	}

	return 0;
}

static int nl80211_associate(struct sk_buff *skb, struct genl_info *info)
{
	struct cfg80211_registered_device *rdev = info->user_ptr[0];
	struct net_device *dev = info->user_ptr[1];
	struct cfg80211_crypto_settings crypto;
	struct ieee80211_channel *chan;
	const u8 *bssid, *ssid, *ie = NULL, *prev_bssid = NULL;
	int err, ssid_len, ie_len = 0;
	bool use_mfp = false;
	u32 flags = 0;
	struct ieee80211_ht_cap *ht_capa = NULL;
	struct ieee80211_ht_cap *ht_capa_mask = NULL;

	if (!is_valid_ie_attr(info->attrs[NL80211_ATTR_IE]))
		return -EINVAL;

	if (!info->attrs[NL80211_ATTR_MAC] ||
	    !info->attrs[NL80211_ATTR_SSID] ||
	    !info->attrs[NL80211_ATTR_WIPHY_FREQ])
		return -EINVAL;

	if (!rdev->ops->assoc)
		return -EOPNOTSUPP;

	if (dev->ieee80211_ptr->iftype != NL80211_IFTYPE_STATION &&
	    dev->ieee80211_ptr->iftype != NL80211_IFTYPE_P2P_CLIENT)
		return -EOPNOTSUPP;

	bssid = nla_data(info->attrs[NL80211_ATTR_MAC]);

	chan = ieee80211_get_channel(&rdev->wiphy,
		nla_get_u32(info->attrs[NL80211_ATTR_WIPHY_FREQ]));
	if (!chan || (chan->flags & IEEE80211_CHAN_DISABLED))
		return -EINVAL;

	ssid = nla_data(info->attrs[NL80211_ATTR_SSID]);
	ssid_len = nla_len(info->attrs[NL80211_ATTR_SSID]);

	if (info->attrs[NL80211_ATTR_IE]) {
		ie = nla_data(info->attrs[NL80211_ATTR_IE]);
		ie_len = nla_len(info->attrs[NL80211_ATTR_IE]);
	}

	if (info->attrs[NL80211_ATTR_USE_MFP]) {
		enum nl80211_mfp mfp =
			nla_get_u32(info->attrs[NL80211_ATTR_USE_MFP]);
		if (mfp == NL80211_MFP_REQUIRED)
			use_mfp = true;
		else if (mfp != NL80211_MFP_NO)
			return -EINVAL;
	}

	if (info->attrs[NL80211_ATTR_PREV_BSSID])
		prev_bssid = nla_data(info->attrs[NL80211_ATTR_PREV_BSSID]);

	if (nla_get_flag(info->attrs[NL80211_ATTR_DISABLE_HT]))
		flags |= ASSOC_REQ_DISABLE_HT;

	if (info->attrs[NL80211_ATTR_HT_CAPABILITY_MASK])
		ht_capa_mask =
			nla_data(info->attrs[NL80211_ATTR_HT_CAPABILITY_MASK]);

	if (info->attrs[NL80211_ATTR_HT_CAPABILITY]) {
		if (!ht_capa_mask)
			return -EINVAL;
		ht_capa = nla_data(info->attrs[NL80211_ATTR_HT_CAPABILITY]);
	}

	err = nl80211_crypto_settings(rdev, info, &crypto, 1);
	if (!err)
		err = cfg80211_mlme_assoc(rdev, dev, chan, bssid, prev_bssid,
					  ssid, ssid_len, ie, ie_len, use_mfp,
					  &crypto, flags, ht_capa,
					  ht_capa_mask);

	return err;
}

static int nl80211_deauthenticate(struct sk_buff *skb, struct genl_info *info)
{
	struct cfg80211_registered_device *rdev = info->user_ptr[0];
	struct net_device *dev = info->user_ptr[1];
	const u8 *ie = NULL, *bssid;
	int ie_len = 0;
	u16 reason_code;
	bool local_state_change;

	if (!is_valid_ie_attr(info->attrs[NL80211_ATTR_IE]))
		return -EINVAL;

	if (!info->attrs[NL80211_ATTR_MAC])
		return -EINVAL;

	if (!info->attrs[NL80211_ATTR_REASON_CODE])
		return -EINVAL;

	if (!rdev->ops->deauth)
		return -EOPNOTSUPP;

	if (dev->ieee80211_ptr->iftype != NL80211_IFTYPE_STATION &&
	    dev->ieee80211_ptr->iftype != NL80211_IFTYPE_P2P_CLIENT)
		return -EOPNOTSUPP;

	bssid = nla_data(info->attrs[NL80211_ATTR_MAC]);

	reason_code = nla_get_u16(info->attrs[NL80211_ATTR_REASON_CODE]);
	if (reason_code == 0) {
		/* Reason Code 0 is reserved */
		return -EINVAL;
	}

	if (info->attrs[NL80211_ATTR_IE]) {
		ie = nla_data(info->attrs[NL80211_ATTR_IE]);
		ie_len = nla_len(info->attrs[NL80211_ATTR_IE]);
	}

	local_state_change = !!info->attrs[NL80211_ATTR_LOCAL_STATE_CHANGE];

	return cfg80211_mlme_deauth(rdev, dev, bssid, ie, ie_len, reason_code,
				    local_state_change);
}

static int nl80211_disassociate(struct sk_buff *skb, struct genl_info *info)
{
	struct cfg80211_registered_device *rdev = info->user_ptr[0];
	struct net_device *dev = info->user_ptr[1];
	const u8 *ie = NULL, *bssid;
	int ie_len = 0;
	u16 reason_code;
	bool local_state_change;

	if (!is_valid_ie_attr(info->attrs[NL80211_ATTR_IE]))
		return -EINVAL;

	if (!info->attrs[NL80211_ATTR_MAC])
		return -EINVAL;

	if (!info->attrs[NL80211_ATTR_REASON_CODE])
		return -EINVAL;

	if (!rdev->ops->disassoc)
		return -EOPNOTSUPP;

	if (dev->ieee80211_ptr->iftype != NL80211_IFTYPE_STATION &&
	    dev->ieee80211_ptr->iftype != NL80211_IFTYPE_P2P_CLIENT)
		return -EOPNOTSUPP;

	bssid = nla_data(info->attrs[NL80211_ATTR_MAC]);

	reason_code = nla_get_u16(info->attrs[NL80211_ATTR_REASON_CODE]);
	if (reason_code == 0) {
		/* Reason Code 0 is reserved */
		return -EINVAL;
	}

	if (info->attrs[NL80211_ATTR_IE]) {
		ie = nla_data(info->attrs[NL80211_ATTR_IE]);
		ie_len = nla_len(info->attrs[NL80211_ATTR_IE]);
	}

	local_state_change = !!info->attrs[NL80211_ATTR_LOCAL_STATE_CHANGE];

	return cfg80211_mlme_disassoc(rdev, dev, bssid, ie, ie_len, reason_code,
				      local_state_change);
}

static bool
nl80211_parse_mcast_rate(struct cfg80211_registered_device *rdev,
			 int mcast_rate[IEEE80211_NUM_BANDS],
			 int rateval)
{
	struct wiphy *wiphy = &rdev->wiphy;
	bool found = false;
	int band, i;

	for (band = 0; band < IEEE80211_NUM_BANDS; band++) {
		struct ieee80211_supported_band *sband;

		sband = wiphy->bands[band];
		if (!sband)
			continue;

		for (i = 0; i < sband->n_bitrates; i++) {
			if (sband->bitrates[i].bitrate == rateval) {
				mcast_rate[band] = i + 1;
				found = true;
				break;
			}
		}
	}

	return found;
}

static int nl80211_join_ibss(struct sk_buff *skb, struct genl_info *info)
{
	struct cfg80211_registered_device *rdev = info->user_ptr[0];
	struct net_device *dev = info->user_ptr[1];
	struct cfg80211_ibss_params ibss;
	struct wiphy *wiphy;
	struct cfg80211_cached_keys *connkeys = NULL;
	int err;

	memset(&ibss, 0, sizeof(ibss));

	if (!is_valid_ie_attr(info->attrs[NL80211_ATTR_IE]))
		return -EINVAL;

	if (!info->attrs[NL80211_ATTR_WIPHY_FREQ] ||
	    !info->attrs[NL80211_ATTR_SSID] ||
	    !nla_len(info->attrs[NL80211_ATTR_SSID]))
		return -EINVAL;

	ibss.beacon_interval = 100;

	if (info->attrs[NL80211_ATTR_BEACON_INTERVAL]) {
		ibss.beacon_interval =
			nla_get_u32(info->attrs[NL80211_ATTR_BEACON_INTERVAL]);
		if (ibss.beacon_interval < 1 || ibss.beacon_interval > 10000)
			return -EINVAL;
	}

	if (!rdev->ops->join_ibss)
		return -EOPNOTSUPP;

	if (dev->ieee80211_ptr->iftype != NL80211_IFTYPE_ADHOC)
		return -EOPNOTSUPP;

	wiphy = &rdev->wiphy;

	if (info->attrs[NL80211_ATTR_MAC]) {
		ibss.bssid = nla_data(info->attrs[NL80211_ATTR_MAC]);

		if (!is_valid_ether_addr(ibss.bssid))
			return -EINVAL;
	}
	ibss.ssid = nla_data(info->attrs[NL80211_ATTR_SSID]);
	ibss.ssid_len = nla_len(info->attrs[NL80211_ATTR_SSID]);

	if (info->attrs[NL80211_ATTR_IE]) {
		ibss.ie = nla_data(info->attrs[NL80211_ATTR_IE]);
		ibss.ie_len = nla_len(info->attrs[NL80211_ATTR_IE]);
	}

	if (info->attrs[NL80211_ATTR_WIPHY_CHANNEL_TYPE]) {
		enum nl80211_channel_type channel_type;

		if (!nl80211_valid_channel_type(info, &channel_type))
			return -EINVAL;

		if (channel_type != NL80211_CHAN_NO_HT &&
		    !(wiphy->features & NL80211_FEATURE_HT_IBSS))
			return -EINVAL;

		ibss.channel_type = channel_type;
	} else {
		ibss.channel_type = NL80211_CHAN_NO_HT;
	}

	ibss.channel = rdev_freq_to_chan(rdev,
		nla_get_u32(info->attrs[NL80211_ATTR_WIPHY_FREQ]),
		ibss.channel_type);
	if (!ibss.channel ||
	    ibss.channel->flags & IEEE80211_CHAN_NO_IBSS ||
	    ibss.channel->flags & IEEE80211_CHAN_DISABLED)
		return -EINVAL;

	/* Both channels should be able to initiate communication */
	if ((ibss.channel_type == NL80211_CHAN_HT40PLUS ||
	     ibss.channel_type == NL80211_CHAN_HT40MINUS) &&
	    !cfg80211_can_beacon_sec_chan(&rdev->wiphy, ibss.channel,
					  ibss.channel_type))
		return -EINVAL;

	ibss.channel_fixed = !!info->attrs[NL80211_ATTR_FREQ_FIXED];
	ibss.privacy = !!info->attrs[NL80211_ATTR_PRIVACY];

	if (info->attrs[NL80211_ATTR_BSS_BASIC_RATES]) {
		u8 *rates =
			nla_data(info->attrs[NL80211_ATTR_BSS_BASIC_RATES]);
		int n_rates =
			nla_len(info->attrs[NL80211_ATTR_BSS_BASIC_RATES]);
		struct ieee80211_supported_band *sband =
			wiphy->bands[ibss.channel->band];

		err = ieee80211_get_ratemask(sband, rates, n_rates,
					     &ibss.basic_rates);
		if (err)
			return err;
	}

	if (info->attrs[NL80211_ATTR_MCAST_RATE] &&
	    !nl80211_parse_mcast_rate(rdev, ibss.mcast_rate,
			nla_get_u32(info->attrs[NL80211_ATTR_MCAST_RATE])))
		return -EINVAL;

	if (ibss.privacy && info->attrs[NL80211_ATTR_KEYS]) {
		connkeys = nl80211_parse_connkeys(rdev,
					info->attrs[NL80211_ATTR_KEYS]);
		if (IS_ERR(connkeys))
			return PTR_ERR(connkeys);
	}

	ibss.control_port =
		nla_get_flag(info->attrs[NL80211_ATTR_CONTROL_PORT]);

	err = cfg80211_join_ibss(rdev, dev, &ibss, connkeys);
	if (err)
		kfree(connkeys);
	return err;
}

static int nl80211_leave_ibss(struct sk_buff *skb, struct genl_info *info)
{
	struct cfg80211_registered_device *rdev = info->user_ptr[0];
	struct net_device *dev = info->user_ptr[1];

	if (!rdev->ops->leave_ibss)
		return -EOPNOTSUPP;

	if (dev->ieee80211_ptr->iftype != NL80211_IFTYPE_ADHOC)
		return -EOPNOTSUPP;

	return cfg80211_leave_ibss(rdev, dev, false);
}

#ifdef CONFIG_NL80211_TESTMODE
static struct genl_multicast_group nl80211_testmode_mcgrp = {
	.name = "testmode",
};

static int nl80211_testmode_do(struct sk_buff *skb, struct genl_info *info)
{
	struct cfg80211_registered_device *rdev = info->user_ptr[0];
	int err;

	if (!info->attrs[NL80211_ATTR_TESTDATA])
		return -EINVAL;

	err = -EOPNOTSUPP;
	if (rdev->ops->testmode_cmd) {
		rdev->testmode_info = info;
		err = rdev->ops->testmode_cmd(&rdev->wiphy,
				nla_data(info->attrs[NL80211_ATTR_TESTDATA]),
				nla_len(info->attrs[NL80211_ATTR_TESTDATA]));
		rdev->testmode_info = NULL;
	}

	return err;
}

static int nl80211_testmode_dump(struct sk_buff *skb,
				 struct netlink_callback *cb)
{
	struct cfg80211_registered_device *rdev;
	int err;
	long phy_idx;
	void *data = NULL;
	int data_len = 0;

	if (cb->args[0]) {
		/*
		 * 0 is a valid index, but not valid for args[0],
		 * so we need to offset by 1.
		 */
		phy_idx = cb->args[0] - 1;
	} else {
		err = nlmsg_parse(cb->nlh, GENL_HDRLEN + nl80211_fam.hdrsize,
				  nl80211_fam.attrbuf, nl80211_fam.maxattr,
				  nl80211_policy);
		if (err)
			return err;

		mutex_lock(&cfg80211_mutex);
		rdev = __cfg80211_rdev_from_attrs(sock_net(skb->sk),
						  nl80211_fam.attrbuf);
		if (IS_ERR(rdev)) {
			mutex_unlock(&cfg80211_mutex);
			return PTR_ERR(rdev);
		}
		phy_idx = rdev->wiphy_idx;
		rdev = NULL;
		mutex_unlock(&cfg80211_mutex);

		if (nl80211_fam.attrbuf[NL80211_ATTR_TESTDATA])
			cb->args[1] =
				(long)nl80211_fam.attrbuf[NL80211_ATTR_TESTDATA];
	}

	if (cb->args[1]) {
		data = nla_data((void *)cb->args[1]);
		data_len = nla_len((void *)cb->args[1]);
	}

	mutex_lock(&cfg80211_mutex);
	rdev = cfg80211_rdev_by_wiphy_idx(phy_idx);
	if (!rdev) {
		mutex_unlock(&cfg80211_mutex);
		return -ENOENT;
	}
	cfg80211_lock_rdev(rdev);
	mutex_unlock(&cfg80211_mutex);

	if (!rdev->ops->testmode_dump) {
		err = -EOPNOTSUPP;
		goto out_err;
	}

	while (1) {
		void *hdr = nl80211hdr_put(skb, NETLINK_CB(cb->skb).pid,
					   cb->nlh->nlmsg_seq, NLM_F_MULTI,
					   NL80211_CMD_TESTMODE);
		struct nlattr *tmdata;

		if (nla_put_u32(skb, NL80211_ATTR_WIPHY, phy_idx)) {
			genlmsg_cancel(skb, hdr);
			break;
		}

		tmdata = nla_nest_start(skb, NL80211_ATTR_TESTDATA);
		if (!tmdata) {
			genlmsg_cancel(skb, hdr);
			break;
		}
		err = rdev->ops->testmode_dump(&rdev->wiphy, skb, cb,
					       data, data_len);
		nla_nest_end(skb, tmdata);

		if (err == -ENOBUFS || err == -ENOENT) {
			genlmsg_cancel(skb, hdr);
			break;
		} else if (err) {
			genlmsg_cancel(skb, hdr);
			goto out_err;
		}

		genlmsg_end(skb, hdr);
	}

	err = skb->len;
	/* see above */
	cb->args[0] = phy_idx + 1;
 out_err:
	cfg80211_unlock_rdev(rdev);
	return err;
}

static struct sk_buff *
__cfg80211_testmode_alloc_skb(struct cfg80211_registered_device *rdev,
			      int approxlen, u32 pid, u32 seq, gfp_t gfp)
{
	struct sk_buff *skb;
	void *hdr;
	struct nlattr *data;

	skb = nlmsg_new(approxlen + 100, gfp);
	if (!skb)
		return NULL;

	hdr = nl80211hdr_put(skb, pid, seq, 0, NL80211_CMD_TESTMODE);
	if (!hdr) {
		kfree_skb(skb);
		return NULL;
	}

	if (nla_put_u32(skb, NL80211_ATTR_WIPHY, rdev->wiphy_idx))
		goto nla_put_failure;
	data = nla_nest_start(skb, NL80211_ATTR_TESTDATA);

	((void **)skb->cb)[0] = rdev;
	((void **)skb->cb)[1] = hdr;
	((void **)skb->cb)[2] = data;

	return skb;

 nla_put_failure:
	kfree_skb(skb);
	return NULL;
}

struct sk_buff *cfg80211_testmode_alloc_reply_skb(struct wiphy *wiphy,
						  int approxlen)
{
	struct cfg80211_registered_device *rdev = wiphy_to_dev(wiphy);

	if (WARN_ON(!rdev->testmode_info))
		return NULL;

	return __cfg80211_testmode_alloc_skb(rdev, approxlen,
				rdev->testmode_info->snd_pid,
				rdev->testmode_info->snd_seq,
				GFP_KERNEL);
}
EXPORT_SYMBOL(cfg80211_testmode_alloc_reply_skb);

int cfg80211_testmode_reply(struct sk_buff *skb)
{
	struct cfg80211_registered_device *rdev = ((void **)skb->cb)[0];
	void *hdr = ((void **)skb->cb)[1];
	struct nlattr *data = ((void **)skb->cb)[2];

	if (WARN_ON(!rdev->testmode_info)) {
		kfree_skb(skb);
		return -EINVAL;
	}

	nla_nest_end(skb, data);
	genlmsg_end(skb, hdr);
	return genlmsg_reply(skb, rdev->testmode_info);
}
EXPORT_SYMBOL(cfg80211_testmode_reply);

struct sk_buff *cfg80211_testmode_alloc_event_skb(struct wiphy *wiphy,
						  int approxlen, gfp_t gfp)
{
	struct cfg80211_registered_device *rdev = wiphy_to_dev(wiphy);

	return __cfg80211_testmode_alloc_skb(rdev, approxlen, 0, 0, gfp);
}
EXPORT_SYMBOL(cfg80211_testmode_alloc_event_skb);

void cfg80211_testmode_event(struct sk_buff *skb, gfp_t gfp)
{
	void *hdr = ((void **)skb->cb)[1];
	struct nlattr *data = ((void **)skb->cb)[2];

	nla_nest_end(skb, data);
	genlmsg_end(skb, hdr);
	genlmsg_multicast(skb, 0, nl80211_testmode_mcgrp.id, gfp);
}
EXPORT_SYMBOL(cfg80211_testmode_event);
#endif

static int nl80211_connect(struct sk_buff *skb, struct genl_info *info)
{
	struct cfg80211_registered_device *rdev = info->user_ptr[0];
	struct net_device *dev = info->user_ptr[1];
	struct cfg80211_connect_params connect;
	struct wiphy *wiphy;
	struct cfg80211_cached_keys *connkeys = NULL;
	int err;

	memset(&connect, 0, sizeof(connect));

	if (!is_valid_ie_attr(info->attrs[NL80211_ATTR_IE]))
		return -EINVAL;

	if (!info->attrs[NL80211_ATTR_SSID] ||
	    !nla_len(info->attrs[NL80211_ATTR_SSID]))
		return -EINVAL;

	if (info->attrs[NL80211_ATTR_AUTH_TYPE]) {
		connect.auth_type =
			nla_get_u32(info->attrs[NL80211_ATTR_AUTH_TYPE]);
		if (!nl80211_valid_auth_type(connect.auth_type))
			return -EINVAL;
	} else
		connect.auth_type = NL80211_AUTHTYPE_AUTOMATIC;

	connect.privacy = info->attrs[NL80211_ATTR_PRIVACY];

	err = nl80211_crypto_settings(rdev, info, &connect.crypto,
				      NL80211_MAX_NR_CIPHER_SUITES);
	if (err)
		return err;

	if (dev->ieee80211_ptr->iftype != NL80211_IFTYPE_STATION &&
	    dev->ieee80211_ptr->iftype != NL80211_IFTYPE_P2P_CLIENT)
		return -EOPNOTSUPP;

	wiphy = &rdev->wiphy;

	connect.bg_scan_period = -1;
	if (info->attrs[NL80211_ATTR_BG_SCAN_PERIOD] &&
		(wiphy->flags & WIPHY_FLAG_SUPPORTS_FW_ROAM)) {
		connect.bg_scan_period =
			nla_get_u16(info->attrs[NL80211_ATTR_BG_SCAN_PERIOD]);
	}

	if (info->attrs[NL80211_ATTR_MAC])
		connect.bssid = nla_data(info->attrs[NL80211_ATTR_MAC]);
	connect.ssid = nla_data(info->attrs[NL80211_ATTR_SSID]);
	connect.ssid_len = nla_len(info->attrs[NL80211_ATTR_SSID]);

	if (info->attrs[NL80211_ATTR_IE]) {
		connect.ie = nla_data(info->attrs[NL80211_ATTR_IE]);
		connect.ie_len = nla_len(info->attrs[NL80211_ATTR_IE]);
	}

	if (info->attrs[NL80211_ATTR_WIPHY_FREQ]) {
		connect.channel =
			ieee80211_get_channel(wiphy,
			    nla_get_u32(info->attrs[NL80211_ATTR_WIPHY_FREQ]));
		if (!connect.channel ||
		    connect.channel->flags & IEEE80211_CHAN_DISABLED)
			return -EINVAL;
	}

	if (connect.privacy && info->attrs[NL80211_ATTR_KEYS]) {
		connkeys = nl80211_parse_connkeys(rdev,
					info->attrs[NL80211_ATTR_KEYS]);
		if (IS_ERR(connkeys))
			return PTR_ERR(connkeys);
	}

	if (nla_get_flag(info->attrs[NL80211_ATTR_DISABLE_HT]))
		connect.flags |= ASSOC_REQ_DISABLE_HT;

	if (info->attrs[NL80211_ATTR_HT_CAPABILITY_MASK])
		memcpy(&connect.ht_capa_mask,
		       nla_data(info->attrs[NL80211_ATTR_HT_CAPABILITY_MASK]),
		       sizeof(connect.ht_capa_mask));

	if (info->attrs[NL80211_ATTR_HT_CAPABILITY]) {
		if (!info->attrs[NL80211_ATTR_HT_CAPABILITY_MASK])
			return -EINVAL;
		memcpy(&connect.ht_capa,
		       nla_data(info->attrs[NL80211_ATTR_HT_CAPABILITY]),
		       sizeof(connect.ht_capa));
	}

	err = cfg80211_connect(rdev, dev, &connect, connkeys);
	if (err)
		kfree(connkeys);
	return err;
}

static int nl80211_disconnect(struct sk_buff *skb, struct genl_info *info)
{
	struct cfg80211_registered_device *rdev = info->user_ptr[0];
	struct net_device *dev = info->user_ptr[1];
	u16 reason;

	if (!info->attrs[NL80211_ATTR_REASON_CODE])
		reason = WLAN_REASON_DEAUTH_LEAVING;
	else
		reason = nla_get_u16(info->attrs[NL80211_ATTR_REASON_CODE]);

	if (reason == 0)
		return -EINVAL;

	if (dev->ieee80211_ptr->iftype != NL80211_IFTYPE_STATION &&
	    dev->ieee80211_ptr->iftype != NL80211_IFTYPE_P2P_CLIENT)
		return -EOPNOTSUPP;

	return cfg80211_disconnect(rdev, dev, reason, true);
}

static int nl80211_wiphy_netns(struct sk_buff *skb, struct genl_info *info)
{
	struct cfg80211_registered_device *rdev = info->user_ptr[0];
	struct net *net;
	int err;
	u32 pid;

	if (!info->attrs[NL80211_ATTR_PID])
		return -EINVAL;

	pid = nla_get_u32(info->attrs[NL80211_ATTR_PID]);

	net = get_net_ns_by_pid(pid);
	if (IS_ERR(net))
		return PTR_ERR(net);

	err = 0;

	/* check if anything to do */
	if (!net_eq(wiphy_net(&rdev->wiphy), net))
		err = cfg80211_switch_netns(rdev, net);

	put_net(net);
	return err;
}

static int nl80211_setdel_pmksa(struct sk_buff *skb, struct genl_info *info)
{
	struct cfg80211_registered_device *rdev = info->user_ptr[0];
	int (*rdev_ops)(struct wiphy *wiphy, struct net_device *dev,
			struct cfg80211_pmksa *pmksa) = NULL;
	struct net_device *dev = info->user_ptr[1];
	struct cfg80211_pmksa pmksa;

	memset(&pmksa, 0, sizeof(struct cfg80211_pmksa));

	if (!info->attrs[NL80211_ATTR_MAC])
		return -EINVAL;

	if (!info->attrs[NL80211_ATTR_PMKID])
		return -EINVAL;

	pmksa.pmkid = nla_data(info->attrs[NL80211_ATTR_PMKID]);
	pmksa.bssid = nla_data(info->attrs[NL80211_ATTR_MAC]);

	if (dev->ieee80211_ptr->iftype != NL80211_IFTYPE_STATION &&
	    dev->ieee80211_ptr->iftype != NL80211_IFTYPE_P2P_CLIENT)
		return -EOPNOTSUPP;

	switch (info->genlhdr->cmd) {
	case NL80211_CMD_SET_PMKSA:
		rdev_ops = rdev->ops->set_pmksa;
		break;
	case NL80211_CMD_DEL_PMKSA:
		rdev_ops = rdev->ops->del_pmksa;
		break;
	default:
		WARN_ON(1);
		break;
	}

	if (!rdev_ops)
		return -EOPNOTSUPP;

	return rdev_ops(&rdev->wiphy, dev, &pmksa);
}

static int nl80211_flush_pmksa(struct sk_buff *skb, struct genl_info *info)
{
	struct cfg80211_registered_device *rdev = info->user_ptr[0];
	struct net_device *dev = info->user_ptr[1];

	if (dev->ieee80211_ptr->iftype != NL80211_IFTYPE_STATION &&
	    dev->ieee80211_ptr->iftype != NL80211_IFTYPE_P2P_CLIENT)
		return -EOPNOTSUPP;

	if (!rdev->ops->flush_pmksa)
		return -EOPNOTSUPP;

	return rdev->ops->flush_pmksa(&rdev->wiphy, dev);
}

static int nl80211_tdls_mgmt(struct sk_buff *skb, struct genl_info *info)
{
	struct cfg80211_registered_device *rdev = info->user_ptr[0];
	struct net_device *dev = info->user_ptr[1];
	u8 action_code, dialog_token;
	u16 status_code;
	u8 *peer;

	if (!(rdev->wiphy.flags & WIPHY_FLAG_SUPPORTS_TDLS) ||
	    !rdev->ops->tdls_mgmt)
		return -EOPNOTSUPP;

	if (!info->attrs[NL80211_ATTR_TDLS_ACTION] ||
	    !info->attrs[NL80211_ATTR_STATUS_CODE] ||
	    !info->attrs[NL80211_ATTR_TDLS_DIALOG_TOKEN] ||
	    !info->attrs[NL80211_ATTR_IE] ||
	    !info->attrs[NL80211_ATTR_MAC])
		return -EINVAL;

	peer = nla_data(info->attrs[NL80211_ATTR_MAC]);
	action_code = nla_get_u8(info->attrs[NL80211_ATTR_TDLS_ACTION]);
	status_code = nla_get_u16(info->attrs[NL80211_ATTR_STATUS_CODE]);
	dialog_token = nla_get_u8(info->attrs[NL80211_ATTR_TDLS_DIALOG_TOKEN]);

	return rdev->ops->tdls_mgmt(&rdev->wiphy, dev, peer, action_code,
				    dialog_token, status_code,
				    nla_data(info->attrs[NL80211_ATTR_IE]),
				    nla_len(info->attrs[NL80211_ATTR_IE]));
}

static int nl80211_tdls_oper(struct sk_buff *skb, struct genl_info *info)
{
	struct cfg80211_registered_device *rdev = info->user_ptr[0];
	struct net_device *dev = info->user_ptr[1];
	enum nl80211_tdls_operation operation;
	u8 *peer;

	if (!(rdev->wiphy.flags & WIPHY_FLAG_SUPPORTS_TDLS) ||
	    !rdev->ops->tdls_oper)
		return -EOPNOTSUPP;

	if (!info->attrs[NL80211_ATTR_TDLS_OPERATION] ||
	    !info->attrs[NL80211_ATTR_MAC])
		return -EINVAL;

	operation = nla_get_u8(info->attrs[NL80211_ATTR_TDLS_OPERATION]);
	peer = nla_data(info->attrs[NL80211_ATTR_MAC]);

	return rdev->ops->tdls_oper(&rdev->wiphy, dev, peer, operation);
}

static int nl80211_remain_on_channel(struct sk_buff *skb,
				     struct genl_info *info)
{
	struct cfg80211_registered_device *rdev = info->user_ptr[0];
	struct net_device *dev = info->user_ptr[1];
	struct ieee80211_channel *chan;
	struct sk_buff *msg;
	void *hdr;
	u64 cookie;
	enum nl80211_channel_type channel_type = NL80211_CHAN_NO_HT;
	u32 freq, duration;
	int err;

	if (!info->attrs[NL80211_ATTR_WIPHY_FREQ] ||
	    !info->attrs[NL80211_ATTR_DURATION])
		return -EINVAL;

	duration = nla_get_u32(info->attrs[NL80211_ATTR_DURATION]);

	if (!rdev->ops->remain_on_channel ||
	    !(rdev->wiphy.flags & WIPHY_FLAG_HAS_REMAIN_ON_CHANNEL))
		return -EOPNOTSUPP;

	/*
	 * We should be on that channel for at least a minimum amount of
	 * time (10ms) but no longer than the driver supports.
	 */
	if (duration < NL80211_MIN_REMAIN_ON_CHANNEL_TIME ||
	    duration > rdev->wiphy.max_remain_on_channel_duration)
		return -EINVAL;

	if (info->attrs[NL80211_ATTR_WIPHY_CHANNEL_TYPE] &&
	    !nl80211_valid_channel_type(info, &channel_type))
		return -EINVAL;

	freq = nla_get_u32(info->attrs[NL80211_ATTR_WIPHY_FREQ]);
	chan = rdev_freq_to_chan(rdev, freq, channel_type);
	if (chan == NULL)
		return -EINVAL;

	msg = nlmsg_new(NLMSG_DEFAULT_SIZE, GFP_KERNEL);
	if (!msg)
		return -ENOMEM;

	hdr = nl80211hdr_put(msg, info->snd_pid, info->snd_seq, 0,
			     NL80211_CMD_REMAIN_ON_CHANNEL);

	if (IS_ERR(hdr)) {
		err = PTR_ERR(hdr);
		goto free_msg;
	}

	err = rdev->ops->remain_on_channel(&rdev->wiphy, dev, chan,
					   channel_type, duration, &cookie);

	if (err)
		goto free_msg;

	if (nla_put_u64(msg, NL80211_ATTR_COOKIE, cookie))
		goto nla_put_failure;

	genlmsg_end(msg, hdr);

	return genlmsg_reply(msg, info);

 nla_put_failure:
	err = -ENOBUFS;
 free_msg:
	nlmsg_free(msg);
	return err;
}

static int nl80211_cancel_remain_on_channel(struct sk_buff *skb,
					    struct genl_info *info)
{
	struct cfg80211_registered_device *rdev = info->user_ptr[0];
	struct net_device *dev = info->user_ptr[1];
	u64 cookie;

	if (!info->attrs[NL80211_ATTR_COOKIE])
		return -EINVAL;

	if (!rdev->ops->cancel_remain_on_channel)
		return -EOPNOTSUPP;

	cookie = nla_get_u64(info->attrs[NL80211_ATTR_COOKIE]);

	return rdev->ops->cancel_remain_on_channel(&rdev->wiphy, dev, cookie);
}

static u32 rateset_to_mask(struct ieee80211_supported_band *sband,
			   u8 *rates, u8 rates_len)
{
	u8 i;
	u32 mask = 0;

	for (i = 0; i < rates_len; i++) {
		int rate = (rates[i] & 0x7f) * 5;
		int ridx;
		for (ridx = 0; ridx < sband->n_bitrates; ridx++) {
			struct ieee80211_rate *srate =
				&sband->bitrates[ridx];
			if (rate == srate->bitrate) {
				mask |= 1 << ridx;
				break;
			}
		}
		if (ridx == sband->n_bitrates)
			return 0; /* rate not found */
	}

	return mask;
}

static bool ht_rateset_to_mask(struct ieee80211_supported_band *sband,
			       u8 *rates, u8 rates_len,
			       u8 mcs[IEEE80211_HT_MCS_MASK_LEN])
{
	u8 i;

	memset(mcs, 0, IEEE80211_HT_MCS_MASK_LEN);

	for (i = 0; i < rates_len; i++) {
		int ridx, rbit;

		ridx = rates[i] / 8;
		rbit = BIT(rates[i] % 8);

		/* check validity */
		if ((ridx < 0) || (ridx >= IEEE80211_HT_MCS_MASK_LEN))
			return false;

		/* check availability */
		if (sband->ht_cap.mcs.rx_mask[ridx] & rbit)
			mcs[ridx] |= rbit;
		else
			return false;
	}

	return true;
}

static const struct nla_policy nl80211_txattr_policy[NL80211_TXRATE_MAX + 1] = {
	[NL80211_TXRATE_LEGACY] = { .type = NLA_BINARY,
				    .len = NL80211_MAX_SUPP_RATES },
	[NL80211_TXRATE_MCS] = { .type = NLA_BINARY,
				 .len = NL80211_MAX_SUPP_HT_RATES },
};

static int nl80211_set_tx_bitrate_mask(struct sk_buff *skb,
				       struct genl_info *info)
{
	struct nlattr *tb[NL80211_TXRATE_MAX + 1];
	struct cfg80211_registered_device *rdev = info->user_ptr[0];
	struct cfg80211_bitrate_mask mask;
	int rem, i;
	struct net_device *dev = info->user_ptr[1];
	struct nlattr *tx_rates;
	struct ieee80211_supported_band *sband;

	if (info->attrs[NL80211_ATTR_TX_RATES] == NULL)
		return -EINVAL;

	if (!rdev->ops->set_bitrate_mask)
		return -EOPNOTSUPP;

	memset(&mask, 0, sizeof(mask));
	/* Default to all rates enabled */
	for (i = 0; i < IEEE80211_NUM_BANDS; i++) {
		sband = rdev->wiphy.bands[i];
		mask.control[i].legacy =
			sband ? (1 << sband->n_bitrates) - 1 : 0;
		if (sband)
			memcpy(mask.control[i].mcs,
			       sband->ht_cap.mcs.rx_mask,
			       sizeof(mask.control[i].mcs));
		else
			memset(mask.control[i].mcs, 0,
			       sizeof(mask.control[i].mcs));
	}

	/*
	 * The nested attribute uses enum nl80211_band as the index. This maps
	 * directly to the enum ieee80211_band values used in cfg80211.
	 */
	BUILD_BUG_ON(NL80211_MAX_SUPP_HT_RATES > IEEE80211_HT_MCS_MASK_LEN * 8);
	nla_for_each_nested(tx_rates, info->attrs[NL80211_ATTR_TX_RATES], rem)
	{
		enum ieee80211_band band = nla_type(tx_rates);
		if (band < 0 || band >= IEEE80211_NUM_BANDS)
			return -EINVAL;
		sband = rdev->wiphy.bands[band];
		if (sband == NULL)
			return -EINVAL;
		nla_parse(tb, NL80211_TXRATE_MAX, nla_data(tx_rates),
			  nla_len(tx_rates), nl80211_txattr_policy);
		if (tb[NL80211_TXRATE_LEGACY]) {
			mask.control[band].legacy = rateset_to_mask(
				sband,
				nla_data(tb[NL80211_TXRATE_LEGACY]),
				nla_len(tb[NL80211_TXRATE_LEGACY]));
			if ((mask.control[band].legacy == 0) &&
			    nla_len(tb[NL80211_TXRATE_LEGACY]))
				return -EINVAL;
		}
		if (tb[NL80211_TXRATE_MCS]) {
			if (!ht_rateset_to_mask(
					sband,
					nla_data(tb[NL80211_TXRATE_MCS]),
					nla_len(tb[NL80211_TXRATE_MCS]),
					mask.control[band].mcs))
				return -EINVAL;
		}

		if (mask.control[band].legacy == 0) {
			/* don't allow empty legacy rates if HT
			 * is not even supported. */
			if (!rdev->wiphy.bands[band]->ht_cap.ht_supported)
				return -EINVAL;

			for (i = 0; i < IEEE80211_HT_MCS_MASK_LEN; i++)
				if (mask.control[band].mcs[i])
					break;

			/* legacy and mcs rates may not be both empty */
			if (i == IEEE80211_HT_MCS_MASK_LEN)
				return -EINVAL;
		}
	}

	return rdev->ops->set_bitrate_mask(&rdev->wiphy, dev, NULL, &mask);
}

static int nl80211_register_mgmt(struct sk_buff *skb, struct genl_info *info)
{
	struct cfg80211_registered_device *rdev = info->user_ptr[0];
	struct net_device *dev = info->user_ptr[1];
	u16 frame_type = IEEE80211_FTYPE_MGMT | IEEE80211_STYPE_ACTION;

	if (!info->attrs[NL80211_ATTR_FRAME_MATCH])
		return -EINVAL;

	if (info->attrs[NL80211_ATTR_FRAME_TYPE])
		frame_type = nla_get_u16(info->attrs[NL80211_ATTR_FRAME_TYPE]);

	if (dev->ieee80211_ptr->iftype != NL80211_IFTYPE_STATION &&
	    dev->ieee80211_ptr->iftype != NL80211_IFTYPE_ADHOC &&
	    dev->ieee80211_ptr->iftype != NL80211_IFTYPE_P2P_CLIENT &&
	    dev->ieee80211_ptr->iftype != NL80211_IFTYPE_AP &&
	    dev->ieee80211_ptr->iftype != NL80211_IFTYPE_AP_VLAN &&
	    dev->ieee80211_ptr->iftype != NL80211_IFTYPE_MESH_POINT &&
	    dev->ieee80211_ptr->iftype != NL80211_IFTYPE_P2P_GO)
		return -EOPNOTSUPP;

	/* not much point in registering if we can't reply */
	if (!rdev->ops->mgmt_tx)
		return -EOPNOTSUPP;

	return cfg80211_mlme_register_mgmt(dev->ieee80211_ptr, info->snd_pid,
			frame_type,
			nla_data(info->attrs[NL80211_ATTR_FRAME_MATCH]),
			nla_len(info->attrs[NL80211_ATTR_FRAME_MATCH]));
}

static int nl80211_tx_mgmt(struct sk_buff *skb, struct genl_info *info)
{
	struct cfg80211_registered_device *rdev = info->user_ptr[0];
	struct net_device *dev = info->user_ptr[1];
	struct ieee80211_channel *chan;
	enum nl80211_channel_type channel_type = NL80211_CHAN_NO_HT;
	bool channel_type_valid = false;
	u32 freq;
	int err;
	void *hdr = NULL;
	u64 cookie;
	struct sk_buff *msg = NULL;
	unsigned int wait = 0;
	bool offchan, no_cck, dont_wait_for_ack;

	dont_wait_for_ack = info->attrs[NL80211_ATTR_DONT_WAIT_FOR_ACK];

	if (!info->attrs[NL80211_ATTR_FRAME] ||
	    !info->attrs[NL80211_ATTR_WIPHY_FREQ])
		return -EINVAL;

	if (!rdev->ops->mgmt_tx)
		return -EOPNOTSUPP;

	if (dev->ieee80211_ptr->iftype != NL80211_IFTYPE_STATION &&
	    dev->ieee80211_ptr->iftype != NL80211_IFTYPE_ADHOC &&
	    dev->ieee80211_ptr->iftype != NL80211_IFTYPE_P2P_CLIENT &&
	    dev->ieee80211_ptr->iftype != NL80211_IFTYPE_AP &&
	    dev->ieee80211_ptr->iftype != NL80211_IFTYPE_AP_VLAN &&
	    dev->ieee80211_ptr->iftype != NL80211_IFTYPE_MESH_POINT &&
	    dev->ieee80211_ptr->iftype != NL80211_IFTYPE_P2P_GO)
		return -EOPNOTSUPP;

	if (info->attrs[NL80211_ATTR_DURATION]) {
		if (!(rdev->wiphy.flags & WIPHY_FLAG_OFFCHAN_TX))
			return -EINVAL;
		wait = nla_get_u32(info->attrs[NL80211_ATTR_DURATION]);

		/*
		 * We should wait on the channel for at least a minimum amount
		 * of time (10ms) but no longer than the driver supports.
		 */
		if (wait < NL80211_MIN_REMAIN_ON_CHANNEL_TIME ||
		    wait > rdev->wiphy.max_remain_on_channel_duration)
			return -EINVAL;

	}

	if (info->attrs[NL80211_ATTR_WIPHY_CHANNEL_TYPE]) {
		if (!nl80211_valid_channel_type(info, &channel_type))
			return -EINVAL;
		channel_type_valid = true;
	}

	offchan = info->attrs[NL80211_ATTR_OFFCHANNEL_TX_OK];

	if (offchan && !(rdev->wiphy.flags & WIPHY_FLAG_OFFCHAN_TX))
		return -EINVAL;

	no_cck = nla_get_flag(info->attrs[NL80211_ATTR_TX_NO_CCK_RATE]);

	freq = nla_get_u32(info->attrs[NL80211_ATTR_WIPHY_FREQ]);
	chan = rdev_freq_to_chan(rdev, freq, channel_type);
	if (chan == NULL)
		return -EINVAL;

	if (!dont_wait_for_ack) {
		msg = nlmsg_new(NLMSG_DEFAULT_SIZE, GFP_KERNEL);
		if (!msg)
			return -ENOMEM;

		hdr = nl80211hdr_put(msg, info->snd_pid, info->snd_seq, 0,
				     NL80211_CMD_FRAME);

		if (IS_ERR(hdr)) {
			err = PTR_ERR(hdr);
			goto free_msg;
		}
	}

	err = cfg80211_mlme_mgmt_tx(rdev, dev, chan, offchan, channel_type,
				    channel_type_valid, wait,
				    nla_data(info->attrs[NL80211_ATTR_FRAME]),
				    nla_len(info->attrs[NL80211_ATTR_FRAME]),
				    no_cck, dont_wait_for_ack, &cookie);
	if (err)
		goto free_msg;

	if (msg) {
		if (nla_put_u64(msg, NL80211_ATTR_COOKIE, cookie))
			goto nla_put_failure;

		genlmsg_end(msg, hdr);
		return genlmsg_reply(msg, info);
	}

	return 0;

 nla_put_failure:
	err = -ENOBUFS;
 free_msg:
	nlmsg_free(msg);
	return err;
}

static int nl80211_tx_mgmt_cancel_wait(struct sk_buff *skb, struct genl_info *info)
{
	struct cfg80211_registered_device *rdev = info->user_ptr[0];
	struct net_device *dev = info->user_ptr[1];
	u64 cookie;

	if (!info->attrs[NL80211_ATTR_COOKIE])
		return -EINVAL;

	if (!rdev->ops->mgmt_tx_cancel_wait)
		return -EOPNOTSUPP;

	if (dev->ieee80211_ptr->iftype != NL80211_IFTYPE_STATION &&
	    dev->ieee80211_ptr->iftype != NL80211_IFTYPE_ADHOC &&
	    dev->ieee80211_ptr->iftype != NL80211_IFTYPE_P2P_CLIENT &&
	    dev->ieee80211_ptr->iftype != NL80211_IFTYPE_AP &&
	    dev->ieee80211_ptr->iftype != NL80211_IFTYPE_AP_VLAN &&
	    dev->ieee80211_ptr->iftype != NL80211_IFTYPE_P2P_GO)
		return -EOPNOTSUPP;

	cookie = nla_get_u64(info->attrs[NL80211_ATTR_COOKIE]);

	return rdev->ops->mgmt_tx_cancel_wait(&rdev->wiphy, dev, cookie);
}

static int nl80211_set_power_save(struct sk_buff *skb, struct genl_info *info)
{
	struct cfg80211_registered_device *rdev = info->user_ptr[0];
	struct wireless_dev *wdev;
	struct net_device *dev = info->user_ptr[1];
	u8 ps_state;
	bool state;
	int err;

	if (!info->attrs[NL80211_ATTR_PS_STATE])
		return -EINVAL;

	ps_state = nla_get_u32(info->attrs[NL80211_ATTR_PS_STATE]);

	if (ps_state != NL80211_PS_DISABLED && ps_state != NL80211_PS_ENABLED)
		return -EINVAL;

	wdev = dev->ieee80211_ptr;

	if (!rdev->ops->set_power_mgmt)
		return -EOPNOTSUPP;

	state = (ps_state == NL80211_PS_ENABLED) ? true : false;

	if (state == wdev->ps)
		return 0;

	err = rdev->ops->set_power_mgmt(wdev->wiphy, dev, state,
					wdev->ps_timeout);
	if (!err)
		wdev->ps = state;
	return err;
}

static int nl80211_get_power_save(struct sk_buff *skb, struct genl_info *info)
{
	struct cfg80211_registered_device *rdev = info->user_ptr[0];
	enum nl80211_ps_state ps_state;
	struct wireless_dev *wdev;
	struct net_device *dev = info->user_ptr[1];
	struct sk_buff *msg;
	void *hdr;
	int err;

	wdev = dev->ieee80211_ptr;

	if (!rdev->ops->set_power_mgmt)
		return -EOPNOTSUPP;

	msg = nlmsg_new(NLMSG_DEFAULT_SIZE, GFP_KERNEL);
	if (!msg)
		return -ENOMEM;

	hdr = nl80211hdr_put(msg, info->snd_pid, info->snd_seq, 0,
			     NL80211_CMD_GET_POWER_SAVE);
	if (!hdr) {
		err = -ENOBUFS;
		goto free_msg;
	}

	if (wdev->ps)
		ps_state = NL80211_PS_ENABLED;
	else
		ps_state = NL80211_PS_DISABLED;

	if (nla_put_u32(msg, NL80211_ATTR_PS_STATE, ps_state))
		goto nla_put_failure;

	genlmsg_end(msg, hdr);
	return genlmsg_reply(msg, info);

 nla_put_failure:
	err = -ENOBUFS;
 free_msg:
	nlmsg_free(msg);
	return err;
}

static struct nla_policy
nl80211_attr_cqm_policy[NL80211_ATTR_CQM_MAX + 1] __read_mostly = {
	[NL80211_ATTR_CQM_RSSI_THOLD] = { .type = NLA_U32 },
	[NL80211_ATTR_CQM_RSSI_HYST] = { .type = NLA_U32 },
	[NL80211_ATTR_CQM_RSSI_THRESHOLD_EVENT] = { .type = NLA_U32 },
};

static int nl80211_set_cqm_rssi(struct genl_info *info,
				s32 threshold, u32 hysteresis)
{
	struct cfg80211_registered_device *rdev = info->user_ptr[0];
	struct wireless_dev *wdev;
	struct net_device *dev = info->user_ptr[1];

	if (threshold > 0)
		return -EINVAL;

	wdev = dev->ieee80211_ptr;

	if (!rdev->ops->set_cqm_rssi_config)
		return -EOPNOTSUPP;

	if (wdev->iftype != NL80211_IFTYPE_STATION &&
	    wdev->iftype != NL80211_IFTYPE_P2P_CLIENT)
		return -EOPNOTSUPP;

	return rdev->ops->set_cqm_rssi_config(wdev->wiphy, dev,
					      threshold, hysteresis);
}

static int nl80211_set_cqm(struct sk_buff *skb, struct genl_info *info)
{
	struct nlattr *attrs[NL80211_ATTR_CQM_MAX + 1];
	struct nlattr *cqm;
	int err;

	cqm = info->attrs[NL80211_ATTR_CQM];
	if (!cqm) {
		err = -EINVAL;
		goto out;
	}

	err = nla_parse_nested(attrs, NL80211_ATTR_CQM_MAX, cqm,
			       nl80211_attr_cqm_policy);
	if (err)
		goto out;

	if (attrs[NL80211_ATTR_CQM_RSSI_THOLD] &&
	    attrs[NL80211_ATTR_CQM_RSSI_HYST]) {
		s32 threshold;
		u32 hysteresis;
		threshold = nla_get_u32(attrs[NL80211_ATTR_CQM_RSSI_THOLD]);
		hysteresis = nla_get_u32(attrs[NL80211_ATTR_CQM_RSSI_HYST]);
		err = nl80211_set_cqm_rssi(info, threshold, hysteresis);
	} else
		err = -EINVAL;

out:
	return err;
}

static int nl80211_join_mesh(struct sk_buff *skb, struct genl_info *info)
{
	struct cfg80211_registered_device *rdev = info->user_ptr[0];
	struct net_device *dev = info->user_ptr[1];
	struct mesh_config cfg;
	struct mesh_setup setup;
	int err;

	/* start with default */
	memcpy(&cfg, &default_mesh_config, sizeof(cfg));
	memcpy(&setup, &default_mesh_setup, sizeof(setup));

	if (info->attrs[NL80211_ATTR_MESH_CONFIG]) {
		/* and parse parameters if given */
		err = nl80211_parse_mesh_config(info, &cfg, NULL);
		if (err)
			return err;
	}

	if (!info->attrs[NL80211_ATTR_MESH_ID] ||
	    !nla_len(info->attrs[NL80211_ATTR_MESH_ID]))
		return -EINVAL;

	setup.mesh_id = nla_data(info->attrs[NL80211_ATTR_MESH_ID]);
	setup.mesh_id_len = nla_len(info->attrs[NL80211_ATTR_MESH_ID]);

	if (info->attrs[NL80211_ATTR_MCAST_RATE] &&
	    !nl80211_parse_mcast_rate(rdev, setup.mcast_rate,
			    nla_get_u32(info->attrs[NL80211_ATTR_MCAST_RATE])))
			return -EINVAL;

	if (info->attrs[NL80211_ATTR_MESH_SETUP]) {
		/* parse additional setup parameters if given */
		err = nl80211_parse_mesh_setup(info, &setup);
		if (err)
			return err;
	}

	if (info->attrs[NL80211_ATTR_WIPHY_FREQ]) {
		enum nl80211_channel_type channel_type = NL80211_CHAN_NO_HT;

		if (info->attrs[NL80211_ATTR_WIPHY_CHANNEL_TYPE] &&
		    !nl80211_valid_channel_type(info, &channel_type))
			return -EINVAL;

		setup.channel = rdev_freq_to_chan(rdev,
			nla_get_u32(info->attrs[NL80211_ATTR_WIPHY_FREQ]),
			channel_type);
		if (!setup.channel)
			return -EINVAL;
		setup.channel_type = channel_type;
	} else {
		/* cfg80211_join_mesh() will sort it out */
		setup.channel = NULL;
	}

	return cfg80211_join_mesh(rdev, dev, &setup, &cfg);
}

static int nl80211_leave_mesh(struct sk_buff *skb, struct genl_info *info)
{
	struct cfg80211_registered_device *rdev = info->user_ptr[0];
	struct net_device *dev = info->user_ptr[1];

	return cfg80211_leave_mesh(rdev, dev);
}

static int nl80211_get_wowlan(struct sk_buff *skb, struct genl_info *info)
{
	struct cfg80211_registered_device *rdev = info->user_ptr[0];
	struct sk_buff *msg;
	void *hdr;

	if (!rdev->wiphy.wowlan.flags && !rdev->wiphy.wowlan.n_patterns)
		return -EOPNOTSUPP;

	msg = nlmsg_new(NLMSG_DEFAULT_SIZE, GFP_KERNEL);
	if (!msg)
		return -ENOMEM;

	hdr = nl80211hdr_put(msg, info->snd_pid, info->snd_seq, 0,
			     NL80211_CMD_GET_WOWLAN);
	if (!hdr)
		goto nla_put_failure;

	if (rdev->wowlan) {
		struct nlattr *nl_wowlan;

		nl_wowlan = nla_nest_start(msg, NL80211_ATTR_WOWLAN_TRIGGERS);
		if (!nl_wowlan)
			goto nla_put_failure;

		if ((rdev->wowlan->any &&
		     nla_put_flag(msg, NL80211_WOWLAN_TRIG_ANY)) ||
		    (rdev->wowlan->disconnect &&
		     nla_put_flag(msg, NL80211_WOWLAN_TRIG_DISCONNECT)) ||
		    (rdev->wowlan->magic_pkt &&
		     nla_put_flag(msg, NL80211_WOWLAN_TRIG_MAGIC_PKT)) ||
		    (rdev->wowlan->gtk_rekey_failure &&
		     nla_put_flag(msg, NL80211_WOWLAN_TRIG_GTK_REKEY_FAILURE)) ||
		    (rdev->wowlan->eap_identity_req &&
		     nla_put_flag(msg, NL80211_WOWLAN_TRIG_EAP_IDENT_REQUEST)) ||
		    (rdev->wowlan->four_way_handshake &&
		     nla_put_flag(msg, NL80211_WOWLAN_TRIG_4WAY_HANDSHAKE)) ||
		    (rdev->wowlan->rfkill_release &&
		     nla_put_flag(msg, NL80211_WOWLAN_TRIG_RFKILL_RELEASE)))
			goto nla_put_failure;
		if (rdev->wowlan->n_patterns) {
			struct nlattr *nl_pats, *nl_pat;
			int i, pat_len;

			nl_pats = nla_nest_start(msg,
					NL80211_WOWLAN_TRIG_PKT_PATTERN);
			if (!nl_pats)
				goto nla_put_failure;

			for (i = 0; i < rdev->wowlan->n_patterns; i++) {
				nl_pat = nla_nest_start(msg, i + 1);
				if (!nl_pat)
					goto nla_put_failure;
				pat_len = rdev->wowlan->patterns[i].pattern_len;
				if (nla_put(msg, NL80211_WOWLAN_PKTPAT_MASK,
					    DIV_ROUND_UP(pat_len, 8),
					    rdev->wowlan->patterns[i].mask) ||
				    nla_put(msg, NL80211_WOWLAN_PKTPAT_PATTERN,
					    pat_len,
					    rdev->wowlan->patterns[i].pattern))
					goto nla_put_failure;
				nla_nest_end(msg, nl_pat);
			}
			nla_nest_end(msg, nl_pats);
		}

		nla_nest_end(msg, nl_wowlan);
	}

	genlmsg_end(msg, hdr);
	return genlmsg_reply(msg, info);

nla_put_failure:
	nlmsg_free(msg);
	return -ENOBUFS;
}

static int nl80211_set_wowlan(struct sk_buff *skb, struct genl_info *info)
{
	struct cfg80211_registered_device *rdev = info->user_ptr[0];
	struct nlattr *tb[NUM_NL80211_WOWLAN_TRIG];
	struct cfg80211_wowlan no_triggers = {};
	struct cfg80211_wowlan new_triggers = {};
	struct wiphy_wowlan_support *wowlan = &rdev->wiphy.wowlan;
	int err, i;
	bool prev_enabled = rdev->wowlan;

	if (!rdev->wiphy.wowlan.flags && !rdev->wiphy.wowlan.n_patterns)
		return -EOPNOTSUPP;

	if (!info->attrs[NL80211_ATTR_WOWLAN_TRIGGERS])
		goto no_triggers;

	err = nla_parse(tb, MAX_NL80211_WOWLAN_TRIG,
			nla_data(info->attrs[NL80211_ATTR_WOWLAN_TRIGGERS]),
			nla_len(info->attrs[NL80211_ATTR_WOWLAN_TRIGGERS]),
			nl80211_wowlan_policy);
	if (err)
		return err;

	if (tb[NL80211_WOWLAN_TRIG_ANY]) {
		if (!(wowlan->flags & WIPHY_WOWLAN_ANY))
			return -EINVAL;
		new_triggers.any = true;
	}

	if (tb[NL80211_WOWLAN_TRIG_DISCONNECT]) {
		if (!(wowlan->flags & WIPHY_WOWLAN_DISCONNECT))
			return -EINVAL;
		new_triggers.disconnect = true;
	}

	if (tb[NL80211_WOWLAN_TRIG_MAGIC_PKT]) {
		if (!(wowlan->flags & WIPHY_WOWLAN_MAGIC_PKT))
			return -EINVAL;
		new_triggers.magic_pkt = true;
	}

	if (tb[NL80211_WOWLAN_TRIG_GTK_REKEY_SUPPORTED])
		return -EINVAL;

	if (tb[NL80211_WOWLAN_TRIG_GTK_REKEY_FAILURE]) {
		if (!(wowlan->flags & WIPHY_WOWLAN_GTK_REKEY_FAILURE))
			return -EINVAL;
		new_triggers.gtk_rekey_failure = true;
	}

	if (tb[NL80211_WOWLAN_TRIG_EAP_IDENT_REQUEST]) {
		if (!(wowlan->flags & WIPHY_WOWLAN_EAP_IDENTITY_REQ))
			return -EINVAL;
		new_triggers.eap_identity_req = true;
	}

	if (tb[NL80211_WOWLAN_TRIG_4WAY_HANDSHAKE]) {
		if (!(wowlan->flags & WIPHY_WOWLAN_4WAY_HANDSHAKE))
			return -EINVAL;
		new_triggers.four_way_handshake = true;
	}

	if (tb[NL80211_WOWLAN_TRIG_RFKILL_RELEASE]) {
		if (!(wowlan->flags & WIPHY_WOWLAN_RFKILL_RELEASE))
			return -EINVAL;
		new_triggers.rfkill_release = true;
	}

	if (tb[NL80211_WOWLAN_TRIG_PKT_PATTERN]) {
		struct nlattr *pat;
		int n_patterns = 0;
		int rem, pat_len, mask_len;
		struct nlattr *pat_tb[NUM_NL80211_WOWLAN_PKTPAT];

		nla_for_each_nested(pat, tb[NL80211_WOWLAN_TRIG_PKT_PATTERN],
				    rem)
			n_patterns++;
		if (n_patterns > wowlan->n_patterns)
			return -EINVAL;

		new_triggers.patterns = kcalloc(n_patterns,
						sizeof(new_triggers.patterns[0]),
						GFP_KERNEL);
		if (!new_triggers.patterns)
			return -ENOMEM;

		new_triggers.n_patterns = n_patterns;
		i = 0;

		nla_for_each_nested(pat, tb[NL80211_WOWLAN_TRIG_PKT_PATTERN],
				    rem) {
			nla_parse(pat_tb, MAX_NL80211_WOWLAN_PKTPAT,
				  nla_data(pat), nla_len(pat), NULL);
			err = -EINVAL;
			if (!pat_tb[NL80211_WOWLAN_PKTPAT_MASK] ||
			    !pat_tb[NL80211_WOWLAN_PKTPAT_PATTERN])
				goto error;
			pat_len = nla_len(pat_tb[NL80211_WOWLAN_PKTPAT_PATTERN]);
			mask_len = DIV_ROUND_UP(pat_len, 8);
			if (nla_len(pat_tb[NL80211_WOWLAN_PKTPAT_MASK]) !=
			    mask_len)
				goto error;
			if (pat_len > wowlan->pattern_max_len ||
			    pat_len < wowlan->pattern_min_len)
				goto error;

			new_triggers.patterns[i].mask =
				kmalloc(mask_len + pat_len, GFP_KERNEL);
			if (!new_triggers.patterns[i].mask) {
				err = -ENOMEM;
				goto error;
			}
			new_triggers.patterns[i].pattern =
				new_triggers.patterns[i].mask + mask_len;
			memcpy(new_triggers.patterns[i].mask,
			       nla_data(pat_tb[NL80211_WOWLAN_PKTPAT_MASK]),
			       mask_len);
			new_triggers.patterns[i].pattern_len = pat_len;
			memcpy(new_triggers.patterns[i].pattern,
			       nla_data(pat_tb[NL80211_WOWLAN_PKTPAT_PATTERN]),
			       pat_len);
			i++;
		}
	}

	if (memcmp(&new_triggers, &no_triggers, sizeof(new_triggers))) {
		struct cfg80211_wowlan *ntrig;
		ntrig = kmemdup(&new_triggers, sizeof(new_triggers),
				GFP_KERNEL);
		if (!ntrig) {
			err = -ENOMEM;
			goto error;
		}
		cfg80211_rdev_free_wowlan(rdev);
		rdev->wowlan = ntrig;
	} else {
 no_triggers:
		cfg80211_rdev_free_wowlan(rdev);
		rdev->wowlan = NULL;
	}

	if (rdev->ops->set_wakeup && prev_enabled != !!rdev->wowlan)
		rdev->ops->set_wakeup(&rdev->wiphy, rdev->wowlan);

	return 0;
 error:
	for (i = 0; i < new_triggers.n_patterns; i++)
		kfree(new_triggers.patterns[i].mask);
	kfree(new_triggers.patterns);
	return err;
}

static int nl80211_set_rekey_data(struct sk_buff *skb, struct genl_info *info)
{
	struct cfg80211_registered_device *rdev = info->user_ptr[0];
	struct net_device *dev = info->user_ptr[1];
	struct wireless_dev *wdev = dev->ieee80211_ptr;
	struct nlattr *tb[NUM_NL80211_REKEY_DATA];
	struct cfg80211_gtk_rekey_data rekey_data;
	int err;

	if (!info->attrs[NL80211_ATTR_REKEY_DATA])
		return -EINVAL;

	err = nla_parse(tb, MAX_NL80211_REKEY_DATA,
			nla_data(info->attrs[NL80211_ATTR_REKEY_DATA]),
			nla_len(info->attrs[NL80211_ATTR_REKEY_DATA]),
			nl80211_rekey_policy);
	if (err)
		return err;

	if (nla_len(tb[NL80211_REKEY_DATA_REPLAY_CTR]) != NL80211_REPLAY_CTR_LEN)
		return -ERANGE;
	if (nla_len(tb[NL80211_REKEY_DATA_KEK]) != NL80211_KEK_LEN)
		return -ERANGE;
	if (nla_len(tb[NL80211_REKEY_DATA_KCK]) != NL80211_KCK_LEN)
		return -ERANGE;

	memcpy(rekey_data.kek, nla_data(tb[NL80211_REKEY_DATA_KEK]),
	       NL80211_KEK_LEN);
	memcpy(rekey_data.kck, nla_data(tb[NL80211_REKEY_DATA_KCK]),
	       NL80211_KCK_LEN);
	memcpy(rekey_data.replay_ctr,
	       nla_data(tb[NL80211_REKEY_DATA_REPLAY_CTR]),
	       NL80211_REPLAY_CTR_LEN);

	wdev_lock(wdev);
	if (!wdev->current_bss) {
		err = -ENOTCONN;
		goto out;
	}

	if (!rdev->ops->set_rekey_data) {
		err = -EOPNOTSUPP;
		goto out;
	}

	err = rdev->ops->set_rekey_data(&rdev->wiphy, dev, &rekey_data);
 out:
	wdev_unlock(wdev);
	return err;
}

static int nl80211_register_unexpected_frame(struct sk_buff *skb,
					     struct genl_info *info)
{
	struct net_device *dev = info->user_ptr[1];
	struct wireless_dev *wdev = dev->ieee80211_ptr;

	if (wdev->iftype != NL80211_IFTYPE_AP &&
	    wdev->iftype != NL80211_IFTYPE_P2P_GO)
		return -EINVAL;

	if (wdev->ap_unexpected_nlpid)
		return -EBUSY;

	wdev->ap_unexpected_nlpid = info->snd_pid;
	return 0;
}

static int nl80211_probe_client(struct sk_buff *skb,
				struct genl_info *info)
{
	struct cfg80211_registered_device *rdev = info->user_ptr[0];
	struct net_device *dev = info->user_ptr[1];
	struct wireless_dev *wdev = dev->ieee80211_ptr;
	struct sk_buff *msg;
	void *hdr;
	const u8 *addr;
	u64 cookie;
	int err;

	if (wdev->iftype != NL80211_IFTYPE_AP &&
	    wdev->iftype != NL80211_IFTYPE_P2P_GO)
		return -EOPNOTSUPP;

	if (!info->attrs[NL80211_ATTR_MAC])
		return -EINVAL;

	if (!rdev->ops->probe_client)
		return -EOPNOTSUPP;

	msg = nlmsg_new(NLMSG_DEFAULT_SIZE, GFP_KERNEL);
	if (!msg)
		return -ENOMEM;

	hdr = nl80211hdr_put(msg, info->snd_pid, info->snd_seq, 0,
			     NL80211_CMD_PROBE_CLIENT);

	if (IS_ERR(hdr)) {
		err = PTR_ERR(hdr);
		goto free_msg;
	}

	addr = nla_data(info->attrs[NL80211_ATTR_MAC]);

	err = rdev->ops->probe_client(&rdev->wiphy, dev, addr, &cookie);
	if (err)
		goto free_msg;

	if (nla_put_u64(msg, NL80211_ATTR_COOKIE, cookie))
		goto nla_put_failure;

	genlmsg_end(msg, hdr);

	return genlmsg_reply(msg, info);

 nla_put_failure:
	err = -ENOBUFS;
 free_msg:
	nlmsg_free(msg);
	return err;
}

static int nl80211_register_beacons(struct sk_buff *skb, struct genl_info *info)
{
	struct cfg80211_registered_device *rdev = info->user_ptr[0];

	if (!(rdev->wiphy.flags & WIPHY_FLAG_REPORTS_OBSS))
		return -EOPNOTSUPP;

	if (rdev->ap_beacons_nlpid)
		return -EBUSY;

	rdev->ap_beacons_nlpid = info->snd_pid;

	return 0;
}

#define NL80211_FLAG_NEED_WIPHY		0x01
#define NL80211_FLAG_NEED_NETDEV	0x02
#define NL80211_FLAG_NEED_RTNL		0x04
#define NL80211_FLAG_CHECK_NETDEV_UP	0x08
#define NL80211_FLAG_NEED_NETDEV_UP	(NL80211_FLAG_NEED_NETDEV |\
					 NL80211_FLAG_CHECK_NETDEV_UP)

static int nl80211_pre_doit(struct genl_ops *ops, struct sk_buff *skb,
			    struct genl_info *info)
{
	struct cfg80211_registered_device *rdev;
	struct net_device *dev;
	int err;
	bool rtnl = ops->internal_flags & NL80211_FLAG_NEED_RTNL;

	if (rtnl)
		rtnl_lock();

	if (ops->internal_flags & NL80211_FLAG_NEED_WIPHY) {
		rdev = cfg80211_get_dev_from_info(genl_info_net(info), info);
		if (IS_ERR(rdev)) {
			if (rtnl)
				rtnl_unlock();
			return PTR_ERR(rdev);
		}
		info->user_ptr[0] = rdev;
	} else if (ops->internal_flags & NL80211_FLAG_NEED_NETDEV) {
		err = get_rdev_dev_by_ifindex(genl_info_net(info), info->attrs,
					      &rdev, &dev);
		if (err) {
			if (rtnl)
				rtnl_unlock();
			return err;
		}
		if (ops->internal_flags & NL80211_FLAG_CHECK_NETDEV_UP &&
		    !netif_running(dev)) {
			cfg80211_unlock_rdev(rdev);
			dev_put(dev);
			if (rtnl)
				rtnl_unlock();
			return -ENETDOWN;
		}
		info->user_ptr[0] = rdev;
		info->user_ptr[1] = dev;
	}

	return 0;
}

static void nl80211_post_doit(struct genl_ops *ops, struct sk_buff *skb,
			      struct genl_info *info)
{
	if (info->user_ptr[0])
		cfg80211_unlock_rdev(info->user_ptr[0]);
	if (info->user_ptr[1])
		dev_put(info->user_ptr[1]);
	if (ops->internal_flags & NL80211_FLAG_NEED_RTNL)
		rtnl_unlock();
}

static struct genl_ops nl80211_ops[] = {
	{
		.cmd = NL80211_CMD_GET_WIPHY,
		.doit = nl80211_get_wiphy,
		.dumpit = nl80211_dump_wiphy,
		.policy = nl80211_policy,
		/* can be retrieved by unprivileged users */
		.internal_flags = NL80211_FLAG_NEED_WIPHY,
	},
	{
		.cmd = NL80211_CMD_SET_WIPHY,
		.doit = nl80211_set_wiphy,
		.policy = nl80211_policy,
		.flags = GENL_ADMIN_PERM,
		.internal_flags = NL80211_FLAG_NEED_RTNL,
	},
	{
		.cmd = NL80211_CMD_GET_INTERFACE,
		.doit = nl80211_get_interface,
		.dumpit = nl80211_dump_interface,
		.policy = nl80211_policy,
		/* can be retrieved by unprivileged users */
		.internal_flags = NL80211_FLAG_NEED_NETDEV,
	},
	{
		.cmd = NL80211_CMD_SET_INTERFACE,
		.doit = nl80211_set_interface,
		.policy = nl80211_policy,
		.flags = GENL_ADMIN_PERM,
		.internal_flags = NL80211_FLAG_NEED_NETDEV |
				  NL80211_FLAG_NEED_RTNL,
	},
	{
		.cmd = NL80211_CMD_NEW_INTERFACE,
		.doit = nl80211_new_interface,
		.policy = nl80211_policy,
		.flags = GENL_ADMIN_PERM,
		.internal_flags = NL80211_FLAG_NEED_WIPHY |
				  NL80211_FLAG_NEED_RTNL,
	},
	{
		.cmd = NL80211_CMD_DEL_INTERFACE,
		.doit = nl80211_del_interface,
		.policy = nl80211_policy,
		.flags = GENL_ADMIN_PERM,
		.internal_flags = NL80211_FLAG_NEED_NETDEV |
				  NL80211_FLAG_NEED_RTNL,
	},
	{
		.cmd = NL80211_CMD_GET_KEY,
		.doit = nl80211_get_key,
		.policy = nl80211_policy,
		.flags = GENL_ADMIN_PERM,
		.internal_flags = NL80211_FLAG_NEED_NETDEV_UP |
				  NL80211_FLAG_NEED_RTNL,
	},
	{
		.cmd = NL80211_CMD_SET_KEY,
		.doit = nl80211_set_key,
		.policy = nl80211_policy,
		.flags = GENL_ADMIN_PERM,
		.internal_flags = NL80211_FLAG_NEED_NETDEV_UP |
				  NL80211_FLAG_NEED_RTNL,
	},
	{
		.cmd = NL80211_CMD_NEW_KEY,
		.doit = nl80211_new_key,
		.policy = nl80211_policy,
		.flags = GENL_ADMIN_PERM,
		.internal_flags = NL80211_FLAG_NEED_NETDEV_UP |
				  NL80211_FLAG_NEED_RTNL,
	},
	{
		.cmd = NL80211_CMD_DEL_KEY,
		.doit = nl80211_del_key,
		.policy = nl80211_policy,
		.flags = GENL_ADMIN_PERM,
		.internal_flags = NL80211_FLAG_NEED_NETDEV_UP |
				  NL80211_FLAG_NEED_RTNL,
	},
	{
		.cmd = NL80211_CMD_SET_BEACON,
		.policy = nl80211_policy,
		.flags = GENL_ADMIN_PERM,
		.doit = nl80211_set_beacon,
		.internal_flags = NL80211_FLAG_NEED_NETDEV_UP |
				  NL80211_FLAG_NEED_RTNL,
	},
	{
		.cmd = NL80211_CMD_START_AP,
		.policy = nl80211_policy,
		.flags = GENL_ADMIN_PERM,
		.doit = nl80211_start_ap,
		.internal_flags = NL80211_FLAG_NEED_NETDEV_UP |
				  NL80211_FLAG_NEED_RTNL,
	},
	{
		.cmd = NL80211_CMD_STOP_AP,
		.policy = nl80211_policy,
		.flags = GENL_ADMIN_PERM,
		.doit = nl80211_stop_ap,
		.internal_flags = NL80211_FLAG_NEED_NETDEV_UP |
				  NL80211_FLAG_NEED_RTNL,
	},
	{
		.cmd = NL80211_CMD_GET_STATION,
		.doit = nl80211_get_station,
		.dumpit = nl80211_dump_station,
		.policy = nl80211_policy,
		.internal_flags = NL80211_FLAG_NEED_NETDEV |
				  NL80211_FLAG_NEED_RTNL,
	},
	{
		.cmd = NL80211_CMD_SET_STATION,
		.doit = nl80211_set_station,
		.policy = nl80211_policy,
		.flags = GENL_ADMIN_PERM,
		.internal_flags = NL80211_FLAG_NEED_NETDEV_UP |
				  NL80211_FLAG_NEED_RTNL,
	},
	{
		.cmd = NL80211_CMD_NEW_STATION,
		.doit = nl80211_new_station,
		.policy = nl80211_policy,
		.flags = GENL_ADMIN_PERM,
		.internal_flags = NL80211_FLAG_NEED_NETDEV_UP |
				  NL80211_FLAG_NEED_RTNL,
	},
	{
		.cmd = NL80211_CMD_DEL_STATION,
		.doit = nl80211_del_station,
		.policy = nl80211_policy,
		.flags = GENL_ADMIN_PERM,
		.internal_flags = NL80211_FLAG_NEED_NETDEV_UP |
				  NL80211_FLAG_NEED_RTNL,
	},
	{
		.cmd = NL80211_CMD_GET_MPATH,
		.doit = nl80211_get_mpath,
		.dumpit = nl80211_dump_mpath,
		.policy = nl80211_policy,
		.flags = GENL_ADMIN_PERM,
		.internal_flags = NL80211_FLAG_NEED_NETDEV_UP |
				  NL80211_FLAG_NEED_RTNL,
	},
	{
		.cmd = NL80211_CMD_SET_MPATH,
		.doit = nl80211_set_mpath,
		.policy = nl80211_policy,
		.flags = GENL_ADMIN_PERM,
		.internal_flags = NL80211_FLAG_NEED_NETDEV_UP |
				  NL80211_FLAG_NEED_RTNL,
	},
	{
		.cmd = NL80211_CMD_NEW_MPATH,
		.doit = nl80211_new_mpath,
		.policy = nl80211_policy,
		.flags = GENL_ADMIN_PERM,
		.internal_flags = NL80211_FLAG_NEED_NETDEV_UP |
				  NL80211_FLAG_NEED_RTNL,
	},
	{
		.cmd = NL80211_CMD_DEL_MPATH,
		.doit = nl80211_del_mpath,
		.policy = nl80211_policy,
		.flags = GENL_ADMIN_PERM,
		.internal_flags = NL80211_FLAG_NEED_NETDEV_UP |
				  NL80211_FLAG_NEED_RTNL,
	},
	{
		.cmd = NL80211_CMD_SET_BSS,
		.doit = nl80211_set_bss,
		.policy = nl80211_policy,
		.flags = GENL_ADMIN_PERM,
		.internal_flags = NL80211_FLAG_NEED_NETDEV_UP |
				  NL80211_FLAG_NEED_RTNL,
	},
	{
		.cmd = NL80211_CMD_GET_REG,
		.doit = nl80211_get_reg,
		.policy = nl80211_policy,
		/* can be retrieved by unprivileged users */
	},
	{
		.cmd = NL80211_CMD_SET_REG,
		.doit = nl80211_set_reg,
		.policy = nl80211_policy,
		.flags = GENL_ADMIN_PERM,
	},
	{
		.cmd = NL80211_CMD_REQ_SET_REG,
		.doit = nl80211_req_set_reg,
		.policy = nl80211_policy,
		.flags = GENL_ADMIN_PERM,
	},
	{
		.cmd = NL80211_CMD_GET_MESH_CONFIG,
		.doit = nl80211_get_mesh_config,
		.policy = nl80211_policy,
		/* can be retrieved by unprivileged users */
		.internal_flags = NL80211_FLAG_NEED_NETDEV_UP |
				  NL80211_FLAG_NEED_RTNL,
	},
	{
		.cmd = NL80211_CMD_SET_MESH_CONFIG,
		.doit = nl80211_update_mesh_config,
		.policy = nl80211_policy,
		.flags = GENL_ADMIN_PERM,
		.internal_flags = NL80211_FLAG_NEED_NETDEV_UP |
				  NL80211_FLAG_NEED_RTNL,
	},
	{
		.cmd = NL80211_CMD_TRIGGER_SCAN,
		.doit = nl80211_trigger_scan,
		.policy = nl80211_policy,
		.flags = GENL_ADMIN_PERM,
		.internal_flags = NL80211_FLAG_NEED_NETDEV_UP |
				  NL80211_FLAG_NEED_RTNL,
	},
	{
		.cmd = NL80211_CMD_GET_SCAN,
		.policy = nl80211_policy,
		.dumpit = nl80211_dump_scan,
	},
	{
		.cmd = NL80211_CMD_START_SCHED_SCAN,
		.doit = nl80211_start_sched_scan,
		.policy = nl80211_policy,
		.flags = GENL_ADMIN_PERM,
		.internal_flags = NL80211_FLAG_NEED_NETDEV_UP |
				  NL80211_FLAG_NEED_RTNL,
	},
	{
		.cmd = NL80211_CMD_STOP_SCHED_SCAN,
		.doit = nl80211_stop_sched_scan,
		.policy = nl80211_policy,
		.flags = GENL_ADMIN_PERM,
		.internal_flags = NL80211_FLAG_NEED_NETDEV_UP |
				  NL80211_FLAG_NEED_RTNL,
	},
	{
		.cmd = NL80211_CMD_AUTHENTICATE,
		.doit = nl80211_authenticate,
		.policy = nl80211_policy,
		.flags = GENL_ADMIN_PERM,
		.internal_flags = NL80211_FLAG_NEED_NETDEV_UP |
				  NL80211_FLAG_NEED_RTNL,
	},
	{
		.cmd = NL80211_CMD_ASSOCIATE,
		.doit = nl80211_associate,
		.policy = nl80211_policy,
		.flags = GENL_ADMIN_PERM,
		.internal_flags = NL80211_FLAG_NEED_NETDEV_UP |
				  NL80211_FLAG_NEED_RTNL,
	},
	{
		.cmd = NL80211_CMD_DEAUTHENTICATE,
		.doit = nl80211_deauthenticate,
		.policy = nl80211_policy,
		.flags = GENL_ADMIN_PERM,
		.internal_flags = NL80211_FLAG_NEED_NETDEV_UP |
				  NL80211_FLAG_NEED_RTNL,
	},
	{
		.cmd = NL80211_CMD_DISASSOCIATE,
		.doit = nl80211_disassociate,
		.policy = nl80211_policy,
		.flags = GENL_ADMIN_PERM,
		.internal_flags = NL80211_FLAG_NEED_NETDEV_UP |
				  NL80211_FLAG_NEED_RTNL,
	},
	{
		.cmd = NL80211_CMD_JOIN_IBSS,
		.doit = nl80211_join_ibss,
		.policy = nl80211_policy,
		.flags = GENL_ADMIN_PERM,
		.internal_flags = NL80211_FLAG_NEED_NETDEV_UP |
				  NL80211_FLAG_NEED_RTNL,
	},
	{
		.cmd = NL80211_CMD_LEAVE_IBSS,
		.doit = nl80211_leave_ibss,
		.policy = nl80211_policy,
		.flags = GENL_ADMIN_PERM,
		.internal_flags = NL80211_FLAG_NEED_NETDEV_UP |
				  NL80211_FLAG_NEED_RTNL,
	},
#ifdef CONFIG_NL80211_TESTMODE
	{
		.cmd = NL80211_CMD_TESTMODE,
		.doit = nl80211_testmode_do,
		.dumpit = nl80211_testmode_dump,
		.policy = nl80211_policy,
		.flags = GENL_ADMIN_PERM,
		.internal_flags = NL80211_FLAG_NEED_WIPHY |
				  NL80211_FLAG_NEED_RTNL,
	},
#endif
	{
		.cmd = NL80211_CMD_CONNECT,
		.doit = nl80211_connect,
		.policy = nl80211_policy,
		.flags = GENL_ADMIN_PERM,
		.internal_flags = NL80211_FLAG_NEED_NETDEV_UP |
				  NL80211_FLAG_NEED_RTNL,
	},
	{
		.cmd = NL80211_CMD_DISCONNECT,
		.doit = nl80211_disconnect,
		.policy = nl80211_policy,
		.flags = GENL_ADMIN_PERM,
		.internal_flags = NL80211_FLAG_NEED_NETDEV_UP |
				  NL80211_FLAG_NEED_RTNL,
	},
	{
		.cmd = NL80211_CMD_SET_WIPHY_NETNS,
		.doit = nl80211_wiphy_netns,
		.policy = nl80211_policy,
		.flags = GENL_ADMIN_PERM,
		.internal_flags = NL80211_FLAG_NEED_WIPHY |
				  NL80211_FLAG_NEED_RTNL,
	},
	{
		.cmd = NL80211_CMD_GET_SURVEY,
		.policy = nl80211_policy,
		.dumpit = nl80211_dump_survey,
	},
	{
		.cmd = NL80211_CMD_SET_PMKSA,
		.doit = nl80211_setdel_pmksa,
		.policy = nl80211_policy,
		.flags = GENL_ADMIN_PERM,
		.internal_flags = NL80211_FLAG_NEED_NETDEV_UP |
				  NL80211_FLAG_NEED_RTNL,
	},
	{
		.cmd = NL80211_CMD_DEL_PMKSA,
		.doit = nl80211_setdel_pmksa,
		.policy = nl80211_policy,
		.flags = GENL_ADMIN_PERM,
		.internal_flags = NL80211_FLAG_NEED_NETDEV_UP |
				  NL80211_FLAG_NEED_RTNL,
	},
	{
		.cmd = NL80211_CMD_FLUSH_PMKSA,
		.doit = nl80211_flush_pmksa,
		.policy = nl80211_policy,
		.flags = GENL_ADMIN_PERM,
		.internal_flags = NL80211_FLAG_NEED_NETDEV_UP |
				  NL80211_FLAG_NEED_RTNL,
	},
	{
		.cmd = NL80211_CMD_REMAIN_ON_CHANNEL,
		.doit = nl80211_remain_on_channel,
		.policy = nl80211_policy,
		.flags = GENL_ADMIN_PERM,
		.internal_flags = NL80211_FLAG_NEED_NETDEV_UP |
				  NL80211_FLAG_NEED_RTNL,
	},
	{
		.cmd = NL80211_CMD_CANCEL_REMAIN_ON_CHANNEL,
		.doit = nl80211_cancel_remain_on_channel,
		.policy = nl80211_policy,
		.flags = GENL_ADMIN_PERM,
		.internal_flags = NL80211_FLAG_NEED_NETDEV_UP |
				  NL80211_FLAG_NEED_RTNL,
	},
	{
		.cmd = NL80211_CMD_SET_TX_BITRATE_MASK,
		.doit = nl80211_set_tx_bitrate_mask,
		.policy = nl80211_policy,
		.flags = GENL_ADMIN_PERM,
		.internal_flags = NL80211_FLAG_NEED_NETDEV |
				  NL80211_FLAG_NEED_RTNL,
	},
	{
		.cmd = NL80211_CMD_REGISTER_FRAME,
		.doit = nl80211_register_mgmt,
		.policy = nl80211_policy,
		.flags = GENL_ADMIN_PERM,
		.internal_flags = NL80211_FLAG_NEED_NETDEV |
				  NL80211_FLAG_NEED_RTNL,
	},
	{
		.cmd = NL80211_CMD_FRAME,
		.doit = nl80211_tx_mgmt,
		.policy = nl80211_policy,
		.flags = GENL_ADMIN_PERM,
		.internal_flags = NL80211_FLAG_NEED_NETDEV_UP |
				  NL80211_FLAG_NEED_RTNL,
	},
	{
		.cmd = NL80211_CMD_FRAME_WAIT_CANCEL,
		.doit = nl80211_tx_mgmt_cancel_wait,
		.policy = nl80211_policy,
		.flags = GENL_ADMIN_PERM,
		.internal_flags = NL80211_FLAG_NEED_NETDEV_UP |
				  NL80211_FLAG_NEED_RTNL,
	},
	{
		.cmd = NL80211_CMD_SET_POWER_SAVE,
		.doit = nl80211_set_power_save,
		.policy = nl80211_policy,
		.flags = GENL_ADMIN_PERM,
		.internal_flags = NL80211_FLAG_NEED_NETDEV |
				  NL80211_FLAG_NEED_RTNL,
	},
	{
		.cmd = NL80211_CMD_GET_POWER_SAVE,
		.doit = nl80211_get_power_save,
		.policy = nl80211_policy,
		/* can be retrieved by unprivileged users */
		.internal_flags = NL80211_FLAG_NEED_NETDEV |
				  NL80211_FLAG_NEED_RTNL,
	},
	{
		.cmd = NL80211_CMD_SET_CQM,
		.doit = nl80211_set_cqm,
		.policy = nl80211_policy,
		.flags = GENL_ADMIN_PERM,
		.internal_flags = NL80211_FLAG_NEED_NETDEV |
				  NL80211_FLAG_NEED_RTNL,
	},
	{
		.cmd = NL80211_CMD_SET_CHANNEL,
		.doit = nl80211_set_channel,
		.policy = nl80211_policy,
		.flags = GENL_ADMIN_PERM,
		.internal_flags = NL80211_FLAG_NEED_NETDEV |
				  NL80211_FLAG_NEED_RTNL,
	},
	{
		.cmd = NL80211_CMD_SET_WDS_PEER,
		.doit = nl80211_set_wds_peer,
		.policy = nl80211_policy,
		.flags = GENL_ADMIN_PERM,
		.internal_flags = NL80211_FLAG_NEED_NETDEV |
				  NL80211_FLAG_NEED_RTNL,
	},
	{
		.cmd = NL80211_CMD_JOIN_MESH,
		.doit = nl80211_join_mesh,
		.policy = nl80211_policy,
		.flags = GENL_ADMIN_PERM,
		.internal_flags = NL80211_FLAG_NEED_NETDEV_UP |
				  NL80211_FLAG_NEED_RTNL,
	},
	{
		.cmd = NL80211_CMD_LEAVE_MESH,
		.doit = nl80211_leave_mesh,
		.policy = nl80211_policy,
		.flags = GENL_ADMIN_PERM,
		.internal_flags = NL80211_FLAG_NEED_NETDEV_UP |
				  NL80211_FLAG_NEED_RTNL,
	},
	{
		.cmd = NL80211_CMD_GET_WOWLAN,
		.doit = nl80211_get_wowlan,
		.policy = nl80211_policy,
		/* can be retrieved by unprivileged users */
		.internal_flags = NL80211_FLAG_NEED_WIPHY |
				  NL80211_FLAG_NEED_RTNL,
	},
	{
		.cmd = NL80211_CMD_SET_WOWLAN,
		.doit = nl80211_set_wowlan,
		.policy = nl80211_policy,
		.flags = GENL_ADMIN_PERM,
		.internal_flags = NL80211_FLAG_NEED_WIPHY |
				  NL80211_FLAG_NEED_RTNL,
	},
	{
		.cmd = NL80211_CMD_SET_REKEY_OFFLOAD,
		.doit = nl80211_set_rekey_data,
		.policy = nl80211_policy,
		.flags = GENL_ADMIN_PERM,
		.internal_flags = NL80211_FLAG_NEED_NETDEV_UP |
				  NL80211_FLAG_NEED_RTNL,
	},
	{
		.cmd = NL80211_CMD_TDLS_MGMT,
		.doit = nl80211_tdls_mgmt,
		.policy = nl80211_policy,
		.flags = GENL_ADMIN_PERM,
		.internal_flags = NL80211_FLAG_NEED_NETDEV_UP |
				  NL80211_FLAG_NEED_RTNL,
	},
	{
		.cmd = NL80211_CMD_TDLS_OPER,
		.doit = nl80211_tdls_oper,
		.policy = nl80211_policy,
		.flags = GENL_ADMIN_PERM,
		.internal_flags = NL80211_FLAG_NEED_NETDEV_UP |
				  NL80211_FLAG_NEED_RTNL,
	},
	{
		.cmd = NL80211_CMD_UNEXPECTED_FRAME,
		.doit = nl80211_register_unexpected_frame,
		.policy = nl80211_policy,
		.flags = GENL_ADMIN_PERM,
		.internal_flags = NL80211_FLAG_NEED_NETDEV |
				  NL80211_FLAG_NEED_RTNL,
	},
	{
		.cmd = NL80211_CMD_PROBE_CLIENT,
		.doit = nl80211_probe_client,
		.policy = nl80211_policy,
		.flags = GENL_ADMIN_PERM,
		.internal_flags = NL80211_FLAG_NEED_NETDEV_UP |
				  NL80211_FLAG_NEED_RTNL,
	},
	{
		.cmd = NL80211_CMD_REGISTER_BEACONS,
		.doit = nl80211_register_beacons,
		.policy = nl80211_policy,
		.flags = GENL_ADMIN_PERM,
		.internal_flags = NL80211_FLAG_NEED_WIPHY |
				  NL80211_FLAG_NEED_RTNL,
	},
	{
		.cmd = NL80211_CMD_SET_NOACK_MAP,
		.doit = nl80211_set_noack_map,
		.policy = nl80211_policy,
		.flags = GENL_ADMIN_PERM,
		.internal_flags = NL80211_FLAG_NEED_NETDEV |
				  NL80211_FLAG_NEED_RTNL,
	},

};

static struct genl_multicast_group nl80211_mlme_mcgrp = {
	.name = "mlme",
};

/* multicast groups */
static struct genl_multicast_group nl80211_config_mcgrp = {
	.name = "config",
};
static struct genl_multicast_group nl80211_scan_mcgrp = {
	.name = "scan",
};
static struct genl_multicast_group nl80211_regulatory_mcgrp = {
	.name = "regulatory",
};

/* notification functions */

void nl80211_notify_dev_rename(struct cfg80211_registered_device *rdev)
{
	struct sk_buff *msg;

	msg = nlmsg_new(NLMSG_DEFAULT_SIZE, GFP_KERNEL);
	if (!msg)
		return;

	if (nl80211_send_wiphy(msg, 0, 0, 0, rdev) < 0) {
		nlmsg_free(msg);
		return;
	}

	genlmsg_multicast_netns(wiphy_net(&rdev->wiphy), msg, 0,
				nl80211_config_mcgrp.id, GFP_KERNEL);
}

static int nl80211_add_scan_req(struct sk_buff *msg,
				struct cfg80211_registered_device *rdev)
{
	struct cfg80211_scan_request *req = rdev->scan_req;
	struct nlattr *nest;
	int i;

	ASSERT_RDEV_LOCK(rdev);

	if (WARN_ON(!req))
		return 0;

	nest = nla_nest_start(msg, NL80211_ATTR_SCAN_SSIDS);
	if (!nest)
		goto nla_put_failure;
	for (i = 0; i < req->n_ssids; i++) {
		if (nla_put(msg, i, req->ssids[i].ssid_len, req->ssids[i].ssid))
			goto nla_put_failure;
	}
	nla_nest_end(msg, nest);

	nest = nla_nest_start(msg, NL80211_ATTR_SCAN_FREQUENCIES);
	if (!nest)
		goto nla_put_failure;
	for (i = 0; i < req->n_channels; i++) {
		if (nla_put_u32(msg, i, req->channels[i]->center_freq))
			goto nla_put_failure;
	}
	nla_nest_end(msg, nest);

	if (req->ie &&
	    nla_put(msg, NL80211_ATTR_IE, req->ie_len, req->ie))
		goto nla_put_failure;

	return 0;
 nla_put_failure:
	return -ENOBUFS;
}

static int nl80211_send_scan_msg(struct sk_buff *msg,
				 struct cfg80211_registered_device *rdev,
				 struct net_device *netdev,
				 u32 pid, u32 seq, int flags,
				 u32 cmd)
{
	void *hdr;

	hdr = nl80211hdr_put(msg, pid, seq, flags, cmd);
	if (!hdr)
		return -1;

	if (nla_put_u32(msg, NL80211_ATTR_WIPHY, rdev->wiphy_idx) ||
	    nla_put_u32(msg, NL80211_ATTR_IFINDEX, netdev->ifindex))
		goto nla_put_failure;

	/* ignore errors and send incomplete event anyway */
	nl80211_add_scan_req(msg, rdev);

	return genlmsg_end(msg, hdr);

 nla_put_failure:
	genlmsg_cancel(msg, hdr);
	return -EMSGSIZE;
}

static int
nl80211_send_sched_scan_msg(struct sk_buff *msg,
			    struct cfg80211_registered_device *rdev,
			    struct net_device *netdev,
			    u32 pid, u32 seq, int flags, u32 cmd)
{
	void *hdr;

	hdr = nl80211hdr_put(msg, pid, seq, flags, cmd);
	if (!hdr)
		return -1;

	if (nla_put_u32(msg, NL80211_ATTR_WIPHY, rdev->wiphy_idx) ||
	    nla_put_u32(msg, NL80211_ATTR_IFINDEX, netdev->ifindex))
		goto nla_put_failure;

	return genlmsg_end(msg, hdr);

 nla_put_failure:
	genlmsg_cancel(msg, hdr);
	return -EMSGSIZE;
}

void nl80211_send_scan_start(struct cfg80211_registered_device *rdev,
			     struct net_device *netdev)
{
	struct sk_buff *msg;

	msg = nlmsg_new(NLMSG_DEFAULT_SIZE, GFP_KERNEL);
	if (!msg)
		return;

	if (nl80211_send_scan_msg(msg, rdev, netdev, 0, 0, 0,
				  NL80211_CMD_TRIGGER_SCAN) < 0) {
		nlmsg_free(msg);
		return;
	}

	genlmsg_multicast_netns(wiphy_net(&rdev->wiphy), msg, 0,
				nl80211_scan_mcgrp.id, GFP_KERNEL);
}

void nl80211_send_scan_done(struct cfg80211_registered_device *rdev,
			    struct net_device *netdev)
{
	struct sk_buff *msg;

	msg = nlmsg_new(NLMSG_DEFAULT_SIZE, GFP_KERNEL);
	if (!msg)
		return;

	if (nl80211_send_scan_msg(msg, rdev, netdev, 0, 0, 0,
				  NL80211_CMD_NEW_SCAN_RESULTS) < 0) {
		nlmsg_free(msg);
		return;
	}

	genlmsg_multicast_netns(wiphy_net(&rdev->wiphy), msg, 0,
				nl80211_scan_mcgrp.id, GFP_KERNEL);
}

void nl80211_send_scan_aborted(struct cfg80211_registered_device *rdev,
			       struct net_device *netdev)
{
	struct sk_buff *msg;

	msg = nlmsg_new(NLMSG_DEFAULT_SIZE, GFP_KERNEL);
	if (!msg)
		return;

	if (nl80211_send_scan_msg(msg, rdev, netdev, 0, 0, 0,
				  NL80211_CMD_SCAN_ABORTED) < 0) {
		nlmsg_free(msg);
		return;
	}

	genlmsg_multicast_netns(wiphy_net(&rdev->wiphy), msg, 0,
				nl80211_scan_mcgrp.id, GFP_KERNEL);
}

void nl80211_send_sched_scan_results(struct cfg80211_registered_device *rdev,
				     struct net_device *netdev)
{
	struct sk_buff *msg;

	msg = nlmsg_new(NLMSG_DEFAULT_SIZE, GFP_KERNEL);
	if (!msg)
		return;

	if (nl80211_send_sched_scan_msg(msg, rdev, netdev, 0, 0, 0,
					NL80211_CMD_SCHED_SCAN_RESULTS) < 0) {
		nlmsg_free(msg);
		return;
	}

	genlmsg_multicast_netns(wiphy_net(&rdev->wiphy), msg, 0,
				nl80211_scan_mcgrp.id, GFP_KERNEL);
}

void nl80211_send_sched_scan(struct cfg80211_registered_device *rdev,
			     struct net_device *netdev, u32 cmd)
{
	struct sk_buff *msg;

	msg = nlmsg_new(NLMSG_DEFAULT_SIZE, GFP_KERNEL);
	if (!msg)
		return;

	if (nl80211_send_sched_scan_msg(msg, rdev, netdev, 0, 0, 0, cmd) < 0) {
		nlmsg_free(msg);
		return;
	}

	genlmsg_multicast_netns(wiphy_net(&rdev->wiphy), msg, 0,
				nl80211_scan_mcgrp.id, GFP_KERNEL);
}

/*
 * This can happen on global regulatory changes or device specific settings
 * based on custom world regulatory domains.
 */
void nl80211_send_reg_change_event(struct regulatory_request *request)
{
	struct sk_buff *msg;
	void *hdr;

	msg = nlmsg_new(NLMSG_DEFAULT_SIZE, GFP_KERNEL);
	if (!msg)
		return;

	hdr = nl80211hdr_put(msg, 0, 0, 0, NL80211_CMD_REG_CHANGE);
	if (!hdr) {
		nlmsg_free(msg);
		return;
	}

	/* Userspace can always count this one always being set */
	if (nla_put_u8(msg, NL80211_ATTR_REG_INITIATOR, request->initiator))
		goto nla_put_failure;

	if (request->alpha2[0] == '0' && request->alpha2[1] == '0') {
		if (nla_put_u8(msg, NL80211_ATTR_REG_TYPE,
			       NL80211_REGDOM_TYPE_WORLD))
			goto nla_put_failure;
	} else if (request->alpha2[0] == '9' && request->alpha2[1] == '9') {
		if (nla_put_u8(msg, NL80211_ATTR_REG_TYPE,
			       NL80211_REGDOM_TYPE_CUSTOM_WORLD))
			goto nla_put_failure;
	} else if ((request->alpha2[0] == '9' && request->alpha2[1] == '8') ||
		   request->intersect) {
		if (nla_put_u8(msg, NL80211_ATTR_REG_TYPE,
			       NL80211_REGDOM_TYPE_INTERSECTION))
			goto nla_put_failure;
	} else {
		if (nla_put_u8(msg, NL80211_ATTR_REG_TYPE,
			       NL80211_REGDOM_TYPE_COUNTRY) ||
		    nla_put_string(msg, NL80211_ATTR_REG_ALPHA2,
				   request->alpha2))
			goto nla_put_failure;
	}

	if (wiphy_idx_valid(request->wiphy_idx) &&
	    nla_put_u32(msg, NL80211_ATTR_WIPHY, request->wiphy_idx))
		goto nla_put_failure;

	genlmsg_end(msg, hdr);

	rcu_read_lock();
	genlmsg_multicast_allns(msg, 0, nl80211_regulatory_mcgrp.id,
				GFP_ATOMIC);
	rcu_read_unlock();

	return;

nla_put_failure:
	genlmsg_cancel(msg, hdr);
	nlmsg_free(msg);
}

static void nl80211_send_mlme_event(struct cfg80211_registered_device *rdev,
				    struct net_device *netdev,
				    const u8 *buf, size_t len,
				    enum nl80211_commands cmd, gfp_t gfp)
{
	struct sk_buff *msg;
	void *hdr;

	msg = nlmsg_new(NLMSG_DEFAULT_SIZE, gfp);
	if (!msg)
		return;

	hdr = nl80211hdr_put(msg, 0, 0, 0, cmd);
	if (!hdr) {
		nlmsg_free(msg);
		return;
	}

	if (nla_put_u32(msg, NL80211_ATTR_WIPHY, rdev->wiphy_idx) ||
	    nla_put_u32(msg, NL80211_ATTR_IFINDEX, netdev->ifindex) ||
	    nla_put(msg, NL80211_ATTR_FRAME, len, buf))
		goto nla_put_failure;

	genlmsg_end(msg, hdr);

	genlmsg_multicast_netns(wiphy_net(&rdev->wiphy), msg, 0,
				nl80211_mlme_mcgrp.id, gfp);
	return;

 nla_put_failure:
	genlmsg_cancel(msg, hdr);
	nlmsg_free(msg);
}

void nl80211_send_rx_auth(struct cfg80211_registered_device *rdev,
			  struct net_device *netdev, const u8 *buf,
			  size_t len, gfp_t gfp)
{
	nl80211_send_mlme_event(rdev, netdev, buf, len,
				NL80211_CMD_AUTHENTICATE, gfp);
}

void nl80211_send_rx_assoc(struct cfg80211_registered_device *rdev,
			   struct net_device *netdev, const u8 *buf,
			   size_t len, gfp_t gfp)
{
	nl80211_send_mlme_event(rdev, netdev, buf, len,
				NL80211_CMD_ASSOCIATE, gfp);
}

void nl80211_send_deauth(struct cfg80211_registered_device *rdev,
			 struct net_device *netdev, const u8 *buf,
			 size_t len, gfp_t gfp)
{
	nl80211_send_mlme_event(rdev, netdev, buf, len,
				NL80211_CMD_DEAUTHENTICATE, gfp);
}

void nl80211_send_disassoc(struct cfg80211_registered_device *rdev,
			   struct net_device *netdev, const u8 *buf,
			   size_t len, gfp_t gfp)
{
	nl80211_send_mlme_event(rdev, netdev, buf, len,
				NL80211_CMD_DISASSOCIATE, gfp);
}

void nl80211_send_unprot_deauth(struct cfg80211_registered_device *rdev,
				struct net_device *netdev, const u8 *buf,
				size_t len, gfp_t gfp)
{
	nl80211_send_mlme_event(rdev, netdev, buf, len,
				NL80211_CMD_UNPROT_DEAUTHENTICATE, gfp);
}

void nl80211_send_unprot_disassoc(struct cfg80211_registered_device *rdev,
				  struct net_device *netdev, const u8 *buf,
				  size_t len, gfp_t gfp)
{
	nl80211_send_mlme_event(rdev, netdev, buf, len,
				NL80211_CMD_UNPROT_DISASSOCIATE, gfp);
}

static void nl80211_send_mlme_timeout(struct cfg80211_registered_device *rdev,
				      struct net_device *netdev, int cmd,
				      const u8 *addr, gfp_t gfp)
{
	struct sk_buff *msg;
	void *hdr;

	msg = nlmsg_new(NLMSG_DEFAULT_SIZE, gfp);
	if (!msg)
		return;

	hdr = nl80211hdr_put(msg, 0, 0, 0, cmd);
	if (!hdr) {
		nlmsg_free(msg);
		return;
	}

	if (nla_put_u32(msg, NL80211_ATTR_WIPHY, rdev->wiphy_idx) ||
	    nla_put_u32(msg, NL80211_ATTR_IFINDEX, netdev->ifindex) ||
	    nla_put_flag(msg, NL80211_ATTR_TIMED_OUT) ||
	    nla_put(msg, NL80211_ATTR_MAC, ETH_ALEN, addr))
		goto nla_put_failure;

	genlmsg_end(msg, hdr);

	genlmsg_multicast_netns(wiphy_net(&rdev->wiphy), msg, 0,
				nl80211_mlme_mcgrp.id, gfp);
	return;

 nla_put_failure:
	genlmsg_cancel(msg, hdr);
	nlmsg_free(msg);
}

void nl80211_send_auth_timeout(struct cfg80211_registered_device *rdev,
			       struct net_device *netdev, const u8 *addr,
			       gfp_t gfp)
{
	nl80211_send_mlme_timeout(rdev, netdev, NL80211_CMD_AUTHENTICATE,
				  addr, gfp);
}

void nl80211_send_assoc_timeout(struct cfg80211_registered_device *rdev,
				struct net_device *netdev, const u8 *addr,
				gfp_t gfp)
{
	nl80211_send_mlme_timeout(rdev, netdev, NL80211_CMD_ASSOCIATE,
				  addr, gfp);
}

void nl80211_send_connect_result(struct cfg80211_registered_device *rdev,
				 struct net_device *netdev, const u8 *bssid,
				 const u8 *req_ie, size_t req_ie_len,
				 const u8 *resp_ie, size_t resp_ie_len,
				 u16 status, gfp_t gfp)
{
	struct sk_buff *msg;
	void *hdr;

	msg = nlmsg_new(NLMSG_DEFAULT_SIZE, gfp);
	if (!msg)
		return;

	hdr = nl80211hdr_put(msg, 0, 0, 0, NL80211_CMD_CONNECT);
	if (!hdr) {
		nlmsg_free(msg);
		return;
	}

	if (nla_put_u32(msg, NL80211_ATTR_WIPHY, rdev->wiphy_idx) ||
	    nla_put_u32(msg, NL80211_ATTR_IFINDEX, netdev->ifindex) ||
	    (bssid && nla_put(msg, NL80211_ATTR_MAC, ETH_ALEN, bssid)) ||
	    nla_put_u16(msg, NL80211_ATTR_STATUS_CODE, status) ||
	    (req_ie &&
	     nla_put(msg, NL80211_ATTR_REQ_IE, req_ie_len, req_ie)) ||
	    (resp_ie &&
	     nla_put(msg, NL80211_ATTR_RESP_IE, resp_ie_len, resp_ie)))
		goto nla_put_failure;

	genlmsg_end(msg, hdr);

	genlmsg_multicast_netns(wiphy_net(&rdev->wiphy), msg, 0,
				nl80211_mlme_mcgrp.id, gfp);
	return;

 nla_put_failure:
	genlmsg_cancel(msg, hdr);
	nlmsg_free(msg);

}

void nl80211_send_roamed(struct cfg80211_registered_device *rdev,
			 struct net_device *netdev, const u8 *bssid,
			 const u8 *req_ie, size_t req_ie_len,
			 const u8 *resp_ie, size_t resp_ie_len, gfp_t gfp)
{
	struct sk_buff *msg;
	void *hdr;

	msg = nlmsg_new(NLMSG_DEFAULT_SIZE, gfp);
	if (!msg)
		return;

	hdr = nl80211hdr_put(msg, 0, 0, 0, NL80211_CMD_ROAM);
	if (!hdr) {
		nlmsg_free(msg);
		return;
	}

	if (nla_put_u32(msg, NL80211_ATTR_WIPHY, rdev->wiphy_idx) ||
	    nla_put_u32(msg, NL80211_ATTR_IFINDEX, netdev->ifindex) ||
	    nla_put(msg, NL80211_ATTR_MAC, ETH_ALEN, bssid) ||
	    (req_ie &&
	     nla_put(msg, NL80211_ATTR_REQ_IE, req_ie_len, req_ie)) ||
	    (resp_ie &&
	     nla_put(msg, NL80211_ATTR_RESP_IE, resp_ie_len, resp_ie)))
		goto nla_put_failure;

	genlmsg_end(msg, hdr);

	genlmsg_multicast_netns(wiphy_net(&rdev->wiphy), msg, 0,
				nl80211_mlme_mcgrp.id, gfp);
	return;

 nla_put_failure:
	genlmsg_cancel(msg, hdr);
	nlmsg_free(msg);

}

void nl80211_send_disconnected(struct cfg80211_registered_device *rdev,
			       struct net_device *netdev, u16 reason,
			       const u8 *ie, size_t ie_len, bool from_ap)
{
	struct sk_buff *msg;
	void *hdr;

	msg = nlmsg_new(NLMSG_DEFAULT_SIZE, GFP_KERNEL);
	if (!msg)
		return;

	hdr = nl80211hdr_put(msg, 0, 0, 0, NL80211_CMD_DISCONNECT);
	if (!hdr) {
		nlmsg_free(msg);
		return;
	}

	if (nla_put_u32(msg, NL80211_ATTR_WIPHY, rdev->wiphy_idx) ||
	    nla_put_u32(msg, NL80211_ATTR_IFINDEX, netdev->ifindex) ||
	    (from_ap && reason &&
	     nla_put_u16(msg, NL80211_ATTR_REASON_CODE, reason)) ||
	    (from_ap &&
	     nla_put_flag(msg, NL80211_ATTR_DISCONNECTED_BY_AP)) ||
	    (ie && nla_put(msg, NL80211_ATTR_IE, ie_len, ie)))
		goto nla_put_failure;

	genlmsg_end(msg, hdr);

	genlmsg_multicast_netns(wiphy_net(&rdev->wiphy), msg, 0,
				nl80211_mlme_mcgrp.id, GFP_KERNEL);
	return;

 nla_put_failure:
	genlmsg_cancel(msg, hdr);
	nlmsg_free(msg);

}

void nl80211_send_ibss_bssid(struct cfg80211_registered_device *rdev,
			     struct net_device *netdev, const u8 *bssid,
			     gfp_t gfp)
{
	struct sk_buff *msg;
	void *hdr;

	msg = nlmsg_new(NLMSG_DEFAULT_SIZE, gfp);
	if (!msg)
		return;

	hdr = nl80211hdr_put(msg, 0, 0, 0, NL80211_CMD_JOIN_IBSS);
	if (!hdr) {
		nlmsg_free(msg);
		return;
	}

	if (nla_put_u32(msg, NL80211_ATTR_WIPHY, rdev->wiphy_idx) ||
	    nla_put_u32(msg, NL80211_ATTR_IFINDEX, netdev->ifindex) ||
	    nla_put(msg, NL80211_ATTR_MAC, ETH_ALEN, bssid))
		goto nla_put_failure;

	genlmsg_end(msg, hdr);

	genlmsg_multicast_netns(wiphy_net(&rdev->wiphy), msg, 0,
				nl80211_mlme_mcgrp.id, gfp);
	return;

 nla_put_failure:
	genlmsg_cancel(msg, hdr);
	nlmsg_free(msg);
}

void nl80211_send_new_peer_candidate(struct cfg80211_registered_device *rdev,
		struct net_device *netdev,
		const u8 *macaddr, const u8* ie, u8 ie_len,
		gfp_t gfp)
{
	struct sk_buff *msg;
	void *hdr;

	msg = nlmsg_new(NLMSG_DEFAULT_SIZE, gfp);
	if (!msg)
		return;

	hdr = nl80211hdr_put(msg, 0, 0, 0, NL80211_CMD_NEW_PEER_CANDIDATE);
	if (!hdr) {
		nlmsg_free(msg);
		return;
	}

	if (nla_put_u32(msg, NL80211_ATTR_WIPHY, rdev->wiphy_idx) ||
	    nla_put_u32(msg, NL80211_ATTR_IFINDEX, netdev->ifindex) ||
	    nla_put(msg, NL80211_ATTR_MAC, ETH_ALEN, macaddr) ||
	    (ie_len && ie &&
	     nla_put(msg, NL80211_ATTR_IE, ie_len , ie)))
		goto nla_put_failure;

	genlmsg_end(msg, hdr);

	genlmsg_multicast_netns(wiphy_net(&rdev->wiphy), msg, 0,
				nl80211_mlme_mcgrp.id, gfp);
	return;

 nla_put_failure:
	genlmsg_cancel(msg, hdr);
	nlmsg_free(msg);
}

void nl80211_michael_mic_failure(struct cfg80211_registered_device *rdev,
				 struct net_device *netdev, const u8 *addr,
				 enum nl80211_key_type key_type, int key_id,
				 const u8 *tsc, gfp_t gfp)
{
	struct sk_buff *msg;
	void *hdr;

	msg = nlmsg_new(NLMSG_DEFAULT_SIZE, gfp);
	if (!msg)
		return;

	hdr = nl80211hdr_put(msg, 0, 0, 0, NL80211_CMD_MICHAEL_MIC_FAILURE);
	if (!hdr) {
		nlmsg_free(msg);
		return;
	}

	if (nla_put_u32(msg, NL80211_ATTR_WIPHY, rdev->wiphy_idx) ||
	    nla_put_u32(msg, NL80211_ATTR_IFINDEX, netdev->ifindex) ||
	    (addr && nla_put(msg, NL80211_ATTR_MAC, ETH_ALEN, addr)) ||
	    nla_put_u32(msg, NL80211_ATTR_KEY_TYPE, key_type) ||
	    (key_id != -1 &&
	     nla_put_u8(msg, NL80211_ATTR_KEY_IDX, key_id)) ||
	    (tsc && nla_put(msg, NL80211_ATTR_KEY_SEQ, 6, tsc)))
		goto nla_put_failure;

	genlmsg_end(msg, hdr);

	genlmsg_multicast_netns(wiphy_net(&rdev->wiphy), msg, 0,
				nl80211_mlme_mcgrp.id, gfp);
	return;

 nla_put_failure:
	genlmsg_cancel(msg, hdr);
	nlmsg_free(msg);
}

void nl80211_send_beacon_hint_event(struct wiphy *wiphy,
				    struct ieee80211_channel *channel_before,
				    struct ieee80211_channel *channel_after)
{
	struct sk_buff *msg;
	void *hdr;
	struct nlattr *nl_freq;

	msg = nlmsg_new(NLMSG_DEFAULT_SIZE, GFP_ATOMIC);
	if (!msg)
		return;

	hdr = nl80211hdr_put(msg, 0, 0, 0, NL80211_CMD_REG_BEACON_HINT);
	if (!hdr) {
		nlmsg_free(msg);
		return;
	}

	/*
	 * Since we are applying the beacon hint to a wiphy we know its
	 * wiphy_idx is valid
	 */
	if (nla_put_u32(msg, NL80211_ATTR_WIPHY, get_wiphy_idx(wiphy)))
		goto nla_put_failure;

	/* Before */
	nl_freq = nla_nest_start(msg, NL80211_ATTR_FREQ_BEFORE);
	if (!nl_freq)
		goto nla_put_failure;
	if (nl80211_msg_put_channel(msg, channel_before))
		goto nla_put_failure;
	nla_nest_end(msg, nl_freq);

	/* After */
	nl_freq = nla_nest_start(msg, NL80211_ATTR_FREQ_AFTER);
	if (!nl_freq)
		goto nla_put_failure;
	if (nl80211_msg_put_channel(msg, channel_after))
		goto nla_put_failure;
	nla_nest_end(msg, nl_freq);

	genlmsg_end(msg, hdr);

	rcu_read_lock();
	genlmsg_multicast_allns(msg, 0, nl80211_regulatory_mcgrp.id,
				GFP_ATOMIC);
	rcu_read_unlock();

	return;

nla_put_failure:
	genlmsg_cancel(msg, hdr);
	nlmsg_free(msg);
}

static void nl80211_send_remain_on_chan_event(
	int cmd, struct cfg80211_registered_device *rdev,
	struct net_device *netdev, u64 cookie,
	struct ieee80211_channel *chan,
	enum nl80211_channel_type channel_type,
	unsigned int duration, gfp_t gfp)
{
	struct sk_buff *msg;
	void *hdr;

	msg = nlmsg_new(NLMSG_DEFAULT_SIZE, gfp);
	if (!msg)
		return;

	hdr = nl80211hdr_put(msg, 0, 0, 0, cmd);
	if (!hdr) {
		nlmsg_free(msg);
		return;
	}

	if (nla_put_u32(msg, NL80211_ATTR_WIPHY, rdev->wiphy_idx) ||
	    nla_put_u32(msg, NL80211_ATTR_IFINDEX, netdev->ifindex) ||
	    nla_put_u32(msg, NL80211_ATTR_WIPHY_FREQ, chan->center_freq) ||
	    nla_put_u32(msg, NL80211_ATTR_WIPHY_CHANNEL_TYPE, channel_type) ||
	    nla_put_u64(msg, NL80211_ATTR_COOKIE, cookie))
		goto nla_put_failure;

	if (cmd == NL80211_CMD_REMAIN_ON_CHANNEL &&
	    nla_put_u32(msg, NL80211_ATTR_DURATION, duration))
		goto nla_put_failure;

	genlmsg_end(msg, hdr);

	genlmsg_multicast_netns(wiphy_net(&rdev->wiphy), msg, 0,
				nl80211_mlme_mcgrp.id, gfp);
	return;

 nla_put_failure:
	genlmsg_cancel(msg, hdr);
	nlmsg_free(msg);
}

void nl80211_send_remain_on_channel(struct cfg80211_registered_device *rdev,
				    struct net_device *netdev, u64 cookie,
				    struct ieee80211_channel *chan,
				    enum nl80211_channel_type channel_type,
				    unsigned int duration, gfp_t gfp)
{
	nl80211_send_remain_on_chan_event(NL80211_CMD_REMAIN_ON_CHANNEL,
					  rdev, netdev, cookie, chan,
					  channel_type, duration, gfp);
}

void nl80211_send_remain_on_channel_cancel(
	struct cfg80211_registered_device *rdev, struct net_device *netdev,
	u64 cookie, struct ieee80211_channel *chan,
	enum nl80211_channel_type channel_type, gfp_t gfp)
{
	nl80211_send_remain_on_chan_event(NL80211_CMD_CANCEL_REMAIN_ON_CHANNEL,
					  rdev, netdev, cookie, chan,
					  channel_type, 0, gfp);
}

void nl80211_send_sta_event(struct cfg80211_registered_device *rdev,
			    struct net_device *dev, const u8 *mac_addr,
			    struct station_info *sinfo, gfp_t gfp)
{
	struct sk_buff *msg;

	msg = nlmsg_new(NLMSG_DEFAULT_SIZE, gfp);
	if (!msg)
		return;

	if (nl80211_send_station(msg, 0, 0, 0,
				 rdev, dev, mac_addr, sinfo) < 0) {
		nlmsg_free(msg);
		return;
	}

	genlmsg_multicast_netns(wiphy_net(&rdev->wiphy), msg, 0,
				nl80211_mlme_mcgrp.id, gfp);
}

void nl80211_send_sta_del_event(struct cfg80211_registered_device *rdev,
				struct net_device *dev, const u8 *mac_addr,
				gfp_t gfp)
{
	struct sk_buff *msg;
	void *hdr;

	msg = nlmsg_new(NLMSG_DEFAULT_SIZE, gfp);
	if (!msg)
		return;

	hdr = nl80211hdr_put(msg, 0, 0, 0, NL80211_CMD_DEL_STATION);
	if (!hdr) {
		nlmsg_free(msg);
		return;
	}

	if (nla_put_u32(msg, NL80211_ATTR_IFINDEX, dev->ifindex) ||
	    nla_put(msg, NL80211_ATTR_MAC, ETH_ALEN, mac_addr))
		goto nla_put_failure;

	genlmsg_end(msg, hdr);

	genlmsg_multicast_netns(wiphy_net(&rdev->wiphy), msg, 0,
				nl80211_mlme_mcgrp.id, gfp);
	return;

 nla_put_failure:
	genlmsg_cancel(msg, hdr);
	nlmsg_free(msg);
}

static bool __nl80211_unexpected_frame(struct net_device *dev, u8 cmd,
				       const u8 *addr, gfp_t gfp)
{
	struct wireless_dev *wdev = dev->ieee80211_ptr;
	struct cfg80211_registered_device *rdev = wiphy_to_dev(wdev->wiphy);
	struct sk_buff *msg;
	void *hdr;
	int err;
	u32 nlpid = ACCESS_ONCE(wdev->ap_unexpected_nlpid);

	if (!nlpid)
		return false;

	msg = nlmsg_new(100, gfp);
	if (!msg)
		return true;

	hdr = nl80211hdr_put(msg, 0, 0, 0, cmd);
	if (!hdr) {
		nlmsg_free(msg);
		return true;
	}

	if (nla_put_u32(msg, NL80211_ATTR_WIPHY, rdev->wiphy_idx) ||
	    nla_put_u32(msg, NL80211_ATTR_IFINDEX, dev->ifindex) ||
	    nla_put(msg, NL80211_ATTR_MAC, ETH_ALEN, addr))
		goto nla_put_failure;

	err = genlmsg_end(msg, hdr);
	if (err < 0) {
		nlmsg_free(msg);
		return true;
	}

	genlmsg_unicast(wiphy_net(&rdev->wiphy), msg, nlpid);
	return true;

 nla_put_failure:
	genlmsg_cancel(msg, hdr);
	nlmsg_free(msg);
	return true;
}

bool nl80211_unexpected_frame(struct net_device *dev, const u8 *addr, gfp_t gfp)
{
	return __nl80211_unexpected_frame(dev, NL80211_CMD_UNEXPECTED_FRAME,
					  addr, gfp);
}

bool nl80211_unexpected_4addr_frame(struct net_device *dev,
				    const u8 *addr, gfp_t gfp)
{
	return __nl80211_unexpected_frame(dev,
					  NL80211_CMD_UNEXPECTED_4ADDR_FRAME,
					  addr, gfp);
}

int nl80211_send_mgmt(struct cfg80211_registered_device *rdev,
		      struct net_device *netdev, u32 nlpid,
		      int freq, int sig_dbm,
		      const u8 *buf, size_t len, gfp_t gfp)
{
	struct sk_buff *msg;
	void *hdr;

	msg = nlmsg_new(NLMSG_DEFAULT_SIZE, gfp);
	if (!msg)
		return -ENOMEM;

	hdr = nl80211hdr_put(msg, 0, 0, 0, NL80211_CMD_FRAME);
	if (!hdr) {
		nlmsg_free(msg);
		return -ENOMEM;
	}

	if (nla_put_u32(msg, NL80211_ATTR_WIPHY, rdev->wiphy_idx) ||
	    nla_put_u32(msg, NL80211_ATTR_IFINDEX, netdev->ifindex) ||
	    nla_put_u32(msg, NL80211_ATTR_WIPHY_FREQ, freq) ||
	    (sig_dbm &&
	     nla_put_u32(msg, NL80211_ATTR_RX_SIGNAL_DBM, sig_dbm)) ||
	    nla_put(msg, NL80211_ATTR_FRAME, len, buf))
		goto nla_put_failure;

	genlmsg_end(msg, hdr);

	return genlmsg_unicast(wiphy_net(&rdev->wiphy), msg, nlpid);

 nla_put_failure:
	genlmsg_cancel(msg, hdr);
	nlmsg_free(msg);
	return -ENOBUFS;
}

void nl80211_send_mgmt_tx_status(struct cfg80211_registered_device *rdev,
				 struct net_device *netdev, u64 cookie,
				 const u8 *buf, size_t len, bool ack,
				 gfp_t gfp)
{
	struct sk_buff *msg;
	void *hdr;

	msg = nlmsg_new(NLMSG_DEFAULT_SIZE, gfp);
	if (!msg)
		return;

	hdr = nl80211hdr_put(msg, 0, 0, 0, NL80211_CMD_FRAME_TX_STATUS);
	if (!hdr) {
		nlmsg_free(msg);
		return;
	}

	if (nla_put_u32(msg, NL80211_ATTR_WIPHY, rdev->wiphy_idx) ||
	    nla_put_u32(msg, NL80211_ATTR_IFINDEX, netdev->ifindex) ||
	    nla_put(msg, NL80211_ATTR_FRAME, len, buf) ||
	    nla_put_u64(msg, NL80211_ATTR_COOKIE, cookie) ||
	    (ack && nla_put_flag(msg, NL80211_ATTR_ACK)))
		goto nla_put_failure;

	genlmsg_end(msg, hdr);

	genlmsg_multicast(msg, 0, nl80211_mlme_mcgrp.id, gfp);
	return;

 nla_put_failure:
	genlmsg_cancel(msg, hdr);
	nlmsg_free(msg);
}

void
nl80211_send_cqm_rssi_notify(struct cfg80211_registered_device *rdev,
			     struct net_device *netdev,
			     enum nl80211_cqm_rssi_threshold_event rssi_event,
			     gfp_t gfp)
{
	struct sk_buff *msg;
	struct nlattr *pinfoattr;
	void *hdr;

	msg = nlmsg_new(NLMSG_DEFAULT_SIZE, gfp);
	if (!msg)
		return;

	hdr = nl80211hdr_put(msg, 0, 0, 0, NL80211_CMD_NOTIFY_CQM);
	if (!hdr) {
		nlmsg_free(msg);
		return;
	}

	if (nla_put_u32(msg, NL80211_ATTR_WIPHY, rdev->wiphy_idx) ||
	    nla_put_u32(msg, NL80211_ATTR_IFINDEX, netdev->ifindex))
		goto nla_put_failure;

	pinfoattr = nla_nest_start(msg, NL80211_ATTR_CQM);
	if (!pinfoattr)
		goto nla_put_failure;

	if (nla_put_u32(msg, NL80211_ATTR_CQM_RSSI_THRESHOLD_EVENT,
			rssi_event))
		goto nla_put_failure;

	nla_nest_end(msg, pinfoattr);

	genlmsg_end(msg, hdr);

	genlmsg_multicast_netns(wiphy_net(&rdev->wiphy), msg, 0,
				nl80211_mlme_mcgrp.id, gfp);
	return;

 nla_put_failure:
	genlmsg_cancel(msg, hdr);
	nlmsg_free(msg);
}

void nl80211_gtk_rekey_notify(struct cfg80211_registered_device *rdev,
			      struct net_device *netdev, const u8 *bssid,
			      const u8 *replay_ctr, gfp_t gfp)
{
	struct sk_buff *msg;
	struct nlattr *rekey_attr;
	void *hdr;

	msg = nlmsg_new(NLMSG_DEFAULT_SIZE, gfp);
	if (!msg)
		return;

	hdr = nl80211hdr_put(msg, 0, 0, 0, NL80211_CMD_SET_REKEY_OFFLOAD);
	if (!hdr) {
		nlmsg_free(msg);
		return;
	}

	if (nla_put_u32(msg, NL80211_ATTR_WIPHY, rdev->wiphy_idx) ||
	    nla_put_u32(msg, NL80211_ATTR_IFINDEX, netdev->ifindex) ||
	    nla_put(msg, NL80211_ATTR_MAC, ETH_ALEN, bssid))
		goto nla_put_failure;

	rekey_attr = nla_nest_start(msg, NL80211_ATTR_REKEY_DATA);
	if (!rekey_attr)
		goto nla_put_failure;

	if (nla_put(msg, NL80211_REKEY_DATA_REPLAY_CTR,
		    NL80211_REPLAY_CTR_LEN, replay_ctr))
		goto nla_put_failure;

	nla_nest_end(msg, rekey_attr);

	genlmsg_end(msg, hdr);

	genlmsg_multicast_netns(wiphy_net(&rdev->wiphy), msg, 0,
				nl80211_mlme_mcgrp.id, gfp);
	return;

 nla_put_failure:
	genlmsg_cancel(msg, hdr);
	nlmsg_free(msg);
}

void nl80211_pmksa_candidate_notify(struct cfg80211_registered_device *rdev,
				    struct net_device *netdev, int index,
				    const u8 *bssid, bool preauth, gfp_t gfp)
{
	struct sk_buff *msg;
	struct nlattr *attr;
	void *hdr;

	msg = nlmsg_new(NLMSG_DEFAULT_SIZE, gfp);
	if (!msg)
		return;

	hdr = nl80211hdr_put(msg, 0, 0, 0, NL80211_CMD_PMKSA_CANDIDATE);
	if (!hdr) {
		nlmsg_free(msg);
		return;
	}

	if (nla_put_u32(msg, NL80211_ATTR_WIPHY, rdev->wiphy_idx) ||
	    nla_put_u32(msg, NL80211_ATTR_IFINDEX, netdev->ifindex))
		goto nla_put_failure;

	attr = nla_nest_start(msg, NL80211_ATTR_PMKSA_CANDIDATE);
	if (!attr)
		goto nla_put_failure;

	if (nla_put_u32(msg, NL80211_PMKSA_CANDIDATE_INDEX, index) ||
	    nla_put(msg, NL80211_PMKSA_CANDIDATE_BSSID, ETH_ALEN, bssid) ||
	    (preauth &&
	     nla_put_flag(msg, NL80211_PMKSA_CANDIDATE_PREAUTH)))
		goto nla_put_failure;

	nla_nest_end(msg, attr);

	genlmsg_end(msg, hdr);

	genlmsg_multicast_netns(wiphy_net(&rdev->wiphy), msg, 0,
				nl80211_mlme_mcgrp.id, gfp);
	return;

 nla_put_failure:
	genlmsg_cancel(msg, hdr);
	nlmsg_free(msg);
}

void nl80211_ch_switch_notify(struct cfg80211_registered_device *rdev,
			      struct net_device *netdev, int freq,
			      enum nl80211_channel_type type, gfp_t gfp)
{
	struct sk_buff *msg;
	void *hdr;

	msg = nlmsg_new(NLMSG_DEFAULT_SIZE, gfp);
	if (!msg)
		return;

	hdr = nl80211hdr_put(msg, 0, 0, 0, NL80211_CMD_CH_SWITCH_NOTIFY);
	if (!hdr) {
		nlmsg_free(msg);
		return;
	}

	if (nla_put_u32(msg, NL80211_ATTR_IFINDEX, netdev->ifindex) ||
	    nla_put_u32(msg, NL80211_ATTR_WIPHY_FREQ, freq) ||
	    nla_put_u32(msg, NL80211_ATTR_WIPHY_CHANNEL_TYPE, type))
		goto nla_put_failure;

	genlmsg_end(msg, hdr);

	genlmsg_multicast_netns(wiphy_net(&rdev->wiphy), msg, 0,
				nl80211_mlme_mcgrp.id, gfp);
	return;

 nla_put_failure:
	genlmsg_cancel(msg, hdr);
	nlmsg_free(msg);
}

void
nl80211_send_cqm_pktloss_notify(struct cfg80211_registered_device *rdev,
				struct net_device *netdev, const u8 *peer,
				u32 num_packets, gfp_t gfp)
{
	struct sk_buff *msg;
	struct nlattr *pinfoattr;
	void *hdr;

	msg = nlmsg_new(NLMSG_DEFAULT_SIZE, gfp);
	if (!msg)
		return;

	hdr = nl80211hdr_put(msg, 0, 0, 0, NL80211_CMD_NOTIFY_CQM);
	if (!hdr) {
		nlmsg_free(msg);
		return;
	}

	if (nla_put_u32(msg, NL80211_ATTR_WIPHY, rdev->wiphy_idx) ||
	    nla_put_u32(msg, NL80211_ATTR_IFINDEX, netdev->ifindex) ||
	    nla_put(msg, NL80211_ATTR_MAC, ETH_ALEN, peer))
		goto nla_put_failure;

	pinfoattr = nla_nest_start(msg, NL80211_ATTR_CQM);
	if (!pinfoattr)
		goto nla_put_failure;

	if (nla_put_u32(msg, NL80211_ATTR_CQM_PKT_LOSS_EVENT, num_packets))
		goto nla_put_failure;

	nla_nest_end(msg, pinfoattr);

	genlmsg_end(msg, hdr);

	genlmsg_multicast_netns(wiphy_net(&rdev->wiphy), msg, 0,
				nl80211_mlme_mcgrp.id, gfp);
	return;

 nla_put_failure:
	genlmsg_cancel(msg, hdr);
	nlmsg_free(msg);
}

void cfg80211_probe_status(struct net_device *dev, const u8 *addr,
			   u64 cookie, bool acked, gfp_t gfp)
{
	struct wireless_dev *wdev = dev->ieee80211_ptr;
	struct cfg80211_registered_device *rdev = wiphy_to_dev(wdev->wiphy);
	struct sk_buff *msg;
	void *hdr;
	int err;

	msg = nlmsg_new(NLMSG_DEFAULT_SIZE, gfp);
	if (!msg)
		return;

	hdr = nl80211hdr_put(msg, 0, 0, 0, NL80211_CMD_PROBE_CLIENT);
	if (!hdr) {
		nlmsg_free(msg);
		return;
	}

	if (nla_put_u32(msg, NL80211_ATTR_WIPHY, rdev->wiphy_idx) ||
	    nla_put_u32(msg, NL80211_ATTR_IFINDEX, dev->ifindex) ||
	    nla_put(msg, NL80211_ATTR_MAC, ETH_ALEN, addr) ||
	    nla_put_u64(msg, NL80211_ATTR_COOKIE, cookie) ||
	    (acked && nla_put_flag(msg, NL80211_ATTR_ACK)))
		goto nla_put_failure;

	err = genlmsg_end(msg, hdr);
	if (err < 0) {
		nlmsg_free(msg);
		return;
	}

	genlmsg_multicast_netns(wiphy_net(&rdev->wiphy), msg, 0,
				nl80211_mlme_mcgrp.id, gfp);
	return;

 nla_put_failure:
	genlmsg_cancel(msg, hdr);
	nlmsg_free(msg);
}
EXPORT_SYMBOL(cfg80211_probe_status);

void cfg80211_report_obss_beacon(struct wiphy *wiphy,
				 const u8 *frame, size_t len,
				 int freq, int sig_dbm, gfp_t gfp)
{
	struct cfg80211_registered_device *rdev = wiphy_to_dev(wiphy);
	struct sk_buff *msg;
	void *hdr;
	u32 nlpid = ACCESS_ONCE(rdev->ap_beacons_nlpid);

	if (!nlpid)
		return;

	msg = nlmsg_new(len + 100, gfp);
	if (!msg)
		return;

	hdr = nl80211hdr_put(msg, 0, 0, 0, NL80211_CMD_FRAME);
	if (!hdr) {
		nlmsg_free(msg);
		return;
	}

	if (nla_put_u32(msg, NL80211_ATTR_WIPHY, rdev->wiphy_idx) ||
	    (freq &&
	     nla_put_u32(msg, NL80211_ATTR_WIPHY_FREQ, freq)) ||
	    (sig_dbm &&
	     nla_put_u32(msg, NL80211_ATTR_RX_SIGNAL_DBM, sig_dbm)) ||
	    nla_put(msg, NL80211_ATTR_FRAME, len, frame))
		goto nla_put_failure;

	genlmsg_end(msg, hdr);

	genlmsg_unicast(wiphy_net(&rdev->wiphy), msg, nlpid);
	return;

 nla_put_failure:
	genlmsg_cancel(msg, hdr);
	nlmsg_free(msg);
}
EXPORT_SYMBOL(cfg80211_report_obss_beacon);

static int nl80211_netlink_notify(struct notifier_block * nb,
				  unsigned long state,
				  void *_notify)
{
	struct netlink_notify *notify = _notify;
	struct cfg80211_registered_device *rdev;
	struct wireless_dev *wdev;

	if (state != NETLINK_URELEASE)
		return NOTIFY_DONE;

	rcu_read_lock();

	list_for_each_entry_rcu(rdev, &cfg80211_rdev_list, list) {
		list_for_each_entry_rcu(wdev, &rdev->netdev_list, list)
			cfg80211_mlme_unregister_socket(wdev, notify->pid);
		if (rdev->ap_beacons_nlpid == notify->pid)
			rdev->ap_beacons_nlpid = 0;
	}

	rcu_read_unlock();

	return NOTIFY_DONE;
}

static struct notifier_block nl80211_netlink_notifier = {
	.notifier_call = nl80211_netlink_notify,
};

/* initialisation/exit functions */

int nl80211_init(void)
{
	int err;

	err = genl_register_family_with_ops(&nl80211_fam,
		nl80211_ops, ARRAY_SIZE(nl80211_ops));
	if (err)
		return err;

	err = genl_register_mc_group(&nl80211_fam, &nl80211_config_mcgrp);
	if (err)
		goto err_out;

	err = genl_register_mc_group(&nl80211_fam, &nl80211_scan_mcgrp);
	if (err)
		goto err_out;

	err = genl_register_mc_group(&nl80211_fam, &nl80211_regulatory_mcgrp);
	if (err)
		goto err_out;

	err = genl_register_mc_group(&nl80211_fam, &nl80211_mlme_mcgrp);
	if (err)
		goto err_out;

#ifdef CONFIG_NL80211_TESTMODE
	err = genl_register_mc_group(&nl80211_fam, &nl80211_testmode_mcgrp);
	if (err)
		goto err_out;
#endif

	err = netlink_register_notifier(&nl80211_netlink_notifier);
	if (err)
		goto err_out;

	return 0;
 err_out:
	genl_unregister_family(&nl80211_fam);
	return err;
}

void nl80211_exit(void)
{
	netlink_unregister_notifier(&nl80211_netlink_notifier);
	genl_unregister_family(&nl80211_fam);
}<|MERGE_RESOLUTION|>--- conflicted
+++ resolved
@@ -2465,11 +2465,7 @@
 	} else if (wdev->preset_chan) {
 		params.channel = wdev->preset_chan;
 		params.channel_type = wdev->preset_chantype;
-<<<<<<< HEAD
-	} else
-=======
 	} else if (!nl80211_get_ap_channel(rdev, &params))
->>>>>>> 42fb0b02
 		return -EINVAL;
 
 	if (!cfg80211_can_beacon_sec_chan(&rdev->wiphy, params.channel,
