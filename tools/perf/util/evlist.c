// SPDX-License-Identifier: GPL-2.0-only
/*
 * Copyright (C) 2011, Red Hat Inc, Arnaldo Carvalho de Melo <acme@redhat.com>
 *
 * Parts came from builtin-{top,stat,record}.c, see those files for further
 * copyright notes.
 */
#include <api/fs/fs.h>
#include <errno.h>
#include <inttypes.h>
#include <poll.h>
#include "cpumap.h"
#include "util/mmap.h"
#include "thread_map.h"
#include "target.h"
#include "evlist.h"
#include "evsel.h"
#include "debug.h"
#include "units.h"
#include "bpf_counter.h"
#include <internal/lib.h> // page_size
#include "affinity.h"
#include "../perf.h"
#include "asm/bug.h"
#include "bpf-event.h"
#include "util/string2.h"
#include "util/perf_api_probe.h"
#include "util/evsel_fprintf.h"
#include "util/evlist-hybrid.h"
#include "util/pmu.h"
#include <signal.h>
#include <unistd.h>
#include <sched.h>
#include <stdlib.h>

#include "parse-events.h"
#include <subcmd/parse-options.h>

#include <fcntl.h>
#include <sys/ioctl.h>
#include <sys/mman.h>
#include <sys/prctl.h>

#include <linux/bitops.h>
#include <linux/hash.h>
#include <linux/log2.h>
#include <linux/err.h>
#include <linux/string.h>
#include <linux/zalloc.h>
#include <perf/evlist.h>
#include <perf/evsel.h>
#include <perf/cpumap.h>
#include <perf/mmap.h>

#include <internal/xyarray.h>

#ifdef LACKS_SIGQUEUE_PROTOTYPE
int sigqueue(pid_t pid, int sig, const union sigval value);
#endif

#define FD(e, x, y) (*(int *)xyarray__entry(e->core.fd, x, y))
#define SID(e, x, y) xyarray__entry(e->core.sample_id, x, y)

void evlist__init(struct evlist *evlist, struct perf_cpu_map *cpus,
		  struct perf_thread_map *threads)
{
	perf_evlist__init(&evlist->core);
	perf_evlist__set_maps(&evlist->core, cpus, threads);
	evlist->workload.pid = -1;
	evlist->bkw_mmap_state = BKW_MMAP_NOTREADY;
	evlist->ctl_fd.fd = -1;
	evlist->ctl_fd.ack = -1;
	evlist->ctl_fd.pos = -1;
}

struct evlist *evlist__new(void)
{
	struct evlist *evlist = zalloc(sizeof(*evlist));

	if (evlist != NULL)
		evlist__init(evlist, NULL, NULL);

	return evlist;
}

struct evlist *evlist__new_default(void)
{
	struct evlist *evlist = evlist__new();

	if (evlist && evlist__add_default(evlist)) {
		evlist__delete(evlist);
		evlist = NULL;
	}

	return evlist;
}

struct evlist *evlist__new_dummy(void)
{
	struct evlist *evlist = evlist__new();

	if (evlist && evlist__add_dummy(evlist)) {
		evlist__delete(evlist);
		evlist = NULL;
	}

	return evlist;
}

/**
 * evlist__set_id_pos - set the positions of event ids.
 * @evlist: selected event list
 *
 * Events with compatible sample types all have the same id_pos
 * and is_pos.  For convenience, put a copy on evlist.
 */
void evlist__set_id_pos(struct evlist *evlist)
{
	struct evsel *first = evlist__first(evlist);

	evlist->id_pos = first->id_pos;
	evlist->is_pos = first->is_pos;
}

static void evlist__update_id_pos(struct evlist *evlist)
{
	struct evsel *evsel;

	evlist__for_each_entry(evlist, evsel)
		evsel__calc_id_pos(evsel);

	evlist__set_id_pos(evlist);
}

static void evlist__purge(struct evlist *evlist)
{
	struct evsel *pos, *n;

	evlist__for_each_entry_safe(evlist, n, pos) {
		list_del_init(&pos->core.node);
		pos->evlist = NULL;
		evsel__delete(pos);
	}

	evlist->core.nr_entries = 0;
}

void evlist__exit(struct evlist *evlist)
{
	zfree(&evlist->mmap);
	zfree(&evlist->overwrite_mmap);
	perf_evlist__exit(&evlist->core);
}

void evlist__delete(struct evlist *evlist)
{
	if (evlist == NULL)
		return;

	evlist__munmap(evlist);
	evlist__close(evlist);
	evlist__purge(evlist);
	evlist__exit(evlist);
	free(evlist);
}

void evlist__add(struct evlist *evlist, struct evsel *entry)
{
	perf_evlist__add(&evlist->core, &entry->core);
	entry->evlist = evlist;
	entry->tracking = !entry->core.idx;

	if (evlist->core.nr_entries == 1)
		evlist__set_id_pos(evlist);
}

void evlist__remove(struct evlist *evlist, struct evsel *evsel)
{
	evsel->evlist = NULL;
	perf_evlist__remove(&evlist->core, &evsel->core);
}

void evlist__splice_list_tail(struct evlist *evlist, struct list_head *list)
{
	while (!list_empty(list)) {
		struct evsel *evsel, *temp, *leader = NULL;

		__evlist__for_each_entry_safe(list, temp, evsel) {
			list_del_init(&evsel->core.node);
			evlist__add(evlist, evsel);
			leader = evsel;
			break;
		}

		__evlist__for_each_entry_safe(list, temp, evsel) {
			if (evsel__has_leader(evsel, leader)) {
				list_del_init(&evsel->core.node);
				evlist__add(evlist, evsel);
			}
		}
	}
}

int __evlist__set_tracepoints_handlers(struct evlist *evlist,
				       const struct evsel_str_handler *assocs, size_t nr_assocs)
{
	size_t i;
	int err;

	for (i = 0; i < nr_assocs; i++) {
		// Adding a handler for an event not in this evlist, just ignore it.
		struct evsel *evsel = evlist__find_tracepoint_by_name(evlist, assocs[i].name);
		if (evsel == NULL)
			continue;

		err = -EEXIST;
		if (evsel->handler != NULL)
			goto out;
		evsel->handler = assocs[i].handler;
	}

	err = 0;
out:
	return err;
}

void evlist__set_leader(struct evlist *evlist)
{
	perf_evlist__set_leader(&evlist->core);
}

int __evlist__add_default(struct evlist *evlist, bool precise)
{
	struct evsel *evsel;

	evsel = evsel__new_cycles(precise, PERF_TYPE_HARDWARE,
				  PERF_COUNT_HW_CPU_CYCLES);
	if (evsel == NULL)
		return -ENOMEM;

	evlist__add(evlist, evsel);
	return 0;
}

int evlist__add_dummy(struct evlist *evlist)
{
	struct perf_event_attr attr = {
		.type	= PERF_TYPE_SOFTWARE,
		.config = PERF_COUNT_SW_DUMMY,
		.size	= sizeof(attr), /* to capture ABI version */
	};
	struct evsel *evsel = evsel__new_idx(&attr, evlist->core.nr_entries);

	if (evsel == NULL)
		return -ENOMEM;

	evlist__add(evlist, evsel);
	return 0;
}

static int evlist__add_attrs(struct evlist *evlist, struct perf_event_attr *attrs, size_t nr_attrs)
{
	struct evsel *evsel, *n;
	LIST_HEAD(head);
	size_t i;

	for (i = 0; i < nr_attrs; i++) {
		evsel = evsel__new_idx(attrs + i, evlist->core.nr_entries + i);
		if (evsel == NULL)
			goto out_delete_partial_list;
		list_add_tail(&evsel->core.node, &head);
	}

	evlist__splice_list_tail(evlist, &head);

	return 0;

out_delete_partial_list:
	__evlist__for_each_entry_safe(&head, n, evsel)
		evsel__delete(evsel);
	return -1;
}

int __evlist__add_default_attrs(struct evlist *evlist, struct perf_event_attr *attrs, size_t nr_attrs)
{
	size_t i;

	for (i = 0; i < nr_attrs; i++)
		event_attr_init(attrs + i);

	return evlist__add_attrs(evlist, attrs, nr_attrs);
}

__weak int arch_evlist__add_default_attrs(struct evlist *evlist __maybe_unused)
{
	return 0;
}

struct evsel *evlist__find_tracepoint_by_id(struct evlist *evlist, int id)
{
	struct evsel *evsel;

	evlist__for_each_entry(evlist, evsel) {
		if (evsel->core.attr.type   == PERF_TYPE_TRACEPOINT &&
		    (int)evsel->core.attr.config == id)
			return evsel;
	}

	return NULL;
}

struct evsel *evlist__find_tracepoint_by_name(struct evlist *evlist, const char *name)
{
	struct evsel *evsel;

	evlist__for_each_entry(evlist, evsel) {
		if ((evsel->core.attr.type == PERF_TYPE_TRACEPOINT) &&
		    (strcmp(evsel->name, name) == 0))
			return evsel;
	}

	return NULL;
}

int evlist__add_newtp(struct evlist *evlist, const char *sys, const char *name, void *handler)
{
	struct evsel *evsel = evsel__newtp(sys, name);

	if (IS_ERR(evsel))
		return -1;

	evsel->handler = handler;
	evlist__add(evlist, evsel);
	return 0;
}

static int evlist__nr_threads(struct evlist *evlist, struct evsel *evsel)
{
	if (evsel->core.system_wide)
		return 1;
	else
		return perf_thread_map__nr(evlist->core.threads);
}

struct evlist_cpu_iterator evlist__cpu_begin(struct evlist *evlist, struct affinity *affinity)
{
	struct evlist_cpu_iterator itr = {
		.container = evlist,
		.evsel = evlist__first(evlist),
		.cpu_map_idx = 0,
		.evlist_cpu_map_idx = 0,
		.evlist_cpu_map_nr = perf_cpu_map__nr(evlist->core.all_cpus),
		.cpu = (struct perf_cpu){ .cpu = -1},
		.affinity = affinity,
	};

	if (itr.affinity) {
		itr.cpu = perf_cpu_map__cpu(evlist->core.all_cpus, 0);
		affinity__set(itr.affinity, itr.cpu.cpu);
		itr.cpu_map_idx = perf_cpu_map__idx(itr.evsel->core.cpus, itr.cpu);
		/*
		 * If this CPU isn't in the evsel's cpu map then advance through
		 * the list.
		 */
		if (itr.cpu_map_idx == -1)
			evlist_cpu_iterator__next(&itr);
	}
	return itr;
}

void evlist_cpu_iterator__next(struct evlist_cpu_iterator *evlist_cpu_itr)
{
	while (evlist_cpu_itr->evsel != evlist__last(evlist_cpu_itr->container)) {
		evlist_cpu_itr->evsel = evsel__next(evlist_cpu_itr->evsel);
		evlist_cpu_itr->cpu_map_idx =
			perf_cpu_map__idx(evlist_cpu_itr->evsel->core.cpus,
					  evlist_cpu_itr->cpu);
		if (evlist_cpu_itr->cpu_map_idx != -1)
			return;
	}
	evlist_cpu_itr->evlist_cpu_map_idx++;
	if (evlist_cpu_itr->evlist_cpu_map_idx < evlist_cpu_itr->evlist_cpu_map_nr) {
		evlist_cpu_itr->evsel = evlist__first(evlist_cpu_itr->container);
		evlist_cpu_itr->cpu =
			perf_cpu_map__cpu(evlist_cpu_itr->container->core.all_cpus,
					  evlist_cpu_itr->evlist_cpu_map_idx);
		if (evlist_cpu_itr->affinity)
			affinity__set(evlist_cpu_itr->affinity, evlist_cpu_itr->cpu.cpu);
		evlist_cpu_itr->cpu_map_idx =
			perf_cpu_map__idx(evlist_cpu_itr->evsel->core.cpus,
					  evlist_cpu_itr->cpu);
		/*
		 * If this CPU isn't in the evsel's cpu map then advance through
		 * the list.
		 */
		if (evlist_cpu_itr->cpu_map_idx == -1)
			evlist_cpu_iterator__next(evlist_cpu_itr);
	}
}

bool evlist_cpu_iterator__end(const struct evlist_cpu_iterator *evlist_cpu_itr)
{
	return evlist_cpu_itr->evlist_cpu_map_idx >= evlist_cpu_itr->evlist_cpu_map_nr;
}

static int evsel__strcmp(struct evsel *pos, char *evsel_name)
{
	if (!evsel_name)
		return 0;
	if (evsel__is_dummy_event(pos))
		return 1;
	return strcmp(pos->name, evsel_name);
}

static int evlist__is_enabled(struct evlist *evlist)
{
	struct evsel *pos;

	evlist__for_each_entry(evlist, pos) {
		if (!evsel__is_group_leader(pos) || !pos->core.fd)
			continue;
		/* If at least one event is enabled, evlist is enabled. */
		if (!pos->disabled)
			return true;
	}
	return false;
}

static void __evlist__disable(struct evlist *evlist, char *evsel_name)
{
	struct evsel *pos;
	struct evlist_cpu_iterator evlist_cpu_itr;
<<<<<<< HEAD
	struct affinity affinity;
=======
	struct affinity saved_affinity, *affinity = NULL;
>>>>>>> ed9f4f96
	bool has_imm = false;

	// See explanation in evlist__close()
	if (!cpu_map__is_dummy(evlist->core.cpus)) {
		if (affinity__setup(&saved_affinity) < 0)
			return;
		affinity = &saved_affinity;
	}

	/* Disable 'immediate' events last */
	for (int imm = 0; imm <= 1; imm++) {
<<<<<<< HEAD
		evlist__for_each_cpu(evlist_cpu_itr, evlist, &affinity) {
=======
		evlist__for_each_cpu(evlist_cpu_itr, evlist, affinity) {
>>>>>>> ed9f4f96
			pos = evlist_cpu_itr.evsel;
			if (evsel__strcmp(pos, evsel_name))
				continue;
			if (pos->disabled || !evsel__is_group_leader(pos) || !pos->core.fd)
				continue;
			if (pos->immediate)
				has_imm = true;
			if (pos->immediate != imm)
				continue;
			evsel__disable_cpu(pos, evlist_cpu_itr.cpu_map_idx);
		}
		if (!has_imm)
			break;
	}

	affinity__cleanup(affinity);
	evlist__for_each_entry(evlist, pos) {
		if (evsel__strcmp(pos, evsel_name))
			continue;
		if (!evsel__is_group_leader(pos) || !pos->core.fd)
			continue;
		pos->disabled = true;
	}

	/*
	 * If we disabled only single event, we need to check
	 * the enabled state of the evlist manually.
	 */
	if (evsel_name)
		evlist->enabled = evlist__is_enabled(evlist);
	else
		evlist->enabled = false;
}

void evlist__disable(struct evlist *evlist)
{
	__evlist__disable(evlist, NULL);
}

void evlist__disable_evsel(struct evlist *evlist, char *evsel_name)
{
	__evlist__disable(evlist, evsel_name);
}

static void __evlist__enable(struct evlist *evlist, char *evsel_name)
{
	struct evsel *pos;
	struct evlist_cpu_iterator evlist_cpu_itr;
<<<<<<< HEAD
	struct affinity affinity;

	if (affinity__setup(&affinity) < 0)
		return;

	evlist__for_each_cpu(evlist_cpu_itr, evlist, &affinity) {
=======
	struct affinity saved_affinity, *affinity = NULL;

	// See explanation in evlist__close()
	if (!cpu_map__is_dummy(evlist->core.cpus)) {
		if (affinity__setup(&saved_affinity) < 0)
			return;
		affinity = &saved_affinity;
	}

	evlist__for_each_cpu(evlist_cpu_itr, evlist, affinity) {
>>>>>>> ed9f4f96
		pos = evlist_cpu_itr.evsel;
		if (evsel__strcmp(pos, evsel_name))
			continue;
		if (!evsel__is_group_leader(pos) || !pos->core.fd)
			continue;
		evsel__enable_cpu(pos, evlist_cpu_itr.cpu_map_idx);
	}
	affinity__cleanup(affinity);
	evlist__for_each_entry(evlist, pos) {
		if (evsel__strcmp(pos, evsel_name))
			continue;
		if (!evsel__is_group_leader(pos) || !pos->core.fd)
			continue;
		pos->disabled = false;
	}

	/*
	 * Even single event sets the 'enabled' for evlist,
	 * so the toggle can work properly and toggle to
	 * 'disabled' state.
	 */
	evlist->enabled = true;
}

void evlist__enable(struct evlist *evlist)
{
	__evlist__enable(evlist, NULL);
}

void evlist__enable_evsel(struct evlist *evlist, char *evsel_name)
{
	__evlist__enable(evlist, evsel_name);
}

void evlist__toggle_enable(struct evlist *evlist)
{
	(evlist->enabled ? evlist__disable : evlist__enable)(evlist);
}

static int evlist__enable_event_cpu(struct evlist *evlist, struct evsel *evsel, int cpu)
{
	int thread;
	int nr_threads = evlist__nr_threads(evlist, evsel);

	if (!evsel->core.fd)
		return -EINVAL;

	for (thread = 0; thread < nr_threads; thread++) {
		int err = ioctl(FD(evsel, cpu, thread), PERF_EVENT_IOC_ENABLE, 0);
		if (err)
			return err;
	}
	return 0;
}

static int evlist__enable_event_thread(struct evlist *evlist, struct evsel *evsel, int thread)
{
	int cpu;
	int nr_cpus = perf_cpu_map__nr(evlist->core.cpus);

	if (!evsel->core.fd)
		return -EINVAL;

	for (cpu = 0; cpu < nr_cpus; cpu++) {
		int err = ioctl(FD(evsel, cpu, thread), PERF_EVENT_IOC_ENABLE, 0);
		if (err)
			return err;
	}
	return 0;
}

int evlist__enable_event_idx(struct evlist *evlist, struct evsel *evsel, int idx)
{
	bool per_cpu_mmaps = !perf_cpu_map__empty(evlist->core.cpus);

	if (per_cpu_mmaps)
		return evlist__enable_event_cpu(evlist, evsel, idx);

	return evlist__enable_event_thread(evlist, evsel, idx);
}

int evlist__add_pollfd(struct evlist *evlist, int fd)
{
	return perf_evlist__add_pollfd(&evlist->core, fd, NULL, POLLIN, fdarray_flag__default);
}

int evlist__filter_pollfd(struct evlist *evlist, short revents_and_mask)
{
	return perf_evlist__filter_pollfd(&evlist->core, revents_and_mask);
}

#ifdef HAVE_EVENTFD_SUPPORT
int evlist__add_wakeup_eventfd(struct evlist *evlist, int fd)
{
	return perf_evlist__add_pollfd(&evlist->core, fd, NULL, POLLIN,
				       fdarray_flag__nonfilterable);
}
#endif

int evlist__poll(struct evlist *evlist, int timeout)
{
	return perf_evlist__poll(&evlist->core, timeout);
}

struct perf_sample_id *evlist__id2sid(struct evlist *evlist, u64 id)
{
	struct hlist_head *head;
	struct perf_sample_id *sid;
	int hash;

	hash = hash_64(id, PERF_EVLIST__HLIST_BITS);
	head = &evlist->core.heads[hash];

	hlist_for_each_entry(sid, head, node)
		if (sid->id == id)
			return sid;

	return NULL;
}

struct evsel *evlist__id2evsel(struct evlist *evlist, u64 id)
{
	struct perf_sample_id *sid;

	if (evlist->core.nr_entries == 1 || !id)
		return evlist__first(evlist);

	sid = evlist__id2sid(evlist, id);
	if (sid)
		return container_of(sid->evsel, struct evsel, core);

	if (!evlist__sample_id_all(evlist))
		return evlist__first(evlist);

	return NULL;
}

struct evsel *evlist__id2evsel_strict(struct evlist *evlist, u64 id)
{
	struct perf_sample_id *sid;

	if (!id)
		return NULL;

	sid = evlist__id2sid(evlist, id);
	if (sid)
		return container_of(sid->evsel, struct evsel, core);

	return NULL;
}

static int evlist__event2id(struct evlist *evlist, union perf_event *event, u64 *id)
{
	const __u64 *array = event->sample.array;
	ssize_t n;

	n = (event->header.size - sizeof(event->header)) >> 3;

	if (event->header.type == PERF_RECORD_SAMPLE) {
		if (evlist->id_pos >= n)
			return -1;
		*id = array[evlist->id_pos];
	} else {
		if (evlist->is_pos > n)
			return -1;
		n -= evlist->is_pos;
		*id = array[n];
	}
	return 0;
}

struct evsel *evlist__event2evsel(struct evlist *evlist, union perf_event *event)
{
	struct evsel *first = evlist__first(evlist);
	struct hlist_head *head;
	struct perf_sample_id *sid;
	int hash;
	u64 id;

	if (evlist->core.nr_entries == 1)
		return first;

	if (!first->core.attr.sample_id_all &&
	    event->header.type != PERF_RECORD_SAMPLE)
		return first;

	if (evlist__event2id(evlist, event, &id))
		return NULL;

	/* Synthesized events have an id of zero */
	if (!id)
		return first;

	hash = hash_64(id, PERF_EVLIST__HLIST_BITS);
	head = &evlist->core.heads[hash];

	hlist_for_each_entry(sid, head, node) {
		if (sid->id == id)
			return container_of(sid->evsel, struct evsel, core);
	}
	return NULL;
}

static int evlist__set_paused(struct evlist *evlist, bool value)
{
	int i;

	if (!evlist->overwrite_mmap)
		return 0;

	for (i = 0; i < evlist->core.nr_mmaps; i++) {
		int fd = evlist->overwrite_mmap[i].core.fd;
		int err;

		if (fd < 0)
			continue;
		err = ioctl(fd, PERF_EVENT_IOC_PAUSE_OUTPUT, value ? 1 : 0);
		if (err)
			return err;
	}
	return 0;
}

static int evlist__pause(struct evlist *evlist)
{
	return evlist__set_paused(evlist, true);
}

static int evlist__resume(struct evlist *evlist)
{
	return evlist__set_paused(evlist, false);
}

static void evlist__munmap_nofree(struct evlist *evlist)
{
	int i;

	if (evlist->mmap)
		for (i = 0; i < evlist->core.nr_mmaps; i++)
			perf_mmap__munmap(&evlist->mmap[i].core);

	if (evlist->overwrite_mmap)
		for (i = 0; i < evlist->core.nr_mmaps; i++)
			perf_mmap__munmap(&evlist->overwrite_mmap[i].core);
}

void evlist__munmap(struct evlist *evlist)
{
	evlist__munmap_nofree(evlist);
	zfree(&evlist->mmap);
	zfree(&evlist->overwrite_mmap);
}

static void perf_mmap__unmap_cb(struct perf_mmap *map)
{
	struct mmap *m = container_of(map, struct mmap, core);

	mmap__munmap(m);
}

static struct mmap *evlist__alloc_mmap(struct evlist *evlist,
				       bool overwrite)
{
	int i;
	struct mmap *map;

	map = zalloc(evlist->core.nr_mmaps * sizeof(struct mmap));
	if (!map)
		return NULL;

	for (i = 0; i < evlist->core.nr_mmaps; i++) {
		struct perf_mmap *prev = i ? &map[i - 1].core : NULL;

		/*
		 * When the perf_mmap() call is made we grab one refcount, plus
		 * one extra to let perf_mmap__consume() get the last
		 * events after all real references (perf_mmap__get()) are
		 * dropped.
		 *
		 * Each PERF_EVENT_IOC_SET_OUTPUT points to this mmap and
		 * thus does perf_mmap__get() on it.
		 */
		perf_mmap__init(&map[i].core, prev, overwrite, perf_mmap__unmap_cb);
	}

	return map;
}

static void
perf_evlist__mmap_cb_idx(struct perf_evlist *_evlist,
			 struct perf_mmap_param *_mp,
			 int idx, bool per_cpu)
{
	struct evlist *evlist = container_of(_evlist, struct evlist, core);
	struct mmap_params *mp = container_of(_mp, struct mmap_params, core);

	auxtrace_mmap_params__set_idx(&mp->auxtrace_mp, evlist, idx, per_cpu);
}

static struct perf_mmap*
perf_evlist__mmap_cb_get(struct perf_evlist *_evlist, bool overwrite, int idx)
{
	struct evlist *evlist = container_of(_evlist, struct evlist, core);
	struct mmap *maps;

	maps = overwrite ? evlist->overwrite_mmap : evlist->mmap;

	if (!maps) {
		maps = evlist__alloc_mmap(evlist, overwrite);
		if (!maps)
			return NULL;

		if (overwrite) {
			evlist->overwrite_mmap = maps;
			if (evlist->bkw_mmap_state == BKW_MMAP_NOTREADY)
				evlist__toggle_bkw_mmap(evlist, BKW_MMAP_RUNNING);
		} else {
			evlist->mmap = maps;
		}
	}

	return &maps[idx].core;
}

static int
perf_evlist__mmap_cb_mmap(struct perf_mmap *_map, struct perf_mmap_param *_mp,
			  int output, struct perf_cpu cpu)
{
	struct mmap *map = container_of(_map, struct mmap, core);
	struct mmap_params *mp = container_of(_mp, struct mmap_params, core);

	return mmap__mmap(map, mp, output, cpu);
}

unsigned long perf_event_mlock_kb_in_pages(void)
{
	unsigned long pages;
	int max;

	if (sysctl__read_int("kernel/perf_event_mlock_kb", &max) < 0) {
		/*
		 * Pick a once upon a time good value, i.e. things look
		 * strange since we can't read a sysctl value, but lets not
		 * die yet...
		 */
		max = 512;
	} else {
		max -= (page_size / 1024);
	}

	pages = (max * 1024) / page_size;
	if (!is_power_of_2(pages))
		pages = rounddown_pow_of_two(pages);

	return pages;
}

size_t evlist__mmap_size(unsigned long pages)
{
	if (pages == UINT_MAX)
		pages = perf_event_mlock_kb_in_pages();
	else if (!is_power_of_2(pages))
		return 0;

	return (pages + 1) * page_size;
}

static long parse_pages_arg(const char *str, unsigned long min,
			    unsigned long max)
{
	unsigned long pages, val;
	static struct parse_tag tags[] = {
		{ .tag  = 'B', .mult = 1       },
		{ .tag  = 'K', .mult = 1 << 10 },
		{ .tag  = 'M', .mult = 1 << 20 },
		{ .tag  = 'G', .mult = 1 << 30 },
		{ .tag  = 0 },
	};

	if (str == NULL)
		return -EINVAL;

	val = parse_tag_value(str, tags);
	if (val != (unsigned long) -1) {
		/* we got file size value */
		pages = PERF_ALIGN(val, page_size) / page_size;
	} else {
		/* we got pages count value */
		char *eptr;
		pages = strtoul(str, &eptr, 10);
		if (*eptr != '\0')
			return -EINVAL;
	}

	if (pages == 0 && min == 0) {
		/* leave number of pages at 0 */
	} else if (!is_power_of_2(pages)) {
		char buf[100];

		/* round pages up to next power of 2 */
		pages = roundup_pow_of_two(pages);
		if (!pages)
			return -EINVAL;

		unit_number__scnprintf(buf, sizeof(buf), pages * page_size);
		pr_info("rounding mmap pages size to %s (%lu pages)\n",
			buf, pages);
	}

	if (pages > max)
		return -EINVAL;

	return pages;
}

int __evlist__parse_mmap_pages(unsigned int *mmap_pages, const char *str)
{
	unsigned long max = UINT_MAX;
	long pages;

	if (max > SIZE_MAX / page_size)
		max = SIZE_MAX / page_size;

	pages = parse_pages_arg(str, 1, max);
	if (pages < 0) {
		pr_err("Invalid argument for --mmap_pages/-m\n");
		return -1;
	}

	*mmap_pages = pages;
	return 0;
}

int evlist__parse_mmap_pages(const struct option *opt, const char *str, int unset __maybe_unused)
{
	return __evlist__parse_mmap_pages(opt->value, str);
}

/**
 * evlist__mmap_ex - Create mmaps to receive events.
 * @evlist: list of events
 * @pages: map length in pages
 * @overwrite: overwrite older events?
 * @auxtrace_pages - auxtrace map length in pages
 * @auxtrace_overwrite - overwrite older auxtrace data?
 *
 * If @overwrite is %false the user needs to signal event consumption using
 * perf_mmap__write_tail().  Using evlist__mmap_read() does this
 * automatically.
 *
 * Similarly, if @auxtrace_overwrite is %false the user needs to signal data
 * consumption using auxtrace_mmap__write_tail().
 *
 * Return: %0 on success, negative error code otherwise.
 */
int evlist__mmap_ex(struct evlist *evlist, unsigned int pages,
			 unsigned int auxtrace_pages,
			 bool auxtrace_overwrite, int nr_cblocks, int affinity, int flush,
			 int comp_level)
{
	/*
	 * Delay setting mp.prot: set it before calling perf_mmap__mmap.
	 * Its value is decided by evsel's write_backward.
	 * So &mp should not be passed through const pointer.
	 */
	struct mmap_params mp = {
		.nr_cblocks	= nr_cblocks,
		.affinity	= affinity,
		.flush		= flush,
		.comp_level	= comp_level
	};
	struct perf_evlist_mmap_ops ops = {
		.idx  = perf_evlist__mmap_cb_idx,
		.get  = perf_evlist__mmap_cb_get,
		.mmap = perf_evlist__mmap_cb_mmap,
	};

	evlist->core.mmap_len = evlist__mmap_size(pages);
	pr_debug("mmap size %zuB\n", evlist->core.mmap_len);

	auxtrace_mmap_params__init(&mp.auxtrace_mp, evlist->core.mmap_len,
				   auxtrace_pages, auxtrace_overwrite);

	return perf_evlist__mmap_ops(&evlist->core, &ops, &mp.core);
}

int evlist__mmap(struct evlist *evlist, unsigned int pages)
{
	return evlist__mmap_ex(evlist, pages, 0, false, 0, PERF_AFFINITY_SYS, 1, 0);
}

int evlist__create_maps(struct evlist *evlist, struct target *target)
{
	bool all_threads = (target->per_thread && target->system_wide);
	struct perf_cpu_map *cpus;
	struct perf_thread_map *threads;

	/*
	 * If specify '-a' and '--per-thread' to perf record, perf record
	 * will override '--per-thread'. target->per_thread = false and
	 * target->system_wide = true.
	 *
	 * If specify '--per-thread' only to perf record,
	 * target->per_thread = true and target->system_wide = false.
	 *
	 * So target->per_thread && target->system_wide is false.
	 * For perf record, thread_map__new_str doesn't call
	 * thread_map__new_all_cpus. That will keep perf record's
	 * current behavior.
	 *
	 * For perf stat, it allows the case that target->per_thread and
	 * target->system_wide are all true. It means to collect system-wide
	 * per-thread data. thread_map__new_str will call
	 * thread_map__new_all_cpus to enumerate all threads.
	 */
	threads = thread_map__new_str(target->pid, target->tid, target->uid,
				      all_threads);

	if (!threads)
		return -1;

	if (target__uses_dummy_map(target))
		cpus = perf_cpu_map__dummy_new();
	else
		cpus = perf_cpu_map__new(target->cpu_list);

	if (!cpus)
		goto out_delete_threads;

	evlist->core.has_user_cpus = !!target->cpu_list && !target->hybrid;

	perf_evlist__set_maps(&evlist->core, cpus, threads);

	/* as evlist now has references, put count here */
	perf_cpu_map__put(cpus);
	perf_thread_map__put(threads);

	return 0;

out_delete_threads:
	perf_thread_map__put(threads);
	return -1;
}

int evlist__apply_filters(struct evlist *evlist, struct evsel **err_evsel)
{
	struct evsel *evsel;
	int err = 0;

	evlist__for_each_entry(evlist, evsel) {
		if (evsel->filter == NULL)
			continue;

		/*
		 * filters only work for tracepoint event, which doesn't have cpu limit.
		 * So evlist and evsel should always be same.
		 */
		err = perf_evsel__apply_filter(&evsel->core, evsel->filter);
		if (err) {
			*err_evsel = evsel;
			break;
		}
	}

	return err;
}

int evlist__set_tp_filter(struct evlist *evlist, const char *filter)
{
	struct evsel *evsel;
	int err = 0;

	if (filter == NULL)
		return -1;

	evlist__for_each_entry(evlist, evsel) {
		if (evsel->core.attr.type != PERF_TYPE_TRACEPOINT)
			continue;

		err = evsel__set_filter(evsel, filter);
		if (err)
			break;
	}

	return err;
}

int evlist__append_tp_filter(struct evlist *evlist, const char *filter)
{
	struct evsel *evsel;
	int err = 0;

	if (filter == NULL)
		return -1;

	evlist__for_each_entry(evlist, evsel) {
		if (evsel->core.attr.type != PERF_TYPE_TRACEPOINT)
			continue;

		err = evsel__append_tp_filter(evsel, filter);
		if (err)
			break;
	}

	return err;
}

char *asprintf__tp_filter_pids(size_t npids, pid_t *pids)
{
	char *filter;
	size_t i;

	for (i = 0; i < npids; ++i) {
		if (i == 0) {
			if (asprintf(&filter, "common_pid != %d", pids[i]) < 0)
				return NULL;
		} else {
			char *tmp;

			if (asprintf(&tmp, "%s && common_pid != %d", filter, pids[i]) < 0)
				goto out_free;

			free(filter);
			filter = tmp;
		}
	}

	return filter;
out_free:
	free(filter);
	return NULL;
}

int evlist__set_tp_filter_pids(struct evlist *evlist, size_t npids, pid_t *pids)
{
	char *filter = asprintf__tp_filter_pids(npids, pids);
	int ret = evlist__set_tp_filter(evlist, filter);

	free(filter);
	return ret;
}

int evlist__set_tp_filter_pid(struct evlist *evlist, pid_t pid)
{
	return evlist__set_tp_filter_pids(evlist, 1, &pid);
}

int evlist__append_tp_filter_pids(struct evlist *evlist, size_t npids, pid_t *pids)
{
	char *filter = asprintf__tp_filter_pids(npids, pids);
	int ret = evlist__append_tp_filter(evlist, filter);

	free(filter);
	return ret;
}

int evlist__append_tp_filter_pid(struct evlist *evlist, pid_t pid)
{
	return evlist__append_tp_filter_pids(evlist, 1, &pid);
}

bool evlist__valid_sample_type(struct evlist *evlist)
{
	struct evsel *pos;

	if (evlist->core.nr_entries == 1)
		return true;

	if (evlist->id_pos < 0 || evlist->is_pos < 0)
		return false;

	evlist__for_each_entry(evlist, pos) {
		if (pos->id_pos != evlist->id_pos ||
		    pos->is_pos != evlist->is_pos)
			return false;
	}

	return true;
}

u64 __evlist__combined_sample_type(struct evlist *evlist)
{
	struct evsel *evsel;

	if (evlist->combined_sample_type)
		return evlist->combined_sample_type;

	evlist__for_each_entry(evlist, evsel)
		evlist->combined_sample_type |= evsel->core.attr.sample_type;

	return evlist->combined_sample_type;
}

u64 evlist__combined_sample_type(struct evlist *evlist)
{
	evlist->combined_sample_type = 0;
	return __evlist__combined_sample_type(evlist);
}

u64 evlist__combined_branch_type(struct evlist *evlist)
{
	struct evsel *evsel;
	u64 branch_type = 0;

	evlist__for_each_entry(evlist, evsel)
		branch_type |= evsel->core.attr.branch_sample_type;
	return branch_type;
}

bool evlist__valid_read_format(struct evlist *evlist)
{
	struct evsel *first = evlist__first(evlist), *pos = first;
	u64 read_format = first->core.attr.read_format;
	u64 sample_type = first->core.attr.sample_type;

	evlist__for_each_entry(evlist, pos) {
		if (read_format != pos->core.attr.read_format) {
			pr_debug("Read format differs %#" PRIx64 " vs %#" PRIx64 "\n",
				 read_format, (u64)pos->core.attr.read_format);
		}
	}

	/* PERF_SAMPLE_READ implies PERF_FORMAT_ID. */
	if ((sample_type & PERF_SAMPLE_READ) &&
	    !(read_format & PERF_FORMAT_ID)) {
		return false;
	}

	return true;
}

u16 evlist__id_hdr_size(struct evlist *evlist)
{
	struct evsel *first = evlist__first(evlist);
	struct perf_sample *data;
	u64 sample_type;
	u16 size = 0;

	if (!first->core.attr.sample_id_all)
		goto out;

	sample_type = first->core.attr.sample_type;

	if (sample_type & PERF_SAMPLE_TID)
		size += sizeof(data->tid) * 2;

       if (sample_type & PERF_SAMPLE_TIME)
		size += sizeof(data->time);

	if (sample_type & PERF_SAMPLE_ID)
		size += sizeof(data->id);

	if (sample_type & PERF_SAMPLE_STREAM_ID)
		size += sizeof(data->stream_id);

	if (sample_type & PERF_SAMPLE_CPU)
		size += sizeof(data->cpu) * 2;

	if (sample_type & PERF_SAMPLE_IDENTIFIER)
		size += sizeof(data->id);
out:
	return size;
}

bool evlist__valid_sample_id_all(struct evlist *evlist)
{
	struct evsel *first = evlist__first(evlist), *pos = first;

	evlist__for_each_entry_continue(evlist, pos) {
		if (first->core.attr.sample_id_all != pos->core.attr.sample_id_all)
			return false;
	}

	return true;
}

bool evlist__sample_id_all(struct evlist *evlist)
{
	struct evsel *first = evlist__first(evlist);
	return first->core.attr.sample_id_all;
}

void evlist__set_selected(struct evlist *evlist, struct evsel *evsel)
{
	evlist->selected = evsel;
}

void evlist__close(struct evlist *evlist)
{
	struct evsel *evsel;
	struct evlist_cpu_iterator evlist_cpu_itr;
	struct affinity affinity;

	/*
	 * With perf record core.cpus is usually NULL.
	 * Use the old method to handle this for now.
	 */
	if (!evlist->core.cpus || cpu_map__is_dummy(evlist->core.cpus)) {
		evlist__for_each_entry_reverse(evlist, evsel)
			evsel__close(evsel);
		return;
	}

	if (affinity__setup(&affinity) < 0)
		return;

	evlist__for_each_cpu(evlist_cpu_itr, evlist, &affinity) {
		perf_evsel__close_cpu(&evlist_cpu_itr.evsel->core,
				      evlist_cpu_itr.cpu_map_idx);
	}

	affinity__cleanup(&affinity);
	evlist__for_each_entry_reverse(evlist, evsel) {
		perf_evsel__free_fd(&evsel->core);
		perf_evsel__free_id(&evsel->core);
	}
	perf_evlist__reset_id_hash(&evlist->core);
}

static int evlist__create_syswide_maps(struct evlist *evlist)
{
	struct perf_cpu_map *cpus;
	struct perf_thread_map *threads;
	int err = -ENOMEM;

	/*
	 * Try reading /sys/devices/system/cpu/online to get
	 * an all cpus map.
	 *
	 * FIXME: -ENOMEM is the best we can do here, the cpu_map
	 * code needs an overhaul to properly forward the
	 * error, and we may not want to do that fallback to a
	 * default cpu identity map :-\
	 */
	cpus = perf_cpu_map__new(NULL);
	if (!cpus)
		goto out;

	threads = perf_thread_map__new_dummy();
	if (!threads)
		goto out_put;

	perf_evlist__set_maps(&evlist->core, cpus, threads);

	perf_thread_map__put(threads);
out_put:
	perf_cpu_map__put(cpus);
out:
	return err;
}

int evlist__open(struct evlist *evlist)
{
	struct evsel *evsel;
	int err;

	/*
	 * Default: one fd per CPU, all threads, aka systemwide
	 * as sys_perf_event_open(cpu = -1, thread = -1) is EINVAL
	 */
	if (evlist->core.threads == NULL && evlist->core.cpus == NULL) {
		err = evlist__create_syswide_maps(evlist);
		if (err < 0)
			goto out_err;
	}

	evlist__update_id_pos(evlist);

	evlist__for_each_entry(evlist, evsel) {
		err = evsel__open(evsel, evsel->core.cpus, evsel->core.threads);
		if (err < 0)
			goto out_err;
	}

	return 0;
out_err:
	evlist__close(evlist);
	errno = -err;
	return err;
}

int evlist__prepare_workload(struct evlist *evlist, struct target *target, const char *argv[],
			     bool pipe_output, void (*exec_error)(int signo, siginfo_t *info, void *ucontext))
{
	int child_ready_pipe[2], go_pipe[2];
	char bf;

	if (pipe(child_ready_pipe) < 0) {
		perror("failed to create 'ready' pipe");
		return -1;
	}

	if (pipe(go_pipe) < 0) {
		perror("failed to create 'go' pipe");
		goto out_close_ready_pipe;
	}

	evlist->workload.pid = fork();
	if (evlist->workload.pid < 0) {
		perror("failed to fork");
		goto out_close_pipes;
	}

	if (!evlist->workload.pid) {
		int ret;

		if (pipe_output)
			dup2(2, 1);

		signal(SIGTERM, SIG_DFL);

		close(child_ready_pipe[0]);
		close(go_pipe[1]);
		fcntl(go_pipe[0], F_SETFD, FD_CLOEXEC);

		/*
		 * Change the name of this process not to confuse --exclude-perf users
		 * that sees 'perf' in the window up to the execvp() and thinks that
		 * perf samples are not being excluded.
		 */
		prctl(PR_SET_NAME, "perf-exec");

		/*
		 * Tell the parent we're ready to go
		 */
		close(child_ready_pipe[1]);

		/*
		 * Wait until the parent tells us to go.
		 */
		ret = read(go_pipe[0], &bf, 1);
		/*
		 * The parent will ask for the execvp() to be performed by
		 * writing exactly one byte, in workload.cork_fd, usually via
		 * evlist__start_workload().
		 *
		 * For cancelling the workload without actually running it,
		 * the parent will just close workload.cork_fd, without writing
		 * anything, i.e. read will return zero and we just exit()
		 * here.
		 */
		if (ret != 1) {
			if (ret == -1)
				perror("unable to read pipe");
			exit(ret);
		}

		execvp(argv[0], (char **)argv);

		if (exec_error) {
			union sigval val;

			val.sival_int = errno;
			if (sigqueue(getppid(), SIGUSR1, val))
				perror(argv[0]);
		} else
			perror(argv[0]);
		exit(-1);
	}

	if (exec_error) {
		struct sigaction act = {
			.sa_flags     = SA_SIGINFO,
			.sa_sigaction = exec_error,
		};
		sigaction(SIGUSR1, &act, NULL);
	}

	if (target__none(target)) {
		if (evlist->core.threads == NULL) {
			fprintf(stderr, "FATAL: evlist->threads need to be set at this point (%s:%d).\n",
				__func__, __LINE__);
			goto out_close_pipes;
		}
		perf_thread_map__set_pid(evlist->core.threads, 0, evlist->workload.pid);
	}

	close(child_ready_pipe[1]);
	close(go_pipe[0]);
	/*
	 * wait for child to settle
	 */
	if (read(child_ready_pipe[0], &bf, 1) == -1) {
		perror("unable to read pipe");
		goto out_close_pipes;
	}

	fcntl(go_pipe[1], F_SETFD, FD_CLOEXEC);
	evlist->workload.cork_fd = go_pipe[1];
	close(child_ready_pipe[0]);
	return 0;

out_close_pipes:
	close(go_pipe[0]);
	close(go_pipe[1]);
out_close_ready_pipe:
	close(child_ready_pipe[0]);
	close(child_ready_pipe[1]);
	return -1;
}

int evlist__start_workload(struct evlist *evlist)
{
	if (evlist->workload.cork_fd > 0) {
		char bf = 0;
		int ret;
		/*
		 * Remove the cork, let it rip!
		 */
		ret = write(evlist->workload.cork_fd, &bf, 1);
		if (ret < 0)
			perror("unable to write to pipe");

		close(evlist->workload.cork_fd);
		return ret;
	}

	return 0;
}

int evlist__parse_sample(struct evlist *evlist, union perf_event *event, struct perf_sample *sample)
{
	struct evsel *evsel = evlist__event2evsel(evlist, event);

	if (!evsel)
		return -EFAULT;
	return evsel__parse_sample(evsel, event, sample);
}

int evlist__parse_sample_timestamp(struct evlist *evlist, union perf_event *event, u64 *timestamp)
{
	struct evsel *evsel = evlist__event2evsel(evlist, event);

	if (!evsel)
		return -EFAULT;
	return evsel__parse_sample_timestamp(evsel, event, timestamp);
}

int evlist__strerror_open(struct evlist *evlist, int err, char *buf, size_t size)
{
	int printed, value;
	char sbuf[STRERR_BUFSIZE], *emsg = str_error_r(err, sbuf, sizeof(sbuf));

	switch (err) {
	case EACCES:
	case EPERM:
		printed = scnprintf(buf, size,
				    "Error:\t%s.\n"
				    "Hint:\tCheck /proc/sys/kernel/perf_event_paranoid setting.", emsg);

		value = perf_event_paranoid();

		printed += scnprintf(buf + printed, size - printed, "\nHint:\t");

		if (value >= 2) {
			printed += scnprintf(buf + printed, size - printed,
					     "For your workloads it needs to be <= 1\nHint:\t");
		}
		printed += scnprintf(buf + printed, size - printed,
				     "For system wide tracing it needs to be set to -1.\n");

		printed += scnprintf(buf + printed, size - printed,
				    "Hint:\tTry: 'sudo sh -c \"echo -1 > /proc/sys/kernel/perf_event_paranoid\"'\n"
				    "Hint:\tThe current value is %d.", value);
		break;
	case EINVAL: {
		struct evsel *first = evlist__first(evlist);
		int max_freq;

		if (sysctl__read_int("kernel/perf_event_max_sample_rate", &max_freq) < 0)
			goto out_default;

		if (first->core.attr.sample_freq < (u64)max_freq)
			goto out_default;

		printed = scnprintf(buf, size,
				    "Error:\t%s.\n"
				    "Hint:\tCheck /proc/sys/kernel/perf_event_max_sample_rate.\n"
				    "Hint:\tThe current value is %d and %" PRIu64 " is being requested.",
				    emsg, max_freq, first->core.attr.sample_freq);
		break;
	}
	default:
out_default:
		scnprintf(buf, size, "%s", emsg);
		break;
	}

	return 0;
}

int evlist__strerror_mmap(struct evlist *evlist, int err, char *buf, size_t size)
{
	char sbuf[STRERR_BUFSIZE], *emsg = str_error_r(err, sbuf, sizeof(sbuf));
	int pages_attempted = evlist->core.mmap_len / 1024, pages_max_per_user, printed = 0;

	switch (err) {
	case EPERM:
		sysctl__read_int("kernel/perf_event_mlock_kb", &pages_max_per_user);
		printed += scnprintf(buf + printed, size - printed,
				     "Error:\t%s.\n"
				     "Hint:\tCheck /proc/sys/kernel/perf_event_mlock_kb (%d kB) setting.\n"
				     "Hint:\tTried using %zd kB.\n",
				     emsg, pages_max_per_user, pages_attempted);

		if (pages_attempted >= pages_max_per_user) {
			printed += scnprintf(buf + printed, size - printed,
					     "Hint:\tTry 'sudo sh -c \"echo %d > /proc/sys/kernel/perf_event_mlock_kb\"', or\n",
					     pages_max_per_user + pages_attempted);
		}

		printed += scnprintf(buf + printed, size - printed,
				     "Hint:\tTry using a smaller -m/--mmap-pages value.");
		break;
	default:
		scnprintf(buf, size, "%s", emsg);
		break;
	}

	return 0;
}

void evlist__to_front(struct evlist *evlist, struct evsel *move_evsel)
{
	struct evsel *evsel, *n;
	LIST_HEAD(move);

	if (move_evsel == evlist__first(evlist))
		return;

	evlist__for_each_entry_safe(evlist, n, evsel) {
		if (evsel__leader(evsel) == evsel__leader(move_evsel))
			list_move_tail(&evsel->core.node, &move);
	}

	list_splice(&move, &evlist->core.entries);
}

struct evsel *evlist__get_tracking_event(struct evlist *evlist)
{
	struct evsel *evsel;

	evlist__for_each_entry(evlist, evsel) {
		if (evsel->tracking)
			return evsel;
	}

	return evlist__first(evlist);
}

void evlist__set_tracking_event(struct evlist *evlist, struct evsel *tracking_evsel)
{
	struct evsel *evsel;

	if (tracking_evsel->tracking)
		return;

	evlist__for_each_entry(evlist, evsel) {
		if (evsel != tracking_evsel)
			evsel->tracking = false;
	}

	tracking_evsel->tracking = true;
}

struct evsel *evlist__find_evsel_by_str(struct evlist *evlist, const char *str)
{
	struct evsel *evsel;

	evlist__for_each_entry(evlist, evsel) {
		if (!evsel->name)
			continue;
		if (strcmp(str, evsel->name) == 0)
			return evsel;
	}

	return NULL;
}

void evlist__toggle_bkw_mmap(struct evlist *evlist, enum bkw_mmap_state state)
{
	enum bkw_mmap_state old_state = evlist->bkw_mmap_state;
	enum action {
		NONE,
		PAUSE,
		RESUME,
	} action = NONE;

	if (!evlist->overwrite_mmap)
		return;

	switch (old_state) {
	case BKW_MMAP_NOTREADY: {
		if (state != BKW_MMAP_RUNNING)
			goto state_err;
		break;
	}
	case BKW_MMAP_RUNNING: {
		if (state != BKW_MMAP_DATA_PENDING)
			goto state_err;
		action = PAUSE;
		break;
	}
	case BKW_MMAP_DATA_PENDING: {
		if (state != BKW_MMAP_EMPTY)
			goto state_err;
		break;
	}
	case BKW_MMAP_EMPTY: {
		if (state != BKW_MMAP_RUNNING)
			goto state_err;
		action = RESUME;
		break;
	}
	default:
		WARN_ONCE(1, "Shouldn't get there\n");
	}

	evlist->bkw_mmap_state = state;

	switch (action) {
	case PAUSE:
		evlist__pause(evlist);
		break;
	case RESUME:
		evlist__resume(evlist);
		break;
	case NONE:
	default:
		break;
	}

state_err:
	return;
}

bool evlist__exclude_kernel(struct evlist *evlist)
{
	struct evsel *evsel;

	evlist__for_each_entry(evlist, evsel) {
		if (!evsel->core.attr.exclude_kernel)
			return false;
	}

	return true;
}

/*
 * Events in data file are not collect in groups, but we still want
 * the group display. Set the artificial group and set the leader's
 * forced_leader flag to notify the display code.
 */
void evlist__force_leader(struct evlist *evlist)
{
	if (!evlist->core.nr_groups) {
		struct evsel *leader = evlist__first(evlist);

		evlist__set_leader(evlist);
		leader->forced_leader = true;
	}
}

struct evsel *evlist__reset_weak_group(struct evlist *evsel_list, struct evsel *evsel, bool close)
{
	struct evsel *c2, *leader;
	bool is_open = true;

	leader = evsel__leader(evsel);

	pr_debug("Weak group for %s/%d failed\n",
			leader->name, leader->core.nr_members);

	/*
	 * for_each_group_member doesn't work here because it doesn't
	 * include the first entry.
	 */
	evlist__for_each_entry(evsel_list, c2) {
		if (c2 == evsel)
			is_open = false;
		if (evsel__has_leader(c2, leader)) {
			if (is_open && close)
				perf_evsel__close(&c2->core);
			evsel__set_leader(c2, c2);
			c2->core.nr_members = 0;
			/*
			 * Set this for all former members of the group
			 * to indicate they get reopened.
			 */
			c2->reset_group = true;
		}
	}
	return leader;
}

static int evlist__parse_control_fifo(const char *str, int *ctl_fd, int *ctl_fd_ack, bool *ctl_fd_close)
{
	char *s, *p;
	int ret = 0, fd;

	if (strncmp(str, "fifo:", 5))
		return -EINVAL;

	str += 5;
	if (!*str || *str == ',')
		return -EINVAL;

	s = strdup(str);
	if (!s)
		return -ENOMEM;

	p = strchr(s, ',');
	if (p)
		*p = '\0';

	/*
	 * O_RDWR avoids POLLHUPs which is necessary to allow the other
	 * end of a FIFO to be repeatedly opened and closed.
	 */
	fd = open(s, O_RDWR | O_NONBLOCK | O_CLOEXEC);
	if (fd < 0) {
		pr_err("Failed to open '%s'\n", s);
		ret = -errno;
		goto out_free;
	}
	*ctl_fd = fd;
	*ctl_fd_close = true;

	if (p && *++p) {
		/* O_RDWR | O_NONBLOCK means the other end need not be open */
		fd = open(p, O_RDWR | O_NONBLOCK | O_CLOEXEC);
		if (fd < 0) {
			pr_err("Failed to open '%s'\n", p);
			ret = -errno;
			goto out_free;
		}
		*ctl_fd_ack = fd;
	}

out_free:
	free(s);
	return ret;
}

int evlist__parse_control(const char *str, int *ctl_fd, int *ctl_fd_ack, bool *ctl_fd_close)
{
	char *comma = NULL, *endptr = NULL;

	*ctl_fd_close = false;

	if (strncmp(str, "fd:", 3))
		return evlist__parse_control_fifo(str, ctl_fd, ctl_fd_ack, ctl_fd_close);

	*ctl_fd = strtoul(&str[3], &endptr, 0);
	if (endptr == &str[3])
		return -EINVAL;

	comma = strchr(str, ',');
	if (comma) {
		if (endptr != comma)
			return -EINVAL;

		*ctl_fd_ack = strtoul(comma + 1, &endptr, 0);
		if (endptr == comma + 1 || *endptr != '\0')
			return -EINVAL;
	}

	return 0;
}

void evlist__close_control(int ctl_fd, int ctl_fd_ack, bool *ctl_fd_close)
{
	if (*ctl_fd_close) {
		*ctl_fd_close = false;
		close(ctl_fd);
		if (ctl_fd_ack >= 0)
			close(ctl_fd_ack);
	}
}

int evlist__initialize_ctlfd(struct evlist *evlist, int fd, int ack)
{
	if (fd == -1) {
		pr_debug("Control descriptor is not initialized\n");
		return 0;
	}

	evlist->ctl_fd.pos = perf_evlist__add_pollfd(&evlist->core, fd, NULL, POLLIN,
						     fdarray_flag__nonfilterable);
	if (evlist->ctl_fd.pos < 0) {
		evlist->ctl_fd.pos = -1;
		pr_err("Failed to add ctl fd entry: %m\n");
		return -1;
	}

	evlist->ctl_fd.fd = fd;
	evlist->ctl_fd.ack = ack;

	return 0;
}

bool evlist__ctlfd_initialized(struct evlist *evlist)
{
	return evlist->ctl_fd.pos >= 0;
}

int evlist__finalize_ctlfd(struct evlist *evlist)
{
	struct pollfd *entries = evlist->core.pollfd.entries;

	if (!evlist__ctlfd_initialized(evlist))
		return 0;

	entries[evlist->ctl_fd.pos].fd = -1;
	entries[evlist->ctl_fd.pos].events = 0;
	entries[evlist->ctl_fd.pos].revents = 0;

	evlist->ctl_fd.pos = -1;
	evlist->ctl_fd.ack = -1;
	evlist->ctl_fd.fd = -1;

	return 0;
}

static int evlist__ctlfd_recv(struct evlist *evlist, enum evlist_ctl_cmd *cmd,
			      char *cmd_data, size_t data_size)
{
	int err;
	char c;
	size_t bytes_read = 0;

	*cmd = EVLIST_CTL_CMD_UNSUPPORTED;
	memset(cmd_data, 0, data_size);
	data_size--;

	do {
		err = read(evlist->ctl_fd.fd, &c, 1);
		if (err > 0) {
			if (c == '\n' || c == '\0')
				break;
			cmd_data[bytes_read++] = c;
			if (bytes_read == data_size)
				break;
			continue;
		} else if (err == -1) {
			if (errno == EINTR)
				continue;
			if (errno == EAGAIN || errno == EWOULDBLOCK)
				err = 0;
			else
				pr_err("Failed to read from ctlfd %d: %m\n", evlist->ctl_fd.fd);
		}
		break;
	} while (1);

	pr_debug("Message from ctl_fd: \"%s%s\"\n", cmd_data,
		 bytes_read == data_size ? "" : c == '\n' ? "\\n" : "\\0");

	if (bytes_read > 0) {
		if (!strncmp(cmd_data, EVLIST_CTL_CMD_ENABLE_TAG,
			     (sizeof(EVLIST_CTL_CMD_ENABLE_TAG)-1))) {
			*cmd = EVLIST_CTL_CMD_ENABLE;
		} else if (!strncmp(cmd_data, EVLIST_CTL_CMD_DISABLE_TAG,
				    (sizeof(EVLIST_CTL_CMD_DISABLE_TAG)-1))) {
			*cmd = EVLIST_CTL_CMD_DISABLE;
		} else if (!strncmp(cmd_data, EVLIST_CTL_CMD_SNAPSHOT_TAG,
				    (sizeof(EVLIST_CTL_CMD_SNAPSHOT_TAG)-1))) {
			*cmd = EVLIST_CTL_CMD_SNAPSHOT;
			pr_debug("is snapshot\n");
		} else if (!strncmp(cmd_data, EVLIST_CTL_CMD_EVLIST_TAG,
				    (sizeof(EVLIST_CTL_CMD_EVLIST_TAG)-1))) {
			*cmd = EVLIST_CTL_CMD_EVLIST;
		} else if (!strncmp(cmd_data, EVLIST_CTL_CMD_STOP_TAG,
				    (sizeof(EVLIST_CTL_CMD_STOP_TAG)-1))) {
			*cmd = EVLIST_CTL_CMD_STOP;
		} else if (!strncmp(cmd_data, EVLIST_CTL_CMD_PING_TAG,
				    (sizeof(EVLIST_CTL_CMD_PING_TAG)-1))) {
			*cmd = EVLIST_CTL_CMD_PING;
		}
	}

	return bytes_read ? (int)bytes_read : err;
}

int evlist__ctlfd_ack(struct evlist *evlist)
{
	int err;

	if (evlist->ctl_fd.ack == -1)
		return 0;

	err = write(evlist->ctl_fd.ack, EVLIST_CTL_CMD_ACK_TAG,
		    sizeof(EVLIST_CTL_CMD_ACK_TAG));
	if (err == -1)
		pr_err("failed to write to ctl_ack_fd %d: %m\n", evlist->ctl_fd.ack);

	return err;
}

static int get_cmd_arg(char *cmd_data, size_t cmd_size, char **arg)
{
	char *data = cmd_data + cmd_size;

	/* no argument */
	if (!*data)
		return 0;

	/* there's argument */
	if (*data == ' ') {
		*arg = data + 1;
		return 1;
	}

	/* malformed */
	return -1;
}

static int evlist__ctlfd_enable(struct evlist *evlist, char *cmd_data, bool enable)
{
	struct evsel *evsel;
	char *name;
	int err;

	err = get_cmd_arg(cmd_data,
			  enable ? sizeof(EVLIST_CTL_CMD_ENABLE_TAG) - 1 :
				   sizeof(EVLIST_CTL_CMD_DISABLE_TAG) - 1,
			  &name);
	if (err < 0) {
		pr_info("failed: wrong command\n");
		return -1;
	}

	if (err) {
		evsel = evlist__find_evsel_by_str(evlist, name);
		if (evsel) {
			if (enable)
				evlist__enable_evsel(evlist, name);
			else
				evlist__disable_evsel(evlist, name);
			pr_info("Event %s %s\n", evsel->name,
				enable ? "enabled" : "disabled");
		} else {
			pr_info("failed: can't find '%s' event\n", name);
		}
	} else {
		if (enable) {
			evlist__enable(evlist);
			pr_info(EVLIST_ENABLED_MSG);
		} else {
			evlist__disable(evlist);
			pr_info(EVLIST_DISABLED_MSG);
		}
	}

	return 0;
}

static int evlist__ctlfd_list(struct evlist *evlist, char *cmd_data)
{
	struct perf_attr_details details = { .verbose = false, };
	struct evsel *evsel;
	char *arg;
	int err;

	err = get_cmd_arg(cmd_data,
			  sizeof(EVLIST_CTL_CMD_EVLIST_TAG) - 1,
			  &arg);
	if (err < 0) {
		pr_info("failed: wrong command\n");
		return -1;
	}

	if (err) {
		if (!strcmp(arg, "-v")) {
			details.verbose = true;
		} else if (!strcmp(arg, "-g")) {
			details.event_group = true;
		} else if (!strcmp(arg, "-F")) {
			details.freq = true;
		} else {
			pr_info("failed: wrong command\n");
			return -1;
		}
	}

	evlist__for_each_entry(evlist, evsel)
		evsel__fprintf(evsel, &details, stderr);

	return 0;
}

int evlist__ctlfd_process(struct evlist *evlist, enum evlist_ctl_cmd *cmd)
{
	int err = 0;
	char cmd_data[EVLIST_CTL_CMD_MAX_LEN];
	int ctlfd_pos = evlist->ctl_fd.pos;
	struct pollfd *entries = evlist->core.pollfd.entries;

	if (!evlist__ctlfd_initialized(evlist) || !entries[ctlfd_pos].revents)
		return 0;

	if (entries[ctlfd_pos].revents & POLLIN) {
		err = evlist__ctlfd_recv(evlist, cmd, cmd_data,
					 EVLIST_CTL_CMD_MAX_LEN);
		if (err > 0) {
			switch (*cmd) {
			case EVLIST_CTL_CMD_ENABLE:
			case EVLIST_CTL_CMD_DISABLE:
				err = evlist__ctlfd_enable(evlist, cmd_data,
							   *cmd == EVLIST_CTL_CMD_ENABLE);
				break;
			case EVLIST_CTL_CMD_EVLIST:
				err = evlist__ctlfd_list(evlist, cmd_data);
				break;
			case EVLIST_CTL_CMD_SNAPSHOT:
			case EVLIST_CTL_CMD_STOP:
			case EVLIST_CTL_CMD_PING:
				break;
			case EVLIST_CTL_CMD_ACK:
			case EVLIST_CTL_CMD_UNSUPPORTED:
			default:
				pr_debug("ctlfd: unsupported %d\n", *cmd);
				break;
			}
			if (!(*cmd == EVLIST_CTL_CMD_ACK || *cmd == EVLIST_CTL_CMD_UNSUPPORTED ||
			      *cmd == EVLIST_CTL_CMD_SNAPSHOT))
				evlist__ctlfd_ack(evlist);
		}
	}

	if (entries[ctlfd_pos].revents & (POLLHUP | POLLERR))
		evlist__finalize_ctlfd(evlist);
	else
		entries[ctlfd_pos].revents = 0;

	return err;
}

struct evsel *evlist__find_evsel(struct evlist *evlist, int idx)
{
	struct evsel *evsel;

	evlist__for_each_entry(evlist, evsel) {
		if (evsel->core.idx == idx)
			return evsel;
	}
	return NULL;
}

int evlist__scnprintf_evsels(struct evlist *evlist, size_t size, char *bf)
{
	struct evsel *evsel;
	int printed = 0;

	evlist__for_each_entry(evlist, evsel) {
		if (evsel__is_dummy_event(evsel))
			continue;
		if (size > (strlen(evsel__name(evsel)) + (printed ? 2 : 1))) {
			printed += scnprintf(bf + printed, size - printed, "%s%s", printed ? "," : "", evsel__name(evsel));
		} else {
			printed += scnprintf(bf + printed, size - printed, "%s...", printed ? "," : "");
			break;
		}
	}

	return printed;
}

void evlist__check_mem_load_aux(struct evlist *evlist)
{
	struct evsel *leader, *evsel, *pos;

	/*
	 * For some platforms, the 'mem-loads' event is required to use
	 * together with 'mem-loads-aux' within a group and 'mem-loads-aux'
	 * must be the group leader. Now we disable this group before reporting
	 * because 'mem-loads-aux' is just an auxiliary event. It doesn't carry
	 * any valid memory load information.
	 */
	evlist__for_each_entry(evlist, evsel) {
		leader = evsel__leader(evsel);
		if (leader == evsel)
			continue;

		if (leader->name && strstr(leader->name, "mem-loads-aux")) {
			for_each_group_evsel(pos, leader) {
				evsel__set_leader(pos, pos);
				pos->core.nr_members = 0;
			}
		}
	}
}<|MERGE_RESOLUTION|>--- conflicted
+++ resolved
@@ -430,11 +430,7 @@
 {
 	struct evsel *pos;
 	struct evlist_cpu_iterator evlist_cpu_itr;
-<<<<<<< HEAD
-	struct affinity affinity;
-=======
 	struct affinity saved_affinity, *affinity = NULL;
->>>>>>> ed9f4f96
 	bool has_imm = false;
 
 	// See explanation in evlist__close()
@@ -446,11 +442,7 @@
 
 	/* Disable 'immediate' events last */
 	for (int imm = 0; imm <= 1; imm++) {
-<<<<<<< HEAD
-		evlist__for_each_cpu(evlist_cpu_itr, evlist, &affinity) {
-=======
 		evlist__for_each_cpu(evlist_cpu_itr, evlist, affinity) {
->>>>>>> ed9f4f96
 			pos = evlist_cpu_itr.evsel;
 			if (evsel__strcmp(pos, evsel_name))
 				continue;
@@ -499,14 +491,6 @@
 {
 	struct evsel *pos;
 	struct evlist_cpu_iterator evlist_cpu_itr;
-<<<<<<< HEAD
-	struct affinity affinity;
-
-	if (affinity__setup(&affinity) < 0)
-		return;
-
-	evlist__for_each_cpu(evlist_cpu_itr, evlist, &affinity) {
-=======
 	struct affinity saved_affinity, *affinity = NULL;
 
 	// See explanation in evlist__close()
@@ -517,7 +501,6 @@
 	}
 
 	evlist__for_each_cpu(evlist_cpu_itr, evlist, affinity) {
->>>>>>> ed9f4f96
 		pos = evlist_cpu_itr.evsel;
 		if (evsel__strcmp(pos, evsel_name))
 			continue;
