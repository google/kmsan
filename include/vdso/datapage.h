--- conflicted
+++ resolved
@@ -31,8 +31,6 @@
 #define CS_HRES_COARSE	0
 #define CS_RAW		1
 #define CS_BASES	(CS_RAW + 1)
-
-#define VCLOCK_TIMENS	UINT_MAX
 
 /**
  * struct vdso_timestamp - basetime per clock_id
@@ -75,13 +73,8 @@
  *
  * @offset is used by the special time namespace VVAR pages which are
  * installed instead of the real VVAR page. These namespace pages must set
-<<<<<<< HEAD
- * @seq to 1 and @clock_mode to VLOCK_TIMENS to force the code into the
- * time namespace slow path. The namespace aware functions retrieve the
-=======
  * @seq to 1 and @clock_mode to VDSO_CLOCKMODE_TIMENS to force the code into
  * the time namespace slow path. The namespace aware functions retrieve the
->>>>>>> 04d5ce62
  * real system wide VVAR page, read host time and add the per clock offset.
  * For clocks which are not affected by time namespace adjustment the
  * offset must be zero.
