--- conflicted
+++ resolved
@@ -3,283 +3,6 @@
 // Copyright(c) 2022 Intel Corporation. All rights reserved.
 
 #include "sof-priv.h"
-<<<<<<< HEAD
-#include "ops.h"
-#include "sof-utils.h"
-
-#define TRACE_FILTER_ELEMENTS_PER_ENTRY 4
-#define TRACE_FILTER_MAX_CONFIG_STRING_LENGTH 1024
-
-static int trace_filter_append_elem(struct snd_sof_dev *sdev, uint32_t key, uint32_t value,
-				    struct sof_ipc_trace_filter_elem *elem_list,
-				    int capacity, int *counter)
-{
-	if (*counter >= capacity)
-		return -ENOMEM;
-
-	elem_list[*counter].key = key;
-	elem_list[*counter].value = value;
-	++*counter;
-
-	return 0;
-}
-
-static int trace_filter_parse_entry(struct snd_sof_dev *sdev, const char *line,
-				    struct sof_ipc_trace_filter_elem *elem,
-				    int capacity, int *counter)
-{
-	int len = strlen(line);
-	int cnt = *counter;
-	uint32_t uuid_id;
-	int log_level;
-	int pipe_id;
-	int comp_id;
-	int read;
-	int ret;
-
-	/* ignore empty content */
-	ret = sscanf(line, " %n", &read);
-	if (!ret && read == len)
-		return len;
-
-	ret = sscanf(line, " %d %x %d %d %n", &log_level, &uuid_id, &pipe_id, &comp_id, &read);
-	if (ret != TRACE_FILTER_ELEMENTS_PER_ENTRY || read != len) {
-		dev_err(sdev->dev, "error: invalid trace filter entry '%s'\n", line);
-		return -EINVAL;
-	}
-
-	if (uuid_id > 0) {
-		ret = trace_filter_append_elem(sdev, SOF_IPC_TRACE_FILTER_ELEM_BY_UUID,
-					       uuid_id, elem, capacity, &cnt);
-		if (ret)
-			return ret;
-	}
-	if (pipe_id >= 0) {
-		ret = trace_filter_append_elem(sdev, SOF_IPC_TRACE_FILTER_ELEM_BY_PIPE,
-					       pipe_id, elem, capacity, &cnt);
-		if (ret)
-			return ret;
-	}
-	if (comp_id >= 0) {
-		ret = trace_filter_append_elem(sdev, SOF_IPC_TRACE_FILTER_ELEM_BY_COMP,
-					       comp_id, elem, capacity, &cnt);
-		if (ret)
-			return ret;
-	}
-
-	ret = trace_filter_append_elem(sdev, SOF_IPC_TRACE_FILTER_ELEM_SET_LEVEL |
-				       SOF_IPC_TRACE_FILTER_ELEM_FIN,
-				       log_level, elem, capacity, &cnt);
-	if (ret)
-		return ret;
-
-	/* update counter only when parsing whole entry passed */
-	*counter = cnt;
-
-	return len;
-}
-
-static int trace_filter_parse(struct snd_sof_dev *sdev, char *string,
-			      int *out_elem_cnt,
-			      struct sof_ipc_trace_filter_elem **out)
-{
-	static const char entry_delimiter[] = ";";
-	char *entry = string;
-	int capacity = 0;
-	int entry_len;
-	int cnt = 0;
-
-	/*
-	 * Each entry contains at least 1, up to TRACE_FILTER_ELEMENTS_PER_ENTRY
-	 * IPC elements, depending on content. Calculate IPC elements capacity
-	 * for the input string where each element is set.
-	 */
-	while (entry) {
-		capacity += TRACE_FILTER_ELEMENTS_PER_ENTRY;
-		entry = strchr(entry + 1, entry_delimiter[0]);
-	}
-	*out = kmalloc(capacity * sizeof(**out), GFP_KERNEL);
-	if (!*out)
-		return -ENOMEM;
-
-	/* split input string by ';', and parse each entry separately in trace_filter_parse_entry */
-	while ((entry = strsep(&string, entry_delimiter))) {
-		entry_len = trace_filter_parse_entry(sdev, entry, *out, capacity, &cnt);
-		if (entry_len < 0) {
-			dev_err(sdev->dev, "error: %s failed for '%s', %d\n", __func__, entry,
-				entry_len);
-			return -EINVAL;
-		}
-	}
-
-	*out_elem_cnt = cnt;
-
-	return 0;
-}
-
-static int sof_ipc_trace_update_filter(struct snd_sof_dev *sdev, int num_elems,
-				       struct sof_ipc_trace_filter_elem *elems)
-{
-	struct sof_ipc_trace_filter *msg;
-	struct sof_ipc_reply reply;
-	size_t size;
-	int ret;
-
-	size = struct_size(msg, elems, num_elems);
-	if (size > SOF_IPC_MSG_MAX_SIZE)
-		return -EINVAL;
-
-	msg = kmalloc(size, GFP_KERNEL);
-	if (!msg)
-		return -ENOMEM;
-
-	msg->hdr.size = size;
-	msg->hdr.cmd = SOF_IPC_GLB_TRACE_MSG | SOF_IPC_TRACE_FILTER_UPDATE;
-	msg->elem_cnt = num_elems;
-	memcpy(&msg->elems[0], elems, num_elems * sizeof(*elems));
-
-	ret = pm_runtime_get_sync(sdev->dev);
-	if (ret < 0 && ret != -EACCES) {
-		pm_runtime_put_noidle(sdev->dev);
-		dev_err(sdev->dev, "error: enabling device failed: %d\n", ret);
-		goto error;
-	}
-	ret = sof_ipc_tx_message(sdev->ipc, msg->hdr.cmd, msg, msg->hdr.size,
-				 &reply, sizeof(reply));
-	pm_runtime_mark_last_busy(sdev->dev);
-	pm_runtime_put_autosuspend(sdev->dev);
-
-error:
-	kfree(msg);
-	return ret ? ret : reply.error;
-}
-
-static ssize_t sof_dfsentry_trace_filter_write(struct file *file, const char __user *from,
-					       size_t count, loff_t *ppos)
-{
-	struct snd_sof_dfsentry *dfse = file->private_data;
-	struct sof_ipc_trace_filter_elem *elems = NULL;
-	struct snd_sof_dev *sdev = dfse->sdev;
-	loff_t pos = 0;
-	int num_elems;
-	char *string;
-	int ret;
-
-	if (count > TRACE_FILTER_MAX_CONFIG_STRING_LENGTH) {
-		dev_err(sdev->dev, "%s too long input, %zu > %d\n", __func__, count,
-			TRACE_FILTER_MAX_CONFIG_STRING_LENGTH);
-		return -EINVAL;
-	}
-
-	string = kmalloc(count + 1, GFP_KERNEL);
-	if (!string)
-		return -ENOMEM;
-
-	/* assert null termination */
-	string[count] = 0;
-	ret = simple_write_to_buffer(string, count, &pos, from, count);
-	if (ret < 0)
-		goto error;
-
-	ret = trace_filter_parse(sdev, string, &num_elems, &elems);
-	if (ret < 0) {
-		dev_err(sdev->dev, "error: fail in trace_filter_parse, %d\n", ret);
-		goto error;
-	}
-
-	if (num_elems) {
-		ret = sof_ipc_trace_update_filter(sdev, num_elems, elems);
-		if (ret < 0) {
-			dev_err(sdev->dev, "error: fail in sof_ipc_trace_update_filter %d\n", ret);
-			goto error;
-		}
-	}
-	ret = count;
-error:
-	kfree(string);
-	kfree(elems);
-	return ret;
-}
-
-static const struct file_operations sof_dfs_trace_filter_fops = {
-	.open = simple_open,
-	.write = sof_dfsentry_trace_filter_write,
-	.llseek = default_llseek,
-};
-
-static int trace_debugfs_filter_create(struct snd_sof_dev *sdev)
-{
-	struct snd_sof_dfsentry *dfse;
-
-	dfse = devm_kzalloc(sdev->dev, sizeof(*dfse), GFP_KERNEL);
-	if (!dfse)
-		return -ENOMEM;
-
-	dfse->sdev = sdev;
-	dfse->type = SOF_DFSENTRY_TYPE_BUF;
-
-	debugfs_create_file("filter", 0200, sdev->debugfs_root, dfse,
-			    &sof_dfs_trace_filter_fops);
-	/* add to dfsentry list */
-	list_add(&dfse->list, &sdev->dfsentry_list);
-
-	return 0;
-}
-
-static size_t sof_trace_avail(struct snd_sof_dev *sdev,
-			      loff_t pos, size_t buffer_size)
-{
-	loff_t host_offset = READ_ONCE(sdev->host_offset);
-
-	/*
-	 * If host offset is less than local pos, it means write pointer of
-	 * host DMA buffer has been wrapped. We should output the trace data
-	 * at the end of host DMA buffer at first.
-	 */
-	if (host_offset < pos)
-		return buffer_size - pos;
-
-	/* If there is available trace data now, it is unnecessary to wait. */
-	if (host_offset > pos)
-		return host_offset - pos;
-
-	return 0;
-}
-
-static size_t sof_wait_trace_avail(struct snd_sof_dev *sdev,
-				   loff_t pos, size_t buffer_size)
-{
-	wait_queue_entry_t wait;
-	size_t ret = sof_trace_avail(sdev, pos, buffer_size);
-
-	/* data immediately available */
-	if (ret)
-		return ret;
-
-	if (!sdev->dtrace_is_enabled && sdev->dtrace_draining) {
-		/*
-		 * tracing has ended and all traces have been
-		 * read by client, return EOF
-		 */
-		sdev->dtrace_draining = false;
-		return 0;
-	}
-
-	/* wait for available trace data from FW */
-	init_waitqueue_entry(&wait, current);
-	set_current_state(TASK_INTERRUPTIBLE);
-	add_wait_queue(&sdev->trace_sleep, &wait);
-
-	if (!signal_pending(current)) {
-		/* set timeout to max value, no error code */
-		schedule_timeout(MAX_SCHEDULE_TIMEOUT);
-	}
-	remove_wait_queue(&sdev->trace_sleep, &wait);
-
-	return sof_trace_avail(sdev, pos, buffer_size);
-}
-=======
->>>>>>> 88084a3d
 
 int sof_fw_trace_init(struct snd_sof_dev *sdev)
 {
@@ -288,240 +11,15 @@
 		sdev->fw_trace_is_supported = false;
 
 		return 0;
-<<<<<<< HEAD
-
-	/* check for buffer wrap and count overflow */
-	lpos_64 = lpos;
-	lpos = do_div(lpos_64, buffer_size);
-
-	/* get available count based on current host offset */
-	avail = sof_wait_trace_avail(sdev, lpos, buffer_size);
-	if (sdev->dtrace_error) {
-		dev_err(sdev->dev, "error: trace IO error\n");
-		return -EIO;
-	}
-
-	/* make sure count is <= avail */
-	if (count > avail)
-		count = avail;
-
-	/*
-	 * make sure that all trace data is available for the CPU as the trace
-	 * data buffer might be allocated from non consistent memory.
-	 * Note: snd_dma_buffer_sync() is called for normal audio playback and
-	 *	 capture streams also.
-	 */
-	snd_dma_buffer_sync(&sdev->dmatb, SNDRV_DMA_SYNC_CPU);
-	/* copy available trace data to debugfs */
-	rem = copy_to_user(buffer, ((u8 *)(dfse->buf) + lpos), count);
-	if (rem)
-		return -EFAULT;
-
-	*ppos += count;
-
-	/* move debugfs reading position */
-	return count;
-}
-
-static int sof_dfsentry_trace_release(struct inode *inode, struct file *file)
-{
-	struct snd_sof_dfsentry *dfse = inode->i_private;
-	struct snd_sof_dev *sdev = dfse->sdev;
-
-	/* avoid duplicate traces at next open */
-	if (!sdev->dtrace_is_enabled)
-		sdev->host_offset = 0;
-
-	return 0;
-}
-
-static const struct file_operations sof_dfs_trace_fops = {
-	.open = simple_open,
-	.read = sof_dfsentry_trace_read,
-	.llseek = default_llseek,
-	.release = sof_dfsentry_trace_release,
-};
-
-static int trace_debugfs_create(struct snd_sof_dev *sdev)
-{
-	struct snd_sof_dfsentry *dfse;
-	int ret;
-
-	if (!sdev)
-		return -EINVAL;
-
-	ret = trace_debugfs_filter_create(sdev);
-	if (ret < 0)
-		dev_err(sdev->dev, "error: fail in %s, %d", __func__, ret);
-
-	dfse = devm_kzalloc(sdev->dev, sizeof(*dfse), GFP_KERNEL);
-	if (!dfse)
-		return -ENOMEM;
-
-	dfse->type = SOF_DFSENTRY_TYPE_BUF;
-	dfse->buf = sdev->dmatb.area;
-	dfse->size = sdev->dmatb.bytes;
-	dfse->sdev = sdev;
-
-	debugfs_create_file("trace", 0444, sdev->debugfs_root, dfse,
-			    &sof_dfs_trace_fops);
-
-	return 0;
-=======
 	}
 
 	return sdev->ipc->ops->fw_tracing->init(sdev);
->>>>>>> 88084a3d
 }
 
 void sof_fw_trace_free(struct snd_sof_dev *sdev)
 {
-<<<<<<< HEAD
-	struct sof_ipc_fw_ready *ready = &sdev->fw_ready;
-	struct sof_ipc_fw_version *v = &ready->version;
-	struct sof_ipc_dma_trace_params_ext params;
-	struct sof_ipc_reply ipc_reply;
-	int ret;
-
-	if (!sdev->dtrace_is_supported)
-		return 0;
-
-	if (sdev->dtrace_is_enabled || !sdev->dma_trace_pages)
-		return -EINVAL;
-
-	/* set IPC parameters */
-	params.hdr.cmd = SOF_IPC_GLB_TRACE_MSG;
-	/* PARAMS_EXT is only supported from ABI 3.7.0 onwards */
-	if (v->abi_version >= SOF_ABI_VER(3, 7, 0)) {
-		params.hdr.size = sizeof(struct sof_ipc_dma_trace_params_ext);
-		params.hdr.cmd |= SOF_IPC_TRACE_DMA_PARAMS_EXT;
-		params.timestamp_ns = ktime_get(); /* in nanosecond */
-	} else {
-		params.hdr.size = sizeof(struct sof_ipc_dma_trace_params);
-		params.hdr.cmd |= SOF_IPC_TRACE_DMA_PARAMS;
-	}
-	params.buffer.phy_addr = sdev->dmatp.addr;
-	params.buffer.size = sdev->dmatb.bytes;
-	params.buffer.pages = sdev->dma_trace_pages;
-	params.stream_tag = 0;
-
-	sdev->host_offset = 0;
-	sdev->dtrace_draining = false;
-
-	ret = snd_sof_dma_trace_init(sdev, &params);
-	if (ret < 0) {
-		dev_err(sdev->dev,
-			"error: fail in snd_sof_dma_trace_init %d\n", ret);
-		return ret;
-	}
-	dev_dbg(sdev->dev, "%s: stream_tag: %d\n", __func__, params.stream_tag);
-
-	/* send IPC to the DSP */
-	ret = sof_ipc_tx_message(sdev->ipc,
-				 params.hdr.cmd, &params, sizeof(params),
-				 &ipc_reply, sizeof(ipc_reply));
-	if (ret < 0) {
-		dev_err(sdev->dev,
-			"error: can't set params for DMA for trace %d\n", ret);
-		goto trace_release;
-	}
-
-	ret = snd_sof_dma_trace_trigger(sdev, SNDRV_PCM_TRIGGER_START);
-	if (ret < 0) {
-		dev_err(sdev->dev,
-			"error: snd_sof_dma_trace_trigger: start: %d\n", ret);
-		goto trace_release;
-	}
-
-	sdev->dtrace_is_enabled = true;
-
-	return 0;
-
-trace_release:
-	snd_sof_dma_trace_release(sdev);
-	return ret;
-}
-
-int snd_sof_init_trace(struct snd_sof_dev *sdev)
-{
-	int ret;
-
-	if (!sdev->dtrace_is_supported)
-		return 0;
-
-	/* set false before start initialization */
-	sdev->dtrace_is_enabled = false;
-
-	/* allocate trace page table buffer */
-	ret = snd_dma_alloc_pages(SNDRV_DMA_TYPE_DEV, sdev->dev,
-				  PAGE_SIZE, &sdev->dmatp);
-	if (ret < 0) {
-		dev_err(sdev->dev,
-			"error: can't alloc page table for trace %d\n", ret);
-		return ret;
-	}
-
-	/* allocate trace data buffer */
-	ret = snd_dma_alloc_dir_pages(SNDRV_DMA_TYPE_DEV_SG, sdev->dev,
-				      DMA_FROM_DEVICE, DMA_BUF_SIZE_FOR_TRACE,
-				      &sdev->dmatb);
-	if (ret < 0) {
-		dev_err(sdev->dev,
-			"error: can't alloc buffer for trace %d\n", ret);
-		goto page_err;
-	}
-
-	/* create compressed page table for audio firmware */
-	ret = snd_sof_create_page_table(sdev->dev, &sdev->dmatb,
-					sdev->dmatp.area, sdev->dmatb.bytes);
-	if (ret < 0)
-		goto table_err;
-
-	sdev->dma_trace_pages = ret;
-	dev_dbg(sdev->dev, "%s: dma_trace_pages: %d\n",
-		__func__, sdev->dma_trace_pages);
-
-	if (sdev->first_boot) {
-		ret = trace_debugfs_create(sdev);
-		if (ret < 0)
-			goto table_err;
-	}
-
-	init_waitqueue_head(&sdev->trace_sleep);
-
-	ret = snd_sof_init_trace_ipc(sdev);
-	if (ret < 0)
-		goto table_err;
-
-	return 0;
-table_err:
-	sdev->dma_trace_pages = 0;
-	snd_dma_free_pages(&sdev->dmatb);
-page_err:
-	snd_dma_free_pages(&sdev->dmatp);
-	return ret;
-}
-EXPORT_SYMBOL(snd_sof_init_trace);
-
-int snd_sof_trace_update_pos(struct snd_sof_dev *sdev,
-			     struct sof_ipc_dma_trace_posn *posn)
-{
-	if (!sdev->dtrace_is_supported)
-		return 0;
-
-	if (sdev->dtrace_is_enabled && sdev->host_offset != posn->host_offset) {
-		sdev->host_offset = posn->host_offset;
-		wake_up(&sdev->trace_sleep);
-	}
-
-	if (posn->overflow != 0)
-		dev_err(sdev->dev,
-			"error: DSP trace buffer overflow %u bytes. Total messages %d\n",
-			posn->overflow, posn->messages);
-=======
 	if (!sdev->fw_trace_is_supported || !sdev->ipc->ops->fw_tracing)
 		return;
->>>>>>> 88084a3d
 
 	if (sdev->ipc->ops->fw_tracing->free)
 		sdev->ipc->ops->fw_tracing->free(sdev);
