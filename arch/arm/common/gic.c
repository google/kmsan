/*
 *  linux/arch/arm/common/gic.c
 *
 *  Copyright (C) 2002 ARM Limited, All Rights Reserved.
 *
 * This program is free software; you can redistribute it and/or modify
 * it under the terms of the GNU General Public License version 2 as
 * published by the Free Software Foundation.
 *
 * Interrupt architecture for the GIC:
 *
 * o There is one Interrupt Distributor, which receives interrupts
 *   from system devices and sends them to the Interrupt Controllers.
 *
 * o There is one CPU Interface per CPU, which sends interrupts sent
 *   by the Distributor, and interrupts generated locally, to the
 *   associated CPU. The base address of the CPU interface is usually
 *   aliased so that the same address points to different chips depending
 *   on the CPU it is accessed from.
 *
 * Note that IRQs 0-31 are special - they are local to each CPU.
 * As such, the enable set/clear, pending set/clear and active bit
 * registers are banked per-cpu for these sources.
 */
#include <linux/init.h>
#include <linux/kernel.h>
#include <linux/err.h>
#include <linux/module.h>
#include <linux/list.h>
#include <linux/smp.h>
#include <linux/cpu_pm.h>
#include <linux/cpumask.h>
#include <linux/io.h>
#include <linux/of.h>
#include <linux/of_address.h>
#include <linux/of_irq.h>
#include <linux/irqdomain.h>
#include <linux/interrupt.h>
#include <linux/percpu.h>
#include <linux/slab.h>

#include <asm/irq.h>
#include <asm/exception.h>
#include <asm/mach/irq.h>
#include <asm/hardware/gic.h>

union gic_base {
	void __iomem *common_base;
	void __percpu __iomem **percpu_base;
};

struct gic_chip_data {
	unsigned int irq_offset;
	union gic_base dist_base;
	union gic_base cpu_base;
#ifdef CONFIG_CPU_PM
	u32 saved_spi_enable[DIV_ROUND_UP(1020, 32)];
	u32 saved_spi_conf[DIV_ROUND_UP(1020, 16)];
	u32 saved_spi_target[DIV_ROUND_UP(1020, 4)];
	u32 __percpu *saved_ppi_enable;
	u32 __percpu *saved_ppi_conf;
#endif
#ifdef CONFIG_IRQ_DOMAIN
	struct irq_domain domain;
#endif
	unsigned int gic_irqs;
#ifdef CONFIG_GIC_NON_BANKED
	void __iomem *(*get_base)(union gic_base *);
#endif
};

static DEFINE_RAW_SPINLOCK(irq_controller_lock);

/*
 * Supported arch specific GIC irq extension.
 * Default make them NULL.
 */
struct irq_chip gic_arch_extn = {
	.irq_eoi	= NULL,
	.irq_mask	= NULL,
	.irq_unmask	= NULL,
	.irq_retrigger	= NULL,
	.irq_set_type	= NULL,
	.irq_set_wake	= NULL,
};

#ifndef MAX_GIC_NR
#define MAX_GIC_NR	1
#endif

static struct gic_chip_data gic_data[MAX_GIC_NR] __read_mostly;

#ifdef CONFIG_GIC_NON_BANKED
static void __iomem *gic_get_percpu_base(union gic_base *base)
{
	return *__this_cpu_ptr(base->percpu_base);
}

static void __iomem *gic_get_common_base(union gic_base *base)
{
	return base->common_base;
}

static inline void __iomem *gic_data_dist_base(struct gic_chip_data *data)
{
	return data->get_base(&data->dist_base);
}

static inline void __iomem *gic_data_cpu_base(struct gic_chip_data *data)
{
	return data->get_base(&data->cpu_base);
}

static inline void gic_set_base_accessor(struct gic_chip_data *data,
					 void __iomem *(*f)(union gic_base *))
{
	data->get_base = f;
}
#else
#define gic_data_dist_base(d)	((d)->dist_base.common_base)
#define gic_data_cpu_base(d)	((d)->cpu_base.common_base)
#define gic_set_base_accessor(d,f)
#endif

static inline void __iomem *gic_dist_base(struct irq_data *d)
{
	struct gic_chip_data *gic_data = irq_data_get_irq_chip_data(d);
	return gic_data_dist_base(gic_data);
}

static inline void __iomem *gic_cpu_base(struct irq_data *d)
{
	struct gic_chip_data *gic_data = irq_data_get_irq_chip_data(d);
	return gic_data_cpu_base(gic_data);
}

static inline unsigned int gic_irq(struct irq_data *d)
{
	return d->hwirq;
}

/*
 * Routines to acknowledge, disable and enable interrupts
 */
static void gic_mask_irq(struct irq_data *d)
{
	u32 mask = 1 << (gic_irq(d) % 32);

	raw_spin_lock(&irq_controller_lock);
	writel_relaxed(mask, gic_dist_base(d) + GIC_DIST_ENABLE_CLEAR + (gic_irq(d) / 32) * 4);
	if (gic_arch_extn.irq_mask)
		gic_arch_extn.irq_mask(d);
	raw_spin_unlock(&irq_controller_lock);
}

static void gic_unmask_irq(struct irq_data *d)
{
	u32 mask = 1 << (gic_irq(d) % 32);

	raw_spin_lock(&irq_controller_lock);
	if (gic_arch_extn.irq_unmask)
		gic_arch_extn.irq_unmask(d);
	writel_relaxed(mask, gic_dist_base(d) + GIC_DIST_ENABLE_SET + (gic_irq(d) / 32) * 4);
	raw_spin_unlock(&irq_controller_lock);
}

static void gic_eoi_irq(struct irq_data *d)
{
	if (gic_arch_extn.irq_eoi) {
		raw_spin_lock(&irq_controller_lock);
		gic_arch_extn.irq_eoi(d);
		raw_spin_unlock(&irq_controller_lock);
	}

	writel_relaxed(gic_irq(d), gic_cpu_base(d) + GIC_CPU_EOI);
}

static int gic_set_type(struct irq_data *d, unsigned int type)
{
	void __iomem *base = gic_dist_base(d);
	unsigned int gicirq = gic_irq(d);
	u32 enablemask = 1 << (gicirq % 32);
	u32 enableoff = (gicirq / 32) * 4;
	u32 confmask = 0x2 << ((gicirq % 16) * 2);
	u32 confoff = (gicirq / 16) * 4;
	bool enabled = false;
	u32 val;

	/* Interrupt configuration for SGIs can't be changed */
	if (gicirq < 16)
		return -EINVAL;

	if (type != IRQ_TYPE_LEVEL_HIGH && type != IRQ_TYPE_EDGE_RISING)
		return -EINVAL;

	raw_spin_lock(&irq_controller_lock);

	if (gic_arch_extn.irq_set_type)
		gic_arch_extn.irq_set_type(d, type);

	val = readl_relaxed(base + GIC_DIST_CONFIG + confoff);
	if (type == IRQ_TYPE_LEVEL_HIGH)
		val &= ~confmask;
	else if (type == IRQ_TYPE_EDGE_RISING)
		val |= confmask;

	/*
	 * As recommended by the spec, disable the interrupt before changing
	 * the configuration
	 */
	if (readl_relaxed(base + GIC_DIST_ENABLE_SET + enableoff) & enablemask) {
		writel_relaxed(enablemask, base + GIC_DIST_ENABLE_CLEAR + enableoff);
		enabled = true;
	}

	writel_relaxed(val, base + GIC_DIST_CONFIG + confoff);

	if (enabled)
		writel_relaxed(enablemask, base + GIC_DIST_ENABLE_SET + enableoff);

	raw_spin_unlock(&irq_controller_lock);

	return 0;
}

static int gic_retrigger(struct irq_data *d)
{
	if (gic_arch_extn.irq_retrigger)
		return gic_arch_extn.irq_retrigger(d);

	return -ENXIO;
}

#ifdef CONFIG_SMP
static int gic_set_affinity(struct irq_data *d, const struct cpumask *mask_val,
			    bool force)
{
	void __iomem *reg = gic_dist_base(d) + GIC_DIST_TARGET + (gic_irq(d) & ~3);
	unsigned int shift = (gic_irq(d) % 4) * 8;
	unsigned int cpu = cpumask_any_and(mask_val, cpu_online_mask);
	u32 val, mask, bit;

	if (cpu >= 8 || cpu >= nr_cpu_ids)
		return -EINVAL;

	mask = 0xff << shift;
	bit = 1 << (cpu_logical_map(cpu) + shift);

	raw_spin_lock(&irq_controller_lock);
	val = readl_relaxed(reg) & ~mask;
	writel_relaxed(val | bit, reg);
	raw_spin_unlock(&irq_controller_lock);

	return IRQ_SET_MASK_OK;
}
#endif

#ifdef CONFIG_PM
static int gic_set_wake(struct irq_data *d, unsigned int on)
{
	int ret = -ENXIO;

	if (gic_arch_extn.irq_set_wake)
		ret = gic_arch_extn.irq_set_wake(d, on);

	return ret;
}

#else
#define gic_set_wake	NULL
#endif

asmlinkage void __exception_irq_entry gic_handle_irq(struct pt_regs *regs)
{
	u32 irqstat, irqnr;
	struct gic_chip_data *gic = &gic_data[0];
	void __iomem *cpu_base = gic_data_cpu_base(gic);

	do {
		irqstat = readl_relaxed(cpu_base + GIC_CPU_INTACK);
		irqnr = irqstat & ~0x1c00;

		if (likely(irqnr > 15 && irqnr < 1021)) {
			irqnr = irq_domain_to_irq(&gic->domain, irqnr);
			handle_IRQ(irqnr, regs);
			continue;
		}
		if (irqnr < 16) {
			writel_relaxed(irqstat, cpu_base + GIC_CPU_EOI);
#ifdef CONFIG_SMP
			handle_IPI(irqnr, regs);
#endif
			continue;
		}
		break;
	} while (1);
}

static void gic_handle_cascade_irq(unsigned int irq, struct irq_desc *desc)
{
	struct gic_chip_data *chip_data = irq_get_handler_data(irq);
	struct irq_chip *chip = irq_get_chip(irq);
	unsigned int cascade_irq, gic_irq;
	unsigned long status;

	chained_irq_enter(chip, desc);

	raw_spin_lock(&irq_controller_lock);
	status = readl_relaxed(gic_data_cpu_base(chip_data) + GIC_CPU_INTACK);
	raw_spin_unlock(&irq_controller_lock);

	gic_irq = (status & 0x3ff);
	if (gic_irq == 1023)
		goto out;

	cascade_irq = irq_domain_to_irq(&chip_data->domain, gic_irq);
	if (unlikely(gic_irq < 32 || gic_irq > 1020 || cascade_irq >= NR_IRQS))
		do_bad_IRQ(cascade_irq, desc);
	else
		generic_handle_irq(cascade_irq);

 out:
	chained_irq_exit(chip, desc);
}

static struct irq_chip gic_chip = {
	.name			= "GIC",
	.irq_mask		= gic_mask_irq,
	.irq_unmask		= gic_unmask_irq,
	.irq_eoi		= gic_eoi_irq,
	.irq_set_type		= gic_set_type,
	.irq_retrigger		= gic_retrigger,
#ifdef CONFIG_SMP
	.irq_set_affinity	= gic_set_affinity,
#endif
	.irq_set_wake		= gic_set_wake,
};

void __init gic_cascade_irq(unsigned int gic_nr, unsigned int irq)
{
	if (gic_nr >= MAX_GIC_NR)
		BUG();
	if (irq_set_handler_data(irq, &gic_data[gic_nr]) != 0)
		BUG();
	irq_set_chained_handler(irq, gic_handle_cascade_irq);
}

static void __init gic_dist_init(struct gic_chip_data *gic)
{
	unsigned int i, irq;
	u32 cpumask;
	unsigned int gic_irqs = gic->gic_irqs;
	struct irq_domain *domain = &gic->domain;
	void __iomem *base = gic_data_dist_base(gic);
	u32 cpu = 0;

#ifdef CONFIG_SMP
	cpu = cpu_logical_map(smp_processor_id());
#endif

	cpumask = 1 << cpu;
	cpumask |= cpumask << 8;
	cpumask |= cpumask << 16;

	writel_relaxed(0, base + GIC_DIST_CTRL);

	/*
	 * Set all global interrupts to be level triggered, active low.
	 */
	for (i = 32; i < gic_irqs; i += 16)
		writel_relaxed(0, base + GIC_DIST_CONFIG + i * 4 / 16);

	/*
	 * Set all global interrupts to this CPU only.
	 */
	for (i = 32; i < gic_irqs; i += 4)
		writel_relaxed(cpumask, base + GIC_DIST_TARGET + i * 4 / 4);

	/*
	 * Set priority on all global interrupts.
	 */
	for (i = 32; i < gic_irqs; i += 4)
		writel_relaxed(0xa0a0a0a0, base + GIC_DIST_PRI + i * 4 / 4);

	/*
	 * Disable all interrupts.  Leave the PPI and SGIs alone
	 * as these enables are banked registers.
	 */
	for (i = 32; i < gic_irqs; i += 32)
		writel_relaxed(0xffffffff, base + GIC_DIST_ENABLE_CLEAR + i * 4 / 32);

	/*
	 * Setup the Linux IRQ subsystem.
	 */
	irq_domain_for_each_irq(domain, i, irq) {
		if (i < 32) {
			irq_set_percpu_devid(irq);
			irq_set_chip_and_handler(irq, &gic_chip,
						 handle_percpu_devid_irq);
			set_irq_flags(irq, IRQF_VALID | IRQF_NOAUTOEN);
		} else {
			irq_set_chip_and_handler(irq, &gic_chip,
						 handle_fasteoi_irq);
			set_irq_flags(irq, IRQF_VALID | IRQF_PROBE);
		}
		irq_set_chip_data(irq, gic);
	}

	writel_relaxed(1, base + GIC_DIST_CTRL);
}

static void __cpuinit gic_cpu_init(struct gic_chip_data *gic)
{
	void __iomem *dist_base = gic_data_dist_base(gic);
	void __iomem *base = gic_data_cpu_base(gic);
	int i;

	/*
	 * Deal with the banked PPI and SGI interrupts - disable all
	 * PPI interrupts, ensure all SGI interrupts are enabled.
	 */
	writel_relaxed(0xffff0000, dist_base + GIC_DIST_ENABLE_CLEAR);
	writel_relaxed(0x0000ffff, dist_base + GIC_DIST_ENABLE_SET);

	/*
	 * Set priority on PPI and SGI interrupts
	 */
	for (i = 0; i < 32; i += 4)
		writel_relaxed(0xa0a0a0a0, dist_base + GIC_DIST_PRI + i * 4 / 4);

	writel_relaxed(0xf0, base + GIC_CPU_PRIMASK);
	writel_relaxed(1, base + GIC_CPU_CTRL);
}

#ifdef CONFIG_CPU_PM
/*
 * Saves the GIC distributor registers during suspend or idle.  Must be called
 * with interrupts disabled but before powering down the GIC.  After calling
 * this function, no interrupts will be delivered by the GIC, and another
 * platform-specific wakeup source must be enabled.
 */
static void gic_dist_save(unsigned int gic_nr)
{
	unsigned int gic_irqs;
	void __iomem *dist_base;
	int i;

	if (gic_nr >= MAX_GIC_NR)
		BUG();

	gic_irqs = gic_data[gic_nr].gic_irqs;
	dist_base = gic_data_dist_base(&gic_data[gic_nr]);

	if (!dist_base)
		return;

	for (i = 0; i < DIV_ROUND_UP(gic_irqs, 16); i++)
		gic_data[gic_nr].saved_spi_conf[i] =
			readl_relaxed(dist_base + GIC_DIST_CONFIG + i * 4);

	for (i = 0; i < DIV_ROUND_UP(gic_irqs, 4); i++)
		gic_data[gic_nr].saved_spi_target[i] =
			readl_relaxed(dist_base + GIC_DIST_TARGET + i * 4);

	for (i = 0; i < DIV_ROUND_UP(gic_irqs, 32); i++)
		gic_data[gic_nr].saved_spi_enable[i] =
			readl_relaxed(dist_base + GIC_DIST_ENABLE_SET + i * 4);
}

/*
 * Restores the GIC distributor registers during resume or when coming out of
 * idle.  Must be called before enabling interrupts.  If a level interrupt
 * that occured while the GIC was suspended is still present, it will be
 * handled normally, but any edge interrupts that occured will not be seen by
 * the GIC and need to be handled by the platform-specific wakeup source.
 */
static void gic_dist_restore(unsigned int gic_nr)
{
	unsigned int gic_irqs;
	unsigned int i;
	void __iomem *dist_base;

	if (gic_nr >= MAX_GIC_NR)
		BUG();

	gic_irqs = gic_data[gic_nr].gic_irqs;
	dist_base = gic_data_dist_base(&gic_data[gic_nr]);

	if (!dist_base)
		return;

	writel_relaxed(0, dist_base + GIC_DIST_CTRL);

	for (i = 0; i < DIV_ROUND_UP(gic_irqs, 16); i++)
		writel_relaxed(gic_data[gic_nr].saved_spi_conf[i],
			dist_base + GIC_DIST_CONFIG + i * 4);

	for (i = 0; i < DIV_ROUND_UP(gic_irqs, 4); i++)
		writel_relaxed(0xa0a0a0a0,
			dist_base + GIC_DIST_PRI + i * 4);

	for (i = 0; i < DIV_ROUND_UP(gic_irqs, 4); i++)
		writel_relaxed(gic_data[gic_nr].saved_spi_target[i],
			dist_base + GIC_DIST_TARGET + i * 4);

	for (i = 0; i < DIV_ROUND_UP(gic_irqs, 32); i++)
		writel_relaxed(gic_data[gic_nr].saved_spi_enable[i],
			dist_base + GIC_DIST_ENABLE_SET + i * 4);

	writel_relaxed(1, dist_base + GIC_DIST_CTRL);
}

static void gic_cpu_save(unsigned int gic_nr)
{
	int i;
	u32 *ptr;
	void __iomem *dist_base;
	void __iomem *cpu_base;

	if (gic_nr >= MAX_GIC_NR)
		BUG();

	dist_base = gic_data_dist_base(&gic_data[gic_nr]);
	cpu_base = gic_data_cpu_base(&gic_data[gic_nr]);

	if (!dist_base || !cpu_base)
		return;

	ptr = __this_cpu_ptr(gic_data[gic_nr].saved_ppi_enable);
	for (i = 0; i < DIV_ROUND_UP(32, 32); i++)
		ptr[i] = readl_relaxed(dist_base + GIC_DIST_ENABLE_SET + i * 4);

	ptr = __this_cpu_ptr(gic_data[gic_nr].saved_ppi_conf);
	for (i = 0; i < DIV_ROUND_UP(32, 16); i++)
		ptr[i] = readl_relaxed(dist_base + GIC_DIST_CONFIG + i * 4);

}

static void gic_cpu_restore(unsigned int gic_nr)
{
	int i;
	u32 *ptr;
	void __iomem *dist_base;
	void __iomem *cpu_base;

	if (gic_nr >= MAX_GIC_NR)
		BUG();

	dist_base = gic_data_dist_base(&gic_data[gic_nr]);
	cpu_base = gic_data_cpu_base(&gic_data[gic_nr]);

	if (!dist_base || !cpu_base)
		return;

	ptr = __this_cpu_ptr(gic_data[gic_nr].saved_ppi_enable);
	for (i = 0; i < DIV_ROUND_UP(32, 32); i++)
		writel_relaxed(ptr[i], dist_base + GIC_DIST_ENABLE_SET + i * 4);

	ptr = __this_cpu_ptr(gic_data[gic_nr].saved_ppi_conf);
	for (i = 0; i < DIV_ROUND_UP(32, 16); i++)
		writel_relaxed(ptr[i], dist_base + GIC_DIST_CONFIG + i * 4);

	for (i = 0; i < DIV_ROUND_UP(32, 4); i++)
		writel_relaxed(0xa0a0a0a0, dist_base + GIC_DIST_PRI + i * 4);

	writel_relaxed(0xf0, cpu_base + GIC_CPU_PRIMASK);
	writel_relaxed(1, cpu_base + GIC_CPU_CTRL);
}

static int gic_notifier(struct notifier_block *self, unsigned long cmd,	void *v)
{
	int i;

	for (i = 0; i < MAX_GIC_NR; i++) {
#ifdef CONFIG_GIC_NON_BANKED
		/* Skip over unused GICs */
		if (!gic_data[i].get_base)
			continue;
#endif
		switch (cmd) {
		case CPU_PM_ENTER:
			gic_cpu_save(i);
			break;
		case CPU_PM_ENTER_FAILED:
		case CPU_PM_EXIT:
			gic_cpu_restore(i);
			break;
		case CPU_CLUSTER_PM_ENTER:
			gic_dist_save(i);
			break;
		case CPU_CLUSTER_PM_ENTER_FAILED:
		case CPU_CLUSTER_PM_EXIT:
			gic_dist_restore(i);
			break;
		}
	}

	return NOTIFY_OK;
}

static struct notifier_block gic_notifier_block = {
	.notifier_call = gic_notifier,
};

static void __init gic_pm_init(struct gic_chip_data *gic)
{
	gic->saved_ppi_enable = __alloc_percpu(DIV_ROUND_UP(32, 32) * 4,
		sizeof(u32));
	BUG_ON(!gic->saved_ppi_enable);

	gic->saved_ppi_conf = __alloc_percpu(DIV_ROUND_UP(32, 16) * 4,
		sizeof(u32));
	BUG_ON(!gic->saved_ppi_conf);

	if (gic == &gic_data[0])
		cpu_pm_register_notifier(&gic_notifier_block);
}
#else
static void __init gic_pm_init(struct gic_chip_data *gic)
{
}
#endif

#ifdef CONFIG_OF
static int gic_irq_domain_dt_translate(struct irq_domain *d,
				       struct device_node *controller,
				       const u32 *intspec, unsigned int intsize,
				       unsigned long *out_hwirq, unsigned int *out_type)
{
	if (d->of_node != controller)
		return -EINVAL;
	if (intsize < 3)
		return -EINVAL;

	/* Get the interrupt number and add 16 to skip over SGIs */
	*out_hwirq = intspec[1] + 16;

	/* For SPIs, we need to add 16 more to get the GIC irq ID number */
	if (!intspec[0])
		*out_hwirq += 16;

	*out_type = intspec[2] & IRQ_TYPE_SENSE_MASK;
	return 0;
}
#endif

const struct irq_domain_ops gic_irq_domain_ops = {
#ifdef CONFIG_OF
	.dt_translate = gic_irq_domain_dt_translate,
#endif
};

void __init gic_init_bases(unsigned int gic_nr, int irq_start,
			   void __iomem *dist_base, void __iomem *cpu_base,
			   u32 percpu_offset)
{
	struct gic_chip_data *gic;
	struct irq_domain *domain;
	int gic_irqs;

	BUG_ON(gic_nr >= MAX_GIC_NR);

	gic = &gic_data[gic_nr];
	domain = &gic->domain;
#ifdef CONFIG_GIC_NON_BANKED
	if (percpu_offset) { /* Frankein-GIC without banked registers... */
		unsigned int cpu;

		gic->dist_base.percpu_base = alloc_percpu(void __iomem *);
		gic->cpu_base.percpu_base = alloc_percpu(void __iomem *);
		if (WARN_ON(!gic->dist_base.percpu_base ||
			    !gic->cpu_base.percpu_base)) {
			free_percpu(gic->dist_base.percpu_base);
			free_percpu(gic->cpu_base.percpu_base);
			return;
		}

		for_each_possible_cpu(cpu) {
			unsigned long offset = percpu_offset * cpu_logical_map(cpu);
			*per_cpu_ptr(gic->dist_base.percpu_base, cpu) = dist_base + offset;
			*per_cpu_ptr(gic->cpu_base.percpu_base, cpu) = cpu_base + offset;
		}

		gic_set_base_accessor(gic, gic_get_percpu_base);
	} else
#endif
	{			/* Normal, sane GIC... */
		WARN(percpu_offset,
		     "GIC_NON_BANKED not enabled, ignoring %08x offset!",
		     percpu_offset);
		gic->dist_base.common_base = dist_base;
		gic->cpu_base.common_base = cpu_base;
		gic_set_base_accessor(gic, gic_get_common_base);
	}

	/*
	 * For primary GICs, skip over SGIs.
	 * For secondary GICs, skip over PPIs, too.
	 */
	domain->hwirq_base = 32;
	if (gic_nr == 0) {
<<<<<<< HEAD
		domain->hwirq_base = 16;
		if (irq_start > 0)
			irq_start = (irq_start & ~31) + 16;
	} else
		domain->hwirq_base = 32;
=======
		gic_cpu_base_addr = cpu_base;

		if ((irq_start & 31) > 0) {
			domain->hwirq_base = 16;
			if (irq_start != -1)
				irq_start = (irq_start & ~31) + 16;
		}
	}
>>>>>>> ae72fd58

	/*
	 * Find out how many interrupts are supported.
	 * The GIC only supports up to 1020 interrupt sources.
	 */
	gic_irqs = readl_relaxed(gic_data_dist_base(gic) + GIC_DIST_CTR) & 0x1f;
	gic_irqs = (gic_irqs + 1) * 32;
	if (gic_irqs > 1020)
		gic_irqs = 1020;
	gic->gic_irqs = gic_irqs;

	domain->nr_irq = gic_irqs - domain->hwirq_base;
	domain->irq_base = irq_alloc_descs(irq_start, 16, domain->nr_irq,
					   numa_node_id());
	if (IS_ERR_VALUE(domain->irq_base)) {
		WARN(1, "Cannot allocate irq_descs @ IRQ%d, assuming pre-allocated\n",
		     irq_start);
		domain->irq_base = irq_start;
	}
	domain->priv = gic;
	domain->ops = &gic_irq_domain_ops;
	irq_domain_add(domain);

	gic_chip.flags |= gic_arch_extn.flags;
	gic_dist_init(gic);
	gic_cpu_init(gic);
	gic_pm_init(gic);
}

void __cpuinit gic_secondary_init(unsigned int gic_nr)
{
	BUG_ON(gic_nr >= MAX_GIC_NR);

	gic_cpu_init(&gic_data[gic_nr]);
}

#ifdef CONFIG_SMP
void gic_raise_softirq(const struct cpumask *mask, unsigned int irq)
{
	int cpu;
	unsigned long map = 0;

	/* Convert our logical CPU mask into a physical one. */
	for_each_cpu(cpu, mask)
		map |= 1 << cpu_logical_map(cpu);

	/*
	 * Ensure that stores to Normal memory are visible to the
	 * other CPUs before issuing the IPI.
	 */
	dsb();

	/* this always happens on GIC0 */
	writel_relaxed(map << 16 | irq, gic_data_dist_base(&gic_data[0]) + GIC_DIST_SOFTINT);
}
#endif

#ifdef CONFIG_OF
static int gic_cnt __initdata = 0;

int __init gic_of_init(struct device_node *node, struct device_node *parent)
{
	void __iomem *cpu_base;
	void __iomem *dist_base;
	u32 percpu_offset;
	int irq;
	struct irq_domain *domain = &gic_data[gic_cnt].domain;

	if (WARN_ON(!node))
		return -ENODEV;

	dist_base = of_iomap(node, 0);
	WARN(!dist_base, "unable to map gic dist registers\n");

	cpu_base = of_iomap(node, 1);
	WARN(!cpu_base, "unable to map gic cpu registers\n");

	if (of_property_read_u32(node, "cpu-offset", &percpu_offset))
		percpu_offset = 0;

	domain->of_node = of_node_get(node);

	gic_init_bases(gic_cnt, -1, dist_base, cpu_base, percpu_offset);

	if (parent) {
		irq = irq_of_parse_and_map(node, 0);
		gic_cascade_irq(gic_cnt, irq);
	}
	gic_cnt++;
	return 0;
}
#endif<|MERGE_RESOLUTION|>--- conflicted
+++ resolved
@@ -699,22 +699,12 @@
 	 */
 	domain->hwirq_base = 32;
 	if (gic_nr == 0) {
-<<<<<<< HEAD
-		domain->hwirq_base = 16;
-		if (irq_start > 0)
-			irq_start = (irq_start & ~31) + 16;
-	} else
-		domain->hwirq_base = 32;
-=======
-		gic_cpu_base_addr = cpu_base;
-
 		if ((irq_start & 31) > 0) {
 			domain->hwirq_base = 16;
 			if (irq_start != -1)
 				irq_start = (irq_start & ~31) + 16;
 		}
 	}
->>>>>>> ae72fd58
 
 	/*
 	 * Find out how many interrupts are supported.
