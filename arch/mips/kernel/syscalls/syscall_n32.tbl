--- conflicted
+++ resolved
@@ -374,8 +374,5 @@
 433	n32	fspick				sys_fspick
 434	n32	pidfd_open			sys_pidfd_open
 435	n32	clone3				__sys_clone3
-<<<<<<< HEAD
 437	n32	openat2				sys_openat2
-=======
-438	n32	pidfd_getfd			sys_pidfd_getfd
->>>>>>> 8d19f1c8
+438	n32	pidfd_getfd			sys_pidfd_getfd