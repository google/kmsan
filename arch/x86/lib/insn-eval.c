--- conflicted
+++ resolved
@@ -1417,11 +1417,7 @@
 	}
 }
 
-<<<<<<< HEAD
-static int insn_get_effective_ip(struct pt_regs *regs, unsigned long *ip)
-=======
 int insn_get_effective_ip(struct pt_regs *regs, unsigned long *ip)
->>>>>>> df0cc57e
 {
 	unsigned long seg_base = 0;
 
